 <!-- markdownlint-disable-file MD041 -->

![PyTeal logo](https://github.com/algorand/pyteal/blob/master/docs/pyteal.png?raw=true)

# PyTeal: Algorand Smart Contracts in Python

[![Build Status](https://github.com/algorand/pyteal/actions/workflows/build.yml/badge.svg)](https://github.com/algorand/pyteal/actions)
[![PyPI version](https://badge.fury.io/py/pyteal.svg)](https://badge.fury.io/py/pyteal)
[![Documentation Status](https://readthedocs.org/projects/pyteal/badge/?version=latest)](https://pyteal.readthedocs.io/en/latest/?badge=latest)
[![Code style: black](https://img.shields.io/badge/code%20style-black-000000.svg)](https://github.com/psf/black)

PyTeal is a Python language binding for [Algorand Smart Contracts (ASC1s)](https://developer.algorand.org/docs/features/asc1/).

Algorand Smart Contracts are implemented using a new language that is stack-based,
called [Transaction Execution Approval Language (TEAL)](https://developer.algorand.org/docs/features/asc1/teal/).

However, TEAL is essentially an assembly language. With PyTeal, developers can express smart contract logic purely using Python.
PyTeal provides high level, functional programming style abstractions over TEAL and does type checking at construction time.

## Install

PyTeal requires Python version >= 3.10.

To manage multiple Python versions use tooling like [pyenv](https://github.com/pyenv/pyenv).

### Recommended: Install from PyPi

Install the latest official release from PyPi:

* `pip install pyteal`

### Install Latest Commit

If needed, it's possible to install directly from the latest commit on master to use unreleased features:

> **WARNING:** Unreleased code is experimental and may not be backwards compatible or function properly. Use extreme caution when installing PyTeal this way.

* `pip install git+https://github.com/algorand/pyteal`

## Documentation

* [PyTeal Docs](https://pyteal.readthedocs.io/)
* `docs/` ([README](docs/README.md)) contains raw docs.

## Development Setup

Setup venv (one time):

* `python3 -m venv venv`

Active venv:

* `. venv/bin/activate` (if your shell is bash/zsh)
* `. venv/bin/activate.fish` (if your shell is fish)
<<<<<<< HEAD

Pip install PyTeal in editable state with dependencies:

* `make setup-development`
* OR if you don't have `make` installed:
  * `pip install -e.[development]`
  * Note, that if you're using `zsh` you'll need to escape the brackets: `pip install -e.\[development\]`

Type checking using mypy:

* `mypy pyteal`

Run tests:

* `pytest`
=======

Pip install PyTeal in editable state with dependencies:

* `make setup-development`
* OR if you don't have `make` installed:
  * `pip install -e.[development]`
  * Note, that if you're using `zsh` you'll need to escape the brackets: `pip install -e.\[development\]`
>>>>>>> cda0a515

Format code:

* `black .`

Lint using flake8:

<<<<<<< HEAD
* `flake8 docs examples pyteal scripts tests *.py`
=======
* `flake8 docs examples pyteal scripts tests *.py`

Type checking using mypy:

* `mypy pyteal scripts`

Run unit tests:

* `pytest pyteal tests/unit`

Run integration tests (assumes a developer-mode `algod` is available on port 4001):

* `pytest tests/integration`

Stand up developer-mode algod on ports 4001, 4002 and `tealdbg` on port 9392 (assumes [Docker](https://www.docker.com/) is available on your system):

* `docker-compose up -d`

Tear down and clean up resources for the developer-mode algod stood up above:

* `docker-compose down`
>>>>>>> cda0a515
<|MERGE_RESOLUTION|>--- conflicted
+++ resolved
@@ -52,7 +52,6 @@
 
 * `. venv/bin/activate` (if your shell is bash/zsh)
 * `. venv/bin/activate.fish` (if your shell is fish)
-<<<<<<< HEAD
 
 Pip install PyTeal in editable state with dependencies:
 
@@ -61,32 +60,12 @@
   * `pip install -e.[development]`
   * Note, that if you're using `zsh` you'll need to escape the brackets: `pip install -e.\[development\]`
 
-Type checking using mypy:
-
-* `mypy pyteal`
-
-Run tests:
-
-* `pytest`
-=======
-
-Pip install PyTeal in editable state with dependencies:
-
-* `make setup-development`
-* OR if you don't have `make` installed:
-  * `pip install -e.[development]`
-  * Note, that if you're using `zsh` you'll need to escape the brackets: `pip install -e.\[development\]`
->>>>>>> cda0a515
-
 Format code:
 
 * `black .`
 
 Lint using flake8:
 
-<<<<<<< HEAD
-* `flake8 docs examples pyteal scripts tests *.py`
-=======
 * `flake8 docs examples pyteal scripts tests *.py`
 
 Type checking using mypy:
@@ -107,5 +86,4 @@
 
 Tear down and clean up resources for the developer-mode algod stood up above:
 
-* `docker-compose down`
->>>>>>> cda0a515
+* `docker-compose down`