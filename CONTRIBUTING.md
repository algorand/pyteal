--- conflicted
+++ resolved
@@ -43,11 +43,7 @@
 
 #### In Runtime Code
 
-<<<<<<< HEAD
-When a runtime file in this codebase needs to import another module/file in this codebase, you should import the absolute path of the module/file, not the relative one, using the `from X import Y` method.
-=======
 A file in this codebase that requires another module/file in this codebase, should import the absolute path of the module/file, not the relative one, using the `from X import Y` method.
->>>>>>> 82ab41f0
 
 With regard to modules, there are two ways to import an object from this codebase:
 
