--- conflicted
+++ resolved
@@ -21,19 +21,12 @@
             "black==22.3.0",
             "flake8==4.0.1",
             "flake8-tidy-imports==4.6.0",
-<<<<<<< HEAD
-            "mypy==0.942",
-            "pytest==7.1.1",
-            "pytest-cov==3.0.0",
-            "pytest-timeout==2.1.0",
-=======
             "graviton@git+https://github.com/algorand/graviton@🦙",
             "mypy==0.950",
             "pytest==7.1.1",
             "pytest-cov==3.0.0",
             "pytest-timeout==2.1.0",
             "pytest-xdist==2.5.0",
->>>>>>> cda0a515
         ],
     },
     classifiers=[
