--- conflicted
+++ resolved
@@ -20,24 +20,17 @@
         "development": [
             "black==22.3.0",
             "flake8==4.0.1",
-<<<<<<< HEAD
+            "flake8-tidy-imports==4.6.0",
             "mypy==0.942",
             "py-algorand-sdk",
             "pytest==7.1.1",
-            "pytest-cov",
-            "pytest-timeout",
+            "pytest-cov==3.0.0",
+            "pytest-timeout==2.1.0",
         ],
         "integration": [
             "graviton@git+https://github.com/algorand/graviton@fuzz",
             "pytest-xdist==2.5.0",
             "tabulate==0.8.9",
-=======
-            "flake8-tidy-imports==4.6.0",
-            "mypy==0.942",
-            "pytest==7.1.1",
-            "pytest-cov==3.0.0",
-            "pytest-timeout==2.1.0",
->>>>>>> 8aafebb4
         ],
     },
     classifiers=[
