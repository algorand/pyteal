from dataclasses import dataclass
from typing import Callable, Generic, Sequence, TypeVar, cast

import algosdk.abi
from graviton import blackbox
<<<<<<< HEAD
from graviton.blackbox import DryRunExecutor, DryRunInspector
=======
from graviton.blackbox import DryRunInspector, DryRunExecutor
from graviton.models import PyTypes

from pyteal.ast.subroutine import OutputKwArgInfo
>>>>>>> efd37f59

from pyteal import (
    Arg,
    Btoi,
    Bytes,
    Expr,
    Int,
    Itob,
    Len,
    Log,
    Mode,
    Pop,
    ScratchVar,
    Seq,
    SubroutineFnWrapper,
    TealType,
    Txn,
    abi,
    compileTeal,
)
from pyteal.ast.subroutine import ABIReturnSubroutine, OutputKwArgInfo
from pyteal.util import algod_with_assertion

# ---- Decorator ---- #


class BlackboxWrapper:
    def __init__(
        self,
        subr: SubroutineFnWrapper | ABIReturnSubroutine,
        input_types: list[TealType | None],
    ):
        subr.subroutine._validate(input_types=input_types)
        self.subroutine: SubroutineFnWrapper | ABIReturnSubroutine = subr
        self.input_types: list[TealType | abi.TypeSpec | None] = self._fill(input_types)

    def __call__(self, *args: Expr | ScratchVar, **kwargs) -> Expr | abi.ReturnedValue:
        return self.subroutine(*args, **kwargs)

    def name(self) -> str:
        return self.subroutine.name()

    def _fill(
        self, input_types: list[TealType | None]
    ) -> list[TealType | abi.TypeSpec | None]:
        match self.subroutine:
            case SubroutineFnWrapper() | ABIReturnSubroutine():
                args = self.subroutine.subroutine.arguments()
                abis = self.subroutine.subroutine.abi_args
                return [(x if x else abis[args[i]]) for i, x in enumerate(input_types)]
            case _:
                raise AssertionError(
                    f"Cannot handle subroutine of type {type(self.subroutine)}"
                )


def Blackbox(input_types: list[TealType | None]):
    """
    Decorator for transforming @Subroutine and @ABIReturnSubroutine wrapped functions
    into PyTeal expressions that compile into executable Teal programs.

    input_types: list[TealType] (required)
        List shadowing the input arguments of the decorated subroutine. In particular:
            * the list needs to be the same length as the number of subroutine arguments
            * if the subroutine argument is an ABI type, the shadowing input_type must be None
                as it will be determined at compile time from the subroutine's annotation
            * if the subroutine argument is an Expr or a ScratchVar, the shadowing input_type
                must be a TealType of the same kind as expected in the argument

    Some _Correct_ Examples:

    @Blackbox(input_types=[TealType.bytes, TealType.uint64])
    @Subroutine(TealType.bytes)
    def string_mult(x, y):
        ...

    @Blackbox(input_types=[TealType.bytes, TealType.uint64])
    @Subroutine(TealType.bytes)
    def string_mult(x: Expr, y: Expr):
        ...

    @Blackbox(input_types=[TealType.bytes, TealType.uint64])
    @Subroutine(TealType.bytes)
    def string_mult(x: ScratchVar, y: Expr):
        ...


    @Blackbox(input_types=[None, None])
    @ABIReturnSubroutine
    def string_mult(x: abi.String, y: abi.Uint16):
        ...

    @Blackbox(input_types=[None, TealType.uint64])
    @ABIReturnSubroutine
    def string_mult(x: abi.String, y):
        ...

    @Blackbox([None])
    @Subroutine(TealType.uint64)
    def cubed(n: abi.Uint64):
        ...

    """

    def decorator_blackbox(func: SubroutineFnWrapper | ABIReturnSubroutine):
        return BlackboxWrapper(func, input_types)

    return decorator_blackbox


# ---- API ---- #


Output = TypeVar("Output")
Lazy = Callable[[], Output]


@dataclass(frozen=True)
class _MatchMode(Generic[Output]):
    app_case: Lazy
    signature_case: Lazy

    def __call__(self, mode: Mode, *args, **kwargs) -> Output:
        match mode:
            case Mode.Application:
                return self.app_case()
            case Mode.Signature:
                return self.signature_case()
            case _:
                raise Exception(f"Unknown mode {mode} of type {type(mode)}")


def mode_to_execution_mode(mode: Mode) -> blackbox.ExecutionMode:
    return _MatchMode(
        app_case=lambda: blackbox.ExecutionMode.Application,
        signature_case=lambda: blackbox.ExecutionMode.Signature,
    )(mode)


class PyTealDryRunExecutor:
    def __init__(self, subr: BlackboxWrapper, mode: Mode):
        """
        Args:
            subr: a Subroutine or ABIReturnSubroutine which has been decorated with @Blackbox.
                Note: the `input_types` parameters should be supplied to the @Blackbox() decorator
                    cf. the Blackbox class for futher details about acceptable `input_types`

            mode: type of program to produce: logic sig (Mode.Signature) or app (Mode.Application)
        """
        input_types = subr.input_types
        assert (
            input_types is not None
        ), "please provide input_types in your @Subroutine or @ABIReturnSubroutine annotation (this is crucial for generating proper end-to-end testable PyTeal)"

        self.subr, self.mode, self.input_types = subr, mode, input_types
        match subr.subroutine:
            case SubroutineFnWrapper():
                approval = self._handle_SubroutineFnWrapper()
            case ABIReturnSubroutine():
                approval = self._handle_ABIReturnSubroutine()
            case _:
                raise AssertionError(
                    f"Cannot produce Blackbox pyteal for provided subroutine of type {type(subr.subroutine)}"
                )

        self._pyteal_lambda: Callable[..., Expr] = approval

    def is_abi(self) -> bool:
        return isinstance(self.subr.subroutine, ABIReturnSubroutine)

    def abi_argument_types(self) -> None | list[algosdk.abi.ABIType]:
        if not (self.input_types or self.is_abi()):
            return None

        def handle_arg(arg):
            if isinstance(arg, abi.TypeSpec):
                return abi.algosdk_from_type_spec(arg)
            return None

        return [handle_arg(arg) for arg in self.input_types]

    def abi_return_type(self) -> None | algosdk.abi.ABIType:
        if not self.is_abi():
            return None

        out_info = getattr(self.subr.subroutine, "output_kwarg_info")
        if not out_info:
            return None

        return abi.algosdk_from_type_spec(cast(OutputKwArgInfo, out_info).abi_type)

    def program(self) -> Expr:
        """Get ready-to-compile PyTeal program from Subroutines and ABIReturnSubroutines

        Returns:
            a PyTeal expression representing a ready-to-run TEAL program

        Generated TEAL code depends on the self.subr's type, the mode, the input types, and output type
        * logic sigs:
            * input received via `arg i`
            * args are converted (cf. "input conversion" below) and passed to the subroutine
            * subroutine output is not logged (log is not available)
            * in the case of ABIReturnSubroutine: the output is encoded on to the stack an then popped off
            * subroutine output is converted (cf "output conversion" below)
        * apps:
            * input received via `txna ApplicationArgs i`
            * args are converted (cf. "input conversion" below) and passed to the subroutine
            * the output is logged in the following ways:
                * Subroutine: logged after possible conversion (cf. "logging conversion")
                * ABIReturnSubroutine: the encoded output is concatenated to the return method selector and then logged
            * subroutine output is converted (cf "output conversion" below) (Subroutine case only)
        * input conversion:
            * Empty input array:
                do not read any args and call subroutine immediately
            * Expr arg of TealType.bytes and TealType.anytype:
                read arg and pass to subroutine as is
            * Expr arg of TealType.uint64:
                convert arg to int using Btoi() when received
            * pass-by-ref ScratchVar arguments:
                in addition to the above -
                    o store the arg (or converted arg) in a ScratchVar
                    o invoke the subroutine using this ScratchVar instead of the arg (or converted arg)
            * ABI arguments:
                in addition to the above -
                    o store the decoded arg into the ScratchVar of an ABI Type instance
                    o invoke the subroutine using this ABI Type instead of the arg
        * output conversion:
            * Subroutine case:
                * TealType.uint64:
                    provide subroutine's result to the top of the stack when exiting program
                * TealType.bytes:
                    convert subroutine's result to the top of the stack to its length and then exit
                * TealType.none or TealType.anytype:
                    push Int(1337) to the stack as it is either impossible (TealType.none),
                    or unknown at compile time (TealType.anytype) to convert to an Int
            * ABIReturnSubroutine case:
                * when present, the output is encoded as TealType.bytes which can be decoded by the receiver using
                appropriate ABI-libraries
        * logging conversion:
            * Subroutine case:
                * TealType.uint64:
                    convert subroutine's output using Itob() and log the result
                * TealType.bytes:
                    log the subroutine's result
                * TealType.none or TealType.anytype:
                    log Itob(Int(1337)) as it is either impossible (TealType.none),
                    or unknown at compile time (TealType.anytype) how to convert to Bytes
            * ABIReturnSubroutine case:
                * when present, the output is encoded as TealType.bytes and concatenated to the rewturn
                method selector. This can be decoded by the receiver using appropriate ABI-libraries

        For illustrative examples of how to use this method please refer to the integration test file `graviton_test.py` and especially:

        * `blackbox_pyteal_example1()`: Using blackbox_pyteal() for a simple test of both an app and logic sig
        * `blackbox_pyteal_example2()`: Using blackbox_pyteal() to make 400 assertions and generate a CSV report with 400 dryrun rows
        * `blackbox_pyteal_example3()`: declarative Test Driven Development approach through Invariant's
        * `blackbox_pyteal_example4()`: Using PyTealDryRunExecutor to debug an ABIReturnSubroutine with an app, logic sig and csv reports
        """

        return self._pyteal_lambda()

    def _arg_prep_n_call(self, i, p):
        subdef = self.subr.subroutine.subroutine
        arg_names = subdef.arguments()
        name = arg_names[i]
        arg_expr = Txn.application_args[i] if self.mode == Mode.Application else Arg(i)
        if p == TealType.uint64:
            arg_expr = Btoi(arg_expr)

        if name in subdef.by_ref_args:
            arg_var = ScratchVar(p)
            prep = arg_var.store(arg_expr)
        elif name in subdef.abi_args:
            arg_var = p.new_instance()
            prep = arg_var.decode(arg_expr)
        else:
            arg_var = arg_expr
            prep = None
        return prep, arg_var

    def _prepare_n_calls(self):
        preps_n_calls = [
            *(self._arg_prep_n_call(i, p) for i, p in enumerate(self.input_types))
        ]
        preps, calls = zip(*preps_n_calls) if preps_n_calls else ([], [])
        preps = [p for p in preps if p]
        return preps, calls

    def _handle_SubroutineFnWrapper(self):
        subdef = self.subr.subroutine.subroutine

        def subr_caller():
            preps, calls = self._prepare_n_calls()
            invocation = self.subr(*calls)
            if preps:
                return Seq(*(preps + [invocation]))
            return invocation

        def make_return(e):
            if e.type_of() == TealType.uint64:
                return e
            if e.type_of() == TealType.bytes:
                return Len(e)
            if e.type_of() == TealType.anytype:
                x = ScratchVar(TealType.anytype)
                return Seq(x.store(e), Int(1337))
            # TealType.none:
            return Seq(e, Int(1337))

        def make_log(e):
            if e.type_of() == TealType.uint64:
                return Log(Itob(e))
            if e.type_of() == TealType.bytes:
                return Log(e)
            return Log(Bytes("nada"))

        if self.mode == Mode.Signature:

            def approval():
                return make_return(subr_caller())

        else:

            def approval():
                if subdef.return_type == TealType.none:
                    result = ScratchVar(TealType.uint64)
                    part1 = [subr_caller(), result.store(Int(1337))]
                else:
                    result = ScratchVar(subdef.return_type)
                    part1 = [result.store(subr_caller())]

                part2 = [make_log(result.load()), make_return(result.load())]
                return Seq(*(part1 + part2))

        return approval

    def _handle_ABIReturnSubroutine(self):
        output = None
        if self.subr.subroutine.output_kwarg_info:
            output = self.subr.subroutine.output_kwarg_info.abi_type.new_instance()

        def approval():
            preps, calls = self._prepare_n_calls()

            # when @ABIReturnSubroutine is void:
            #   invocation is an Expr of TealType.none
            # otherwise:
            #   it is a ComputedValue
            invocation = self.subr(*calls)
            if output:
                invocation = output.set(invocation)
                if self.mode == Mode.Signature:
                    results = [invocation, Pop(output.encode()), Int(1)]
                else:
                    results = [invocation, abi.MethodReturn(output), Int(1)]
            else:
                results = [invocation, Int(1)]

            return Seq(*(preps + results))

        return approval

    def compile(self, version: int, assemble_constants: bool = False) -> str:
        return _MatchMode(
            app_case=lambda: compileTeal(
                self.program(),
                self.mode,
                version=version,
                assembleConstants=assemble_constants,
            ),
            signature_case=lambda: compileTeal(
                self.program(),
                self.mode,
                version=version,
                assembleConstants=assemble_constants,
            ),
        )(self.mode)

    def dryrun_on_sequence(
        self,
        inputs: list[Sequence[PyTypes]],
        compiler_version=6,
    ) -> list[DryRunInspector]:
        return _MatchMode(
            app_case=lambda: DryRunExecutor.dryrun_app_on_sequence(
                algod=algod_with_assertion(),
                teal=self.compile(compiler_version),
                inputs=inputs,
                abi_argument_types=self.abi_argument_types(),
                abi_return_type=self.abi_return_type(),
            ),
            signature_case=lambda: DryRunExecutor.dryrun_logicsig_on_sequence(
                algod=algod_with_assertion(),
                teal=self.compile(compiler_version),
                inputs=inputs,
                abi_argument_types=self.abi_argument_types(),
                abi_return_type=self.abi_return_type(),
            ),
        )(self.mode)

    def dryrun(
        self,
        args: Sequence[bytes | str | int],
        compiler_version=6,
    ) -> DryRunInspector:
        return _MatchMode(
            app_case=lambda: DryRunExecutor.dryrun_app(
                algod_with_assertion(),
                self.compile(compiler_version),
                args,
                self.abi_argument_types(),
                self.abi_return_type(),
            ),
            signature_case=lambda: DryRunExecutor.dryrun_logicsig(
                algod_with_assertion(),
                self.compile(compiler_version),
                args,
                self.abi_argument_types(),
                self.abi_return_type(),
            ),
        )(self.mode)<|MERGE_RESOLUTION|>--- conflicted
+++ resolved
@@ -3,14 +3,10 @@
 
 import algosdk.abi
 from graviton import blackbox
-<<<<<<< HEAD
-from graviton.blackbox import DryRunExecutor, DryRunInspector
-=======
 from graviton.blackbox import DryRunInspector, DryRunExecutor
 from graviton.models import PyTypes
 
 from pyteal.ast.subroutine import OutputKwArgInfo
->>>>>>> efd37f59
 
 from pyteal import (
     Arg,
