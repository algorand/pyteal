<<<<<<< HEAD
=======
from typing import Any, Callable, Generic, Optional, Sequence, TypeVar, cast
>>>>>>> 4c716b44
from dataclasses import dataclass
from typing import Callable, Generic, Sequence, TypeVar, cast

import algosdk.abi
from graviton import blackbox
from graviton.blackbox import DryRunExecutor, DryRunInspector
from graviton.models import PyTypes

from pyteal import (
    Arg,
    Btoi,
    Bytes,
    Expr,
    Int,
    Itob,
    Len,
    Log,
    Mode,
    Pop,
    ScratchVar,
    Seq,
    SubroutineFnWrapper,
    TealType,
    Txn,
    abi,
    compileTeal,
)
from pyteal.ast.subroutine import ABIReturnSubroutine, OutputKwArgInfo
from pyteal.util import algod_with_assertion

# ---- Decorator ---- #


class BlackboxWrapper:
    def __init__(
        self,
        subr: SubroutineFnWrapper | ABIReturnSubroutine,
        input_types: list[TealType | None],
    ):
        subr.subroutine._validate(input_types=input_types)
        self.subroutine: SubroutineFnWrapper | ABIReturnSubroutine = subr
        self.input_types: list[TealType | abi.TypeSpec | None] = self._fill(input_types)

    def __call__(self, *args: Expr | ScratchVar, **kwargs) -> Expr | abi.ReturnedValue:
        return self.subroutine(*args, **kwargs)

    def name(self) -> str:
        return self.subroutine.name()

    def _fill(
        self, input_types: list[TealType | None]
    ) -> list[TealType | abi.TypeSpec | None]:
        match self.subroutine:
            case SubroutineFnWrapper() | ABIReturnSubroutine():
                args = self.subroutine.subroutine.arguments()
                abis = self.subroutine.subroutine.abi_args
                return [(x if x else abis[args[i]]) for i, x in enumerate(input_types)]
            case _:
                raise AssertionError(
                    f"Cannot handle subroutine of type {type(self.subroutine)}"
                )


def Blackbox(input_types: list[TealType | None]):
    """
    Decorator for transforming @Subroutine and @ABIReturnSubroutine wrapped functions
    into PyTeal expressions that compile into executable Teal programs.

    input_types: list[TealType] (required)
        List shadowing the input arguments of the decorated subroutine. In particular:
            * the list needs to be the same length as the number of subroutine arguments
            * if the subroutine argument is an ABI type, the shadowing input_type must be None
                as it will be determined at compile time from the subroutine's annotation
            * if the subroutine argument is an Expr or a ScratchVar, the shadowing input_type
                must be a TealType of the same kind as expected in the argument

    Some _Correct_ Examples:

    @Blackbox(input_types=[TealType.bytes, TealType.uint64])
    @Subroutine(TealType.bytes)
    def string_mult(x, y):
        ...

    @Blackbox(input_types=[TealType.bytes, TealType.uint64])
    @Subroutine(TealType.bytes)
    def string_mult(x: Expr, y: Expr):
        ...

    @Blackbox(input_types=[TealType.bytes, TealType.uint64])
    @Subroutine(TealType.bytes)
    def string_mult(x: ScratchVar, y: Expr):
        ...


    @Blackbox(input_types=[None, None])
    @ABIReturnSubroutine
    def string_mult(x: abi.String, y: abi.Uint16):
        ...

    @Blackbox(input_types=[None, TealType.uint64])
    @ABIReturnSubroutine
    def string_mult(x: abi.String, y):
        ...

    @Blackbox([None])
    @Subroutine(TealType.uint64)
    def cubed(n: abi.Uint64):
        ...

    """

    def decorator_blackbox(func: SubroutineFnWrapper | ABIReturnSubroutine):
        return BlackboxWrapper(func, input_types)

    return decorator_blackbox


# ---- API ---- #


Output = TypeVar("Output")
Lazy = Callable[[], Output]


@dataclass(frozen=True)
class _MatchMode(Generic[Output]):
    runner: Optional["PyTealDryRunExecutor"]
    app_case: Lazy
    signature_case: Lazy
    trace: Any = None

    def __post_init__(self):
        if self.runner and self.trace:
            self.runner.add_trace(self.trace)

    def __call__(self, mode: Mode, *args, **kwargs) -> Output:
        match mode:
            case Mode.Application:
                return self.app_case()
            case Mode.Signature:
                return self.signature_case()
            case _:
                raise Exception(f"Unknown mode {mode} of type {type(mode)}")


def mode_to_execution_mode(mode: Mode) -> blackbox.ExecutionMode:
    return _MatchMode(
        runner=None,
        app_case=lambda: blackbox.ExecutionMode.Application,
        signature_case=lambda: blackbox.ExecutionMode.Signature,
    )(mode)


class PyTealDryRunExecutor:
    def __init__(self, subr: BlackboxWrapper, mode: Mode):
        """
        Args:
            subr: a Subroutine or ABIReturnSubroutine which has been decorated with @Blackbox.
                Note: the `input_types` parameters should be supplied to the @Blackbox() decorator
                    cf. the Blackbox class for futher details about acceptable `input_types`

            mode: type of program to produce: logic sig (Mode.Signature) or app (Mode.Application)
        """
        input_types = subr.input_types
        assert (
            input_types is not None
        ), "please provide input_types in your @Subroutine or @ABIReturnSubroutine annotation (this is crucial for generating proper end-to-end testable PyTeal)"

        self.subr, self.mode, self.input_types = subr, mode, input_types
        match subr.subroutine:
            case SubroutineFnWrapper():
                approval = self._handle_SubroutineFnWrapper()
            case ABIReturnSubroutine():
                approval = self._handle_ABIReturnSubroutine()
            case _:
                raise AssertionError(
                    f"Cannot produce Blackbox pyteal for provided subroutine of type {type(subr.subroutine)}"
                )

        self._pyteal_lambda: Callable[..., Expr] = approval

        self.traces: list = []

    def add_trace(self, trace: Any) -> None:
        self.traces.append(trace)

    def is_abi(self) -> bool:
        return isinstance(self.subr.subroutine, ABIReturnSubroutine)

<<<<<<< HEAD
    def method_signature(self) -> str:
        assert self.is_abi()
        return cast(ABIReturnSubroutine, self.subr.subroutine).method_signature()
=======
    def abi_method_signature(self) -> None | str:
        if self.is_abi():
            abi_subr = cast(ABIReturnSubroutine, self.subr.subroutine)
            return abi_subr.method_signature()

        # create an artificial method signature
        # based on the `abi_argument_types()` and `abi_return_type()`
        if arg_types := self.abi_argument_types():
            if all(t is None for t in arg_types):
                return None

            ret_type = self.abi_return_type()
            ret = str(ret_type) if ret_type else "void"
            return f"ptdre_foo({','.join(map(str, arg_types))}){ret}"

        return None
>>>>>>> 4c716b44

    def abi_argument_types(self) -> None | list[algosdk.abi.ABIType]:
        if not (self.input_types or self.is_abi()):
            return None

        def handle_arg(arg):
            if isinstance(arg, abi.TypeSpec):
                return abi.algosdk_from_type_spec(arg)
            return None

        return [handle_arg(arg) for arg in self.input_types]

    def abi_return_type(self) -> None | algosdk.abi.ABIType:
        if not self.is_abi():
            return None

        out_info = getattr(self.subr.subroutine, "output_kwarg_info")
        if not out_info:
            return None

        return abi.algosdk_from_type_spec(cast(OutputKwArgInfo, out_info).abi_type)

    def program(self) -> Expr:
        """Get ready-to-compile PyTeal program from Subroutines and ABIReturnSubroutines

        Returns:
            a PyTeal expression representing a ready-to-run TEAL program

        Generated TEAL code depends on the self.subr's type, the mode, the input types, and output type
        * logic sigs:
            * input received via `arg i`
            * args are converted (cf. "input conversion" below) and passed to the subroutine
            * subroutine output is not logged (log is not available)
            * in the case of ABIReturnSubroutine: the output is encoded on to the stack an then popped off
            * subroutine output is converted (cf "output conversion" below)
        * apps:
            * input received via `txna ApplicationArgs i`
            * args are converted (cf. "input conversion" below) and passed to the subroutine
            * the output is logged in the following ways:
                * Subroutine: logged after possible conversion (cf. "logging conversion")
                * ABIReturnSubroutine: the encoded output is concatenated to the return method selector and then logged
            * subroutine output is converted (cf "output conversion" below) (Subroutine case only)
        * input conversion:
            * Empty input array:
                do not read any args and call subroutine immediately
            * Expr arg of TealType.bytes and TealType.anytype:
                read arg and pass to subroutine as is
            * Expr arg of TealType.uint64:
                convert arg to int using Btoi() when received
            * pass-by-ref ScratchVar arguments:
                in addition to the above -
                    o store the arg (or converted arg) in a ScratchVar
                    o invoke the subroutine using this ScratchVar instead of the arg (or converted arg)
            * ABI arguments:
                in addition to the above -
                    o store the decoded arg into the ScratchVar of an ABI Type instance
                    o invoke the subroutine using this ABI Type instead of the arg
        * output conversion:
            * Subroutine case:
                * TealType.uint64:
                    provide subroutine's result to the top of the stack when exiting program
                * TealType.bytes:
                    convert subroutine's result to the top of the stack to its length and then exit
                * TealType.none or TealType.anytype:
                    push Int(1337) to the stack as it is either impossible (TealType.none),
                    or unknown at compile time (TealType.anytype) to convert to an Int
            * ABIReturnSubroutine case:
                * when present, the output is encoded as TealType.bytes which can be decoded by the receiver using
                appropriate ABI-libraries
        * logging conversion:
            * Subroutine case:
                * TealType.uint64:
                    convert subroutine's output using Itob() and log the result
                * TealType.bytes:
                    log the subroutine's result
                * TealType.none or TealType.anytype:
                    log Itob(Int(1337)) as it is either impossible (TealType.none),
                    or unknown at compile time (TealType.anytype) how to convert to Bytes
            * ABIReturnSubroutine case:
                * when present, the output is encoded as TealType.bytes and concatenated to the rewturn
                method selector. This can be decoded by the receiver using appropriate ABI-libraries

        For illustrative examples of how to use this method please refer to the integration test file `graviton_test.py` and especially:

        * `blackbox_pyteal_example1()`: Using blackbox_pyteal() for a simple test of both an app and logic sig
        * `blackbox_pyteal_example2()`: Using blackbox_pyteal() to make 400 assertions and generate a CSV report with 400 dryrun rows
        * `blackbox_pyteal_example3()`: declarative Test Driven Development approach through Invariant's
        * `blackbox_pyteal_example4()`: Using PyTealDryRunExecutor to debug an ABIReturnSubroutine with an app, logic sig and csv reports
        """

        return self._pyteal_lambda()

    def _arg_prep_n_call(self, i, p):
        subdef = self.subr.subroutine.subroutine
        arg_names = subdef.arguments()
        name = arg_names[i]
        arg_expr = Txn.application_args[i] if self.mode == Mode.Application else Arg(i)
        if p == TealType.uint64:
            arg_expr = Btoi(arg_expr)

        if name in subdef.by_ref_args:
            arg_var = ScratchVar(p)
            prep = arg_var.store(arg_expr)
        elif name in subdef.abi_args:
            arg_var = p.new_instance()
            prep = arg_var.decode(arg_expr)
        else:
            arg_var = arg_expr
            prep = None
        return prep, arg_var

    def _prepare_n_calls(self):
        preps_n_calls = [
            *(self._arg_prep_n_call(i, p) for i, p in enumerate(self.input_types))
        ]
        preps, calls = zip(*preps_n_calls) if preps_n_calls else ([], [])
        preps = [p for p in preps if p]
        return preps, calls

    def _handle_SubroutineFnWrapper(self):
        subdef = self.subr.subroutine.subroutine

        def subr_caller():
            preps, calls = self._prepare_n_calls()
            invocation = self.subr(*calls)
            if preps:
                return Seq(*(preps + [invocation]))
            return invocation

        def make_return(e):
            if e.type_of() == TealType.uint64:
                return e
            if e.type_of() == TealType.bytes:
                return Len(e)
            if e.type_of() == TealType.anytype:
                x = ScratchVar(TealType.anytype)
                return Seq(x.store(e), Int(1337))
            # TealType.none:
            return Seq(e, Int(1337))

        def make_log(e):
            if e.type_of() == TealType.uint64:
                return Log(Itob(e))
            if e.type_of() == TealType.bytes:
                return Log(e)
            return Log(Bytes("nada"))

        if self.mode == Mode.Signature:

            def approval():
                return make_return(subr_caller())

        else:

            def approval():
                if subdef.return_type == TealType.none:
                    result = ScratchVar(TealType.uint64)
                    part1 = [subr_caller(), result.store(Int(1337))]
                else:
                    result = ScratchVar(subdef.return_type)
                    part1 = [result.store(subr_caller())]

                part2 = [make_log(result.load()), make_return(result.load())]
                return Seq(*(part1 + part2))

        return approval

    def _handle_ABIReturnSubroutine(self):
        output = None
        if self.subr.subroutine.output_kwarg_info:
            output = self.subr.subroutine.output_kwarg_info.abi_type.new_instance()

        def approval():
            preps, calls = self._prepare_n_calls()

            # when @ABIReturnSubroutine is void:
            #   invocation is an Expr of TealType.none
            # otherwise:
            #   it is a ComputedValue
            invocation = self.subr(*calls)
            if output:
                invocation = output.set(invocation)
                if self.mode == Mode.Signature:
                    results = [invocation, Pop(output.encode()), Int(1)]
                else:
                    results = [invocation, abi.MethodReturn(output), Int(1)]
            else:
                results = [invocation, Int(1)]

            return Seq(*(preps + results))

        return approval

    def compile(self, version: int, assemble_constants: bool = False) -> str:
        return _MatchMode(
            runner=self,
            app_case=lambda: compileTeal(
                self.program(),
                self.mode,
                version=version,
                assembleConstants=assemble_constants,
            ),
            signature_case=lambda: compileTeal(
                self.program(),
                self.mode,
                version=version,
                assembleConstants=assemble_constants,
            ),
        )(self.mode)

    def dryrun_on_sequence(
        self,
        inputs: list[Sequence[PyTypes]],
        compiler_version=6,
    ) -> list[DryRunInspector]:
        teal = self.compile(compiler_version)
        return _MatchMode(
            self,
            app_case=lambda: DryRunExecutor.dryrun_app_on_sequence(
                algod=algod_with_assertion(),
                teal=teal,
                inputs=inputs,
                abi_method_signature=self.abi_method_signature(),
                omit_method_selector=True,
            ),
            signature_case=lambda: DryRunExecutor.dryrun_logicsig_on_sequence(
                algod=algod_with_assertion(),
                teal=teal,
                inputs=inputs,
                abi_method_signature=self.abi_method_signature(),
                omit_method_selector=True,
            ),
            trace=teal,
        )(self.mode)

    def dryrun(
        self,
        args: Sequence[bytes | str | int],
        compiler_version=6,
    ) -> DryRunInspector:
        teal = self.compile(compiler_version)
        return _MatchMode(
            self,
            app_case=lambda: DryRunExecutor.dryrun_app(
                algod_with_assertion(),
                teal,
                args,
                abi_method_signature=self.abi_method_signature(),
                omit_method_selector=True,
            ),
            signature_case=lambda: DryRunExecutor.dryrun_logicsig(
                algod_with_assertion(),
                teal,
                args,
                abi_method_signature=self.abi_method_signature(),
                omit_method_selector=True,
            ),
            trace=teal,
        )(self.mode)<|MERGE_RESOLUTION|>--- conflicted
+++ resolved
@@ -1,9 +1,5 @@
-<<<<<<< HEAD
-=======
-from typing import Any, Callable, Generic, Optional, Sequence, TypeVar, cast
->>>>>>> 4c716b44
 from dataclasses import dataclass
-from typing import Callable, Generic, Sequence, TypeVar, cast
+from typing import Any, Callable, Generic, Sequence, TypeVar, cast
 
 import algosdk.abi
 from graviton import blackbox
@@ -191,15 +187,9 @@
     def is_abi(self) -> bool:
         return isinstance(self.subr.subroutine, ABIReturnSubroutine)
 
-<<<<<<< HEAD
-    def method_signature(self) -> str:
-        assert self.is_abi()
-        return cast(ABIReturnSubroutine, self.subr.subroutine).method_signature()
-=======
     def abi_method_signature(self) -> None | str:
         if self.is_abi():
-            abi_subr = cast(ABIReturnSubroutine, self.subr.subroutine)
-            return abi_subr.method_signature()
+            return cast(ABIReturnSubroutine, self.subr.subroutine).method_signature()
 
         # create an artificial method signature
         # based on the `abi_argument_types()` and `abi_return_type()`
@@ -212,7 +202,6 @@
             return f"ptdre_foo({','.join(map(str, arg_types))}){ret}"
 
         return None
->>>>>>> 4c716b44
 
     def abi_argument_types(self) -> None | list[algosdk.abi.ABIType]:
         if not (self.input_types or self.is_abi()):
