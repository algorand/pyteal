--- conflicted
+++ resolved
@@ -1,9 +1,5 @@
-<<<<<<< HEAD
-from typing import Callable, Sequence, cast
-=======
 from typing import Any, Callable, Generic, Optional, Sequence, TypeVar, cast
 from dataclasses import dataclass
->>>>>>> 4c716b44
 
 import algosdk.abi
 from algosdk.v2client import algod
@@ -146,7 +142,6 @@
 # ---- API ---- #
 
 
-<<<<<<< HEAD
 def mode_to_execution_mode(mode: Mode) -> blackbox.ExecutionMode:
     if mode == Mode.Application:
         return blackbox.ExecutionMode.Application
@@ -154,39 +149,6 @@
         return blackbox.ExecutionMode.Signature
 
     raise ValueError(f"Can't handle {mode=}")
-=======
-Output = TypeVar("Output")
-Lazy = Callable[[], Output]
-
-
-@dataclass(frozen=True)
-class _MatchMode(Generic[Output]):
-    runner: Optional["PyTealDryRunExecutor"]
-    app_case: Lazy
-    signature_case: Lazy
-    trace: Any = None
-
-    def __post_init__(self):
-        if self.runner and self.trace:
-            self.runner.add_trace(self.trace)
-
-    def __call__(self, mode: Mode, *args, **kwargs) -> Output:
-        match mode:
-            case Mode.Application:
-                return self.app_case()
-            case Mode.Signature:
-                return self.signature_case()
-            case _:
-                raise Exception(f"Unknown mode {mode} of type {type(mode)}")
-
-
-def mode_to_execution_mode(mode: Mode) -> blackbox.ExecutionMode:
-    return _MatchMode(
-        runner=None,
-        app_case=lambda: blackbox.ExecutionMode.Application,
-        signature_case=lambda: blackbox.ExecutionMode.Signature,
-    )(mode)
->>>>>>> 4c716b44
 
 
 class PyTealDryRunExecutor:
@@ -437,7 +399,6 @@
         return approval
 
     def compile(self, version: int, assemble_constants: bool = False) -> str:
-<<<<<<< HEAD
         return compileTeal(
             self.program(),
             self.mode,
@@ -455,25 +416,6 @@
         )
 
     def dryrun_sequence(
-=======
-        return _MatchMode(
-            runner=self,
-            app_case=lambda: compileTeal(
-                self.program(),
-                self.mode,
-                version=version,
-                assembleConstants=assemble_constants,
-            ),
-            signature_case=lambda: compileTeal(
-                self.program(),
-                self.mode,
-                version=version,
-                assembleConstants=assemble_constants,
-            ),
-        )(self.mode)
-
-    def dryrun_on_sequence(
->>>>>>> 4c716b44
         self,
         inputs: list[Sequence[PyTypes]],
         *,
@@ -481,34 +423,12 @@
         txn_params: TxParams | None = None,
         verbose: bool = False,
     ) -> list[DryRunInspector]:
-<<<<<<< HEAD
         return cast(
             list,
             self.executor(compiler_version).run_sequence(
                 inputs, txn_params=txn_params, verbose=verbose
             ),
         )
-=======
-        teal = self.compile(compiler_version)
-        return _MatchMode(
-            self,
-            app_case=lambda: DryRunExecutor.dryrun_app_on_sequence(
-                algod=algod_with_assertion(),
-                teal=teal,
-                inputs=inputs,
-                abi_method_signature=self.abi_method_signature(),
-                omit_method_selector=True,
-            ),
-            signature_case=lambda: DryRunExecutor.dryrun_logicsig_on_sequence(
-                algod=algod_with_assertion(),
-                teal=teal,
-                inputs=inputs,
-                abi_method_signature=self.abi_method_signature(),
-                omit_method_selector=True,
-            ),
-            trace=teal,
-        )(self.mode)
->>>>>>> 4c716b44
 
     def dryrun_one(
         self,
@@ -518,28 +438,6 @@
         txn_params: TxParams | None = None,
         verbose: bool = False,
     ) -> DryRunInspector:
-<<<<<<< HEAD
         return self.executor(compiler_version).run_one(
             args, txn_params=txn_params, verbose=verbose
-        )
-=======
-        teal = self.compile(compiler_version)
-        return _MatchMode(
-            self,
-            app_case=lambda: DryRunExecutor.dryrun_app(
-                algod_with_assertion(),
-                teal,
-                args,
-                abi_method_signature=self.abi_method_signature(),
-                omit_method_selector=True,
-            ),
-            signature_case=lambda: DryRunExecutor.dryrun_logicsig(
-                algod_with_assertion(),
-                teal,
-                args,
-                abi_method_signature=self.abi_method_signature(),
-                omit_method_selector=True,
-            ),
-            trace=teal,
-        )(self.mode)
->>>>>>> 4c716b44
+        )