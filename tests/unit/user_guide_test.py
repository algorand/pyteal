--- conflicted
+++ resolved
@@ -23,11 +23,7 @@
 
 
 @pytest.mark.parametrize("snippet", [user_guide_snippet_dynamic_scratch_var])
-<<<<<<< HEAD
-@pytest.mark.serial
-=======
 @pytest.mark.serial  # Serial due to scratch generation
->>>>>>> 459487f6
 def test_user_guide_snippets(snippet):
     assert_new_v_old(snippet, 6, "user_guide")
 
@@ -115,11 +111,7 @@
 
 
 @pytest.mark.parametrize("snippet", USER_GUIDE_SNIPPETS_COPACETIC)
-<<<<<<< HEAD
-@pytest.mark.serial
-=======
 @pytest.mark.serial  # Serial due to scratch generation
->>>>>>> 459487f6
 def test_user_guide_snippets_good(snippet):
     assert_new_v_old(snippet, 6, "user_guide")
 
@@ -133,11 +125,7 @@
 
 
 @pytest.mark.parametrize("snippet_etype_e", USER_GUIDE_SNIPPETS_ERRORING.items())
-<<<<<<< HEAD
-@pytest.mark.serial
-=======
 @pytest.mark.serial  # Serial due to scratch generation
->>>>>>> 459487f6
 def test_user_guide_snippets_bad(snippet_etype_e):
     snippet, etype_e = snippet_etype_e
     etype, e = etype_e
