from itertools import product
from pathlib import Path
from typing import Any, Dict

import pytest

import pyteal as pt

from tests.compile_asserts import assert_teal_as_expected
from tests.blackbox import (
    Blackbox,
    BlackboxWrapper,
    algod_with_assertion,
    mode_to_execution_mode,
    PyTealDryRunExecutor,
)

from graviton.blackbox import (
    DryRunProperty as DRProp,
    DryRunEncoder as Encoder,
    DryRunExecutor,
    DryRunInspector,
    mode_has_property,
)

from graviton.invariant import Invariant, PredicateKind

PATH = Path.cwd() / "tests" / "integration"
FIXTURES = PATH / "teal"
GENERATED = PATH / "generated"

# TODO: remove these skips after the following issue has been fixed https://github.com/algorand/pyteal/issues/199
STABLE_SLOT_GENERATION = False
SKIP_SCRATCH_ASSERTIONS = not STABLE_SLOT_GENERATION

# ---- Helper ---- #


def wrap_compile_and_save(
    subr, mode, version, assemble_constants, test_name, case_name
):
    is_app = mode == pt.Mode.Application

    teal = PyTealDryRunExecutor(subr, mode).compile(version, assemble_constants)
    tealfile = f'{"app" if is_app else "lsig"}_{case_name}_v{version}.teal'

    tealdir = GENERATED / test_name
    tealdir.mkdir(parents=True, exist_ok=True)
    tealpath = tealdir / tealfile
    with open(tealpath, "w") as f:
        f.write(teal)

    print(
        f"""Subroutine {case_name}@{mode} generated TEAL.
saved to {tealpath}:
-------
{teal}
-------"""
    )

    return teal, is_app, tealfile


# ---- Subroutines for Blackbox Testing ---- #


@Blackbox(input_types=[])
@pt.Subroutine(pt.TealType.uint64)
def exp():
    return pt.Int(2) ** pt.Int(10)


@Blackbox(input_types=[pt.TealType.uint64])
@pt.Subroutine(pt.TealType.none)
def square_byref(x: pt.ScratchVar):
    return x.store(x.load() * x.load())


@Blackbox(input_types=[pt.TealType.uint64])
@pt.Subroutine(pt.TealType.uint64)
def square(x):
    return x ** pt.Int(2)


@Blackbox(input_types=[pt.TealType.anytype, pt.TealType.anytype])
@pt.Subroutine(pt.TealType.none)
def swap(x: pt.ScratchVar, y: pt.ScratchVar):
    z = pt.ScratchVar(pt.TealType.anytype)
    return pt.Seq(
        z.store(x.load()),
        x.store(y.load()),
        y.store(z.load()),
    )


@Blackbox(input_types=[pt.TealType.bytes, pt.TealType.uint64])
@pt.Subroutine(pt.TealType.bytes)
def string_mult(s: pt.ScratchVar, n):
    i = pt.ScratchVar(pt.TealType.uint64)
    tmp = pt.ScratchVar(pt.TealType.bytes)
    start = pt.Seq(i.store(pt.Int(1)), tmp.store(s.load()), s.store(pt.Bytes("")))
    step = i.store(i.load() + pt.Int(1))
    return pt.Seq(
        pt.For(start, i.load() <= n, step).Do(s.store(pt.Concat(s.load(), tmp.load()))),
        s.load(),
    )


@Blackbox(input_types=[pt.TealType.uint64])
@pt.Subroutine(pt.TealType.uint64)
def oldfac(n):
    return pt.If(n < pt.Int(2)).Then(pt.Int(1)).Else(n * oldfac(n - pt.Int(1)))


@Blackbox(input_types=[pt.TealType.uint64])
@pt.Subroutine(pt.TealType.uint64)
def slow_fibonacci(n):
    return (
        pt.If(n <= pt.Int(1))
        .Then(n)
        .Else(slow_fibonacci(n - pt.Int(2)) + slow_fibonacci(n - pt.Int(1)))
    )


def fac_with_overflow(n):
    if n < 2:
        return 1
    if n > 20:
        return 2432902008176640000
    return n * fac_with_overflow(n - 1)


def fib(n):
    a, b = 0, 1
    for _ in range(n):
        a, b = b, a + b
    return a


def fib_cost(args):
    cost = 17
    for n in range(1, args[0] + 1):
        cost += 31 * fib(n - 1)
    return cost


# ---- Blackbox pure unit tests (Skipping for now due to flakiness) ---- #


@pytest.mark.skipif(not STABLE_SLOT_GENERATION, reason="cf. #199")
@pytest.mark.parametrize(
    "subr, mode",
    product(
        [exp, square_byref, square, swap, string_mult, oldfac, slow_fibonacci],
        [pt.Mode.Application, pt.Mode.Signature],
    ),
)
def test_stable_teal_generation(subr, mode):
    """
    TODO: here's an example of issue #199 at play - need to run a dynamic version of `git bisect`
    to figure out what is driving this
    """
    case_name = subr.name()
    print(f"stable TEAL generation test for {case_name} in mode {mode}")

    # HANG NOTE: I prefer not to modify this test, for it is skipped now on thread-unsafe behavior,
    # and I would suggest revisiting later after we have satisfied solution for #199.
    _, _, tealfile = wrap_compile_and_save(subr, mode, 6, True, "stability", case_name)
    path2actual = GENERATED / "stability" / tealfile
    path2expected = FIXTURES / "stability" / tealfile
    assert_teal_as_expected(path2actual, path2expected)


APP_SCENARIOS = {
    exp: {
        "inputs": [()],
        # since only a single input, just assert a constant in each case
        "assertions": {
            DRProp.cost: 11,
            # int assertions on log outputs need encoding to varuint-hex:
            DRProp.lastLog: Encoder.hex(2**10),
            # dicts have a special meaning as assertions. So in the case of "finalScratch"
            # which is supposed to _ALSO_ output a dict, we need to use a lambda as a work-around
            DRProp.finalScratch: lambda _: {0: 1024},
            DRProp.stackTop: 1024,
            DRProp.maxStackHeight: 2,
            DRProp.status: "PASS",
            DRProp.passed: True,
            DRProp.rejected: False,
            DRProp.errorMessage: None,
        },
    },
    square_byref: {
        "inputs": [(i,) for i in range(100)],
        "assertions": {
            DRProp.cost: lambda _, actual: 20 < actual < 22,
            DRProp.lastLog: Encoder.hex(1337),
            # due to dry-run artifact of not reporting 0-valued scratchvars,
            # we have a special case for n=0:
            DRProp.finalScratch: lambda args, actual: (
                {1, 1337, (args[0] ** 2 if args[0] else 1)}
            ).issubset(set(actual.values())),
            DRProp.stackTop: 1337,
            DRProp.maxStackHeight: 3,
            DRProp.status: "PASS",
            DRProp.passed: True,
            DRProp.rejected: False,
            DRProp.errorMessage: None,
        },
    },
    square: {
        "inputs": [(i,) for i in range(100)],
        "assertions": {
            DRProp.cost: 14,
            DRProp.lastLog: {
                # since execution REJECTS for 0, expect last log for this case to be None
                (i,): Encoder.hex(i * i) if i else None
                for i in range(100)
            },
            DRProp.finalScratch: lambda args: (
                {0: args[0] ** 2, 1: args[0]} if args[0] else {}
            ),
            DRProp.stackTop: lambda args: args[0] ** 2,
            DRProp.maxStackHeight: 2,
            DRProp.status: lambda i: "PASS" if i[0] > 0 else "REJECT",
            DRProp.passed: lambda i: i[0] > 0,
            DRProp.rejected: lambda i: i[0] == 0,
            DRProp.errorMessage: None,
        },
    },
    swap: {
        "inputs": [(1, 2), (1, "two"), ("one", 2), ("one", "two")],
        "assertions": {
            DRProp.cost: 27,
            DRProp.lastLog: Encoder.hex(1337),
            DRProp.finalScratch: lambda args: {
                0: 1337,
                1: Encoder.hex0x(args[1]),
                2: Encoder.hex0x(args[0]),
                3: 1,
                4: 2,
                5: Encoder.hex0x(args[0]),
            },
            DRProp.stackTop: 1337,
            DRProp.maxStackHeight: 2,
            DRProp.status: "PASS",
            DRProp.passed: True,
            DRProp.rejected: False,
            DRProp.errorMessage: None,
        },
    },
    string_mult: {
        "inputs": [("xyzw", i) for i in range(100)],
        "assertions": {
            DRProp.cost: lambda args: 30 + 15 * args[1],
            DRProp.lastLog: (
                lambda args: Encoder.hex(args[0] * args[1]) if args[1] else None
            ),
            # due to dryrun 0-scratchvar artifact, special case for i == 0:
            DRProp.finalScratch: lambda args: (
                {
                    0: Encoder.hex0x(args[0] * args[1]),
                    1: Encoder.hex0x(args[0] * args[1]),
                    2: 1,
                    3: args[1],
                    4: args[1] + 1,
                    5: Encoder.hex0x(args[0]),
                }
                if args[1]
                else {
                    2: 1,
                    4: args[1] + 1,
                    5: Encoder.hex0x(args[0]),
                }
            ),
            DRProp.stackTop: lambda args: len(args[0] * args[1]),
            DRProp.maxStackHeight: lambda args: 3 if args[1] else 2,
            DRProp.status: lambda args: ("PASS" if 0 < args[1] < 45 else "REJECT"),
            DRProp.passed: lambda args: 0 < args[1] < 45,
            DRProp.rejected: lambda args: 0 >= args[1] or args[1] >= 45,
            DRProp.errorMessage: None,
        },
    },
    oldfac: {
        "inputs": [(i,) for i in range(25)],
        "assertions": {
            DRProp.cost: lambda args, actual: (
                actual - 40 <= 17 * args[0] <= actual + 40
            ),
            DRProp.lastLog: lambda args: (
                Encoder.hex(fac_with_overflow(args[0])) if args[0] < 21 else None
            ),
            DRProp.finalScratch: lambda args: (
                {1: args[0], 0: fac_with_overflow(args[0])}
                if 0 < args[0] < 21
                else (
                    {1: min(21, args[0])}
                    if args[0]
                    else {0: fac_with_overflow(args[0])}
                )
            ),
            DRProp.stackTop: lambda args: fac_with_overflow(args[0]),
            DRProp.maxStackHeight: lambda args: max(2, 2 * args[0]),
            DRProp.status: lambda args: "PASS" if args[0] < 21 else "REJECT",
            DRProp.passed: lambda args: args[0] < 21,
            DRProp.rejected: lambda args: args[0] >= 21,
            DRProp.errorMessage: lambda args, actual: (
                actual is None if args[0] < 21 else "overflowed" in actual
            ),
        },
    },
    slow_fibonacci: {
        "inputs": [(i,) for i in range(18)],
        "assertions": {
            DRProp.cost: lambda args: (fib_cost(args) if args[0] < 17 else 70_000),
            DRProp.lastLog: lambda args: (
                Encoder.hex(fib(args[0])) if 0 < args[0] < 17 else None
            ),
            DRProp.finalScratch: lambda args, actual: (
                actual == {1: args[0], 0: fib(args[0])}
                if 0 < args[0] < 17
                else (True if args[0] >= 17 else actual == {})
            ),
            # we declare to "not care" about the top of the stack for n >= 17
            DRProp.stackTop: lambda args, actual: (
                actual == fib(args[0]) if args[0] < 17 else True
            ),
            # similarly, we don't care about max stack height for n >= 17
            DRProp.maxStackHeight: lambda args, actual: (
                actual == max(2, 2 * args[0]) if args[0] < 17 else True
            ),
            DRProp.status: lambda args: "PASS" if 0 < args[0] < 8 else "REJECT",
            DRProp.passed: lambda args: 0 < args[0] < 8,
            DRProp.rejected: lambda args: 0 >= args[0] or args[0] >= 8,
            DRProp.errorMessage: lambda args, actual: (
                actual is None
                if args[0] < 17
                else "dynamic cost budget exceeded" in actual
            ),
        },
    },
}

# NOTE: logic sig dry runs are missing some information when compared with app dry runs.
# Therefore, certain assertions don't make sense for logic sigs explaining why some of the below are commented out:
LOGICSIG_SCENARIOS = {
    exp: {
        "inputs": [()],
        "assertions": {
            # DRProp.cost: 11,
            # DRProp.lastLog: Encoder.hex(2 ** 10),
            DRProp.finalScratch: lambda _: {},
            DRProp.stackTop: 1024,
            DRProp.maxStackHeight: 2,
            DRProp.status: "PASS",
            DRProp.passed: True,
            DRProp.rejected: False,
            DRProp.errorMessage: None,
        },
    },
    square_byref: {
        "inputs": [(i,) for i in range(100)],
        "assertions": {
            # DRProp.cost: lambda _, actual: 20 < actual < 22,
            # DRProp.lastLog: Encoder.hex(1337),
            # due to dry-run artifact of not reporting 0-valued scratchvars,
            # we have a special case for n=0:
            DRProp.finalScratch: lambda args: (
                {0: 1, 1: args[0] ** 2} if args[0] else {0: 1}
            ),
            DRProp.stackTop: 1337,
            DRProp.maxStackHeight: 3,
            DRProp.status: "PASS",
            DRProp.passed: True,
            DRProp.rejected: False,
            DRProp.errorMessage: None,
        },
    },
    square: {
        "inputs": [(i,) for i in range(100)],
        "assertions": {
            # DRProp.cost: 14,
            # DRProp.lastLog: {(i,): Encoder.hex(i * i) if i else None for i in range(100)},
            DRProp.finalScratch: lambda args: ({0: args[0]} if args[0] else {}),
            DRProp.stackTop: lambda args: args[0] ** 2,
            DRProp.maxStackHeight: 2,
            DRProp.status: lambda i: "PASS" if i[0] > 0 else "REJECT",
            DRProp.passed: lambda i: i[0] > 0,
            DRProp.rejected: lambda i: i[0] == 0,
            DRProp.errorMessage: None,
        },
    },
    swap: {
        "inputs": [(1, 2), (1, "two"), ("one", 2), ("one", "two")],
        "assertions": {
            # DRProp.cost: 27,
            # DRProp.lastLog: Encoder.hex(1337),
            DRProp.finalScratch: lambda args: {
                0: 3,
                1: 4,
                2: Encoder.hex0x(args[0]),
                3: Encoder.hex0x(args[1]),
                4: Encoder.hex0x(args[0]),
            },
            DRProp.stackTop: 1337,
            DRProp.maxStackHeight: 2,
            DRProp.status: "PASS",
            DRProp.passed: True,
            DRProp.rejected: False,
            DRProp.errorMessage: None,
        },
    },
    string_mult: {
        "inputs": [("xyzw", i) for i in range(100)],
        "assertions": {
            # DRProp.cost: lambda args: 30 + 15 * args[1],
            # DRProp.lastLog: lambda args: Encoder.hex(args[0] * args[1]) if args[1] else None,
            DRProp.finalScratch: lambda args: (
                {
                    0: len(args[0]),
                    1: args[1],
                    2: args[1] + 1,
                    3: Encoder.hex0x(args[0]),
                    4: Encoder.hex0x(args[0] * args[1]),
                }
                if args[1]
                else {
                    0: len(args[0]),
                    2: args[1] + 1,
                    3: Encoder.hex0x(args[0]),
                }
            ),
            DRProp.stackTop: lambda args: len(args[0] * args[1]),
            DRProp.maxStackHeight: lambda args: 3 if args[1] else 2,
            DRProp.status: lambda args: "PASS" if args[1] else "REJECT",
            DRProp.passed: lambda args: bool(args[1]),
            DRProp.rejected: lambda args: not bool(args[1]),
            DRProp.errorMessage: None,
        },
    },
    oldfac: {
        "inputs": [(i,) for i in range(25)],
        "assertions": {
            # DRProp.cost: lambda args, actual: actual - 40 <= 17 * args[0] <= actual + 40,
            # DRProp.lastLog: lambda args, actual: (actual is None) or (int(actual, base=16) == fac_with_overflow(args[0])),
            DRProp.finalScratch: lambda args: (
                {0: min(args[0], 21)} if args[0] else {}
            ),
            DRProp.stackTop: lambda args: fac_with_overflow(args[0]),
            DRProp.maxStackHeight: lambda args: max(2, 2 * args[0]),
            DRProp.status: lambda args: "PASS" if args[0] < 21 else "REJECT",
            DRProp.passed: lambda args: args[0] < 21,
            DRProp.rejected: lambda args: args[0] >= 21,
            DRProp.errorMessage: lambda args, actual: (
                actual is None
                if args[0] < 21
                else "logic 0 failed at line 21: * overflowed" in actual
            ),
        },
    },
    slow_fibonacci: {
        "inputs": [(i,) for i in range(18)],
        "assertions": {
            # DRProp.cost: fib_cost,
            # DRProp.lastLog: fib_last_log,
            # by returning True for n >= 15, we're declaring that we don't care about the scratchvar's for such cases:
            DRProp.finalScratch: lambda args, actual: (
                actual == {0: args[0]}
                if 0 < args[0] < 15
                else (True if args[0] else actual == {})
            ),
            DRProp.stackTop: lambda args, actual: (
                actual == fib(args[0]) if args[0] < 15 else True
            ),
            DRProp.maxStackHeight: lambda args, actual: (
                actual == max(2, 2 * args[0]) if args[0] < 15 else True
            ),
            DRProp.status: lambda args: "PASS" if 0 < args[0] < 15 else "REJECT",
            DRProp.passed: lambda args: 0 < args[0] < 15,
            DRProp.rejected: lambda args: not (0 < args[0] < 15),
            DRProp.errorMessage: lambda args, actual: (
                actual is None
                if args[0] < 15
                else "dynamic cost budget exceeded" in actual
            ),
        },
    },
}

APP_IDENTICAL_PREDICATES = {
    DRProp.lastLog: PredicateKind.IdenticalPair,
    DRProp.status: PredicateKind.IdenticalPair,
    DRProp.error: PredicateKind.IdenticalPair,
}
LSIG_IDENTICAL_PREDICATES = {
    DRProp.status: PredicateKind.IdenticalPair,
    DRProp.error: PredicateKind.IdenticalPair,
}


def blackbox_test_runner(
    subr: pt.SubroutineFnWrapper,
    mode: pt.Mode,
    scenario: Dict[str, Any],
    version: int,
    assemble_constants: bool = True,
) -> list[DryRunInspector]:
    case_name = subr.name()
    print(f"blackbox test of {case_name} with mode {mode}")
    exec_mode = mode_to_execution_mode(mode)

    # 0. Validations
    assert isinstance(subr, BlackboxWrapper), f"unexpected subr type {type(subr)}"
    assert isinstance(mode, pt.Mode)

    # 1. Compile to TEAL
    teal, _, tealfile = wrap_compile_and_save(
        subr, mode, version, assemble_constants, "blackbox", case_name
    )

    # Fail fast in case algod is not configured:
    algod = algod_with_assertion()

    # 2. validate dry run scenarios:
    inputs, predicates = Invariant.inputs_and_invariants(
        scenario, exec_mode, raw_predicates=True
    )

    # 3. execute dry run sequence:
    execute = DryRunExecutor.execute_one_dryrun
    inspectors = list(map(lambda a: execute(algod, teal, a, exec_mode), inputs))

    # 4. Statistical report:
    csvpath = GENERATED / "blackbox" / f"{tealfile}_v{version}.csv"
    with open(csvpath, "w") as f:
        f.write(DryRunInspector.csv_report(inputs, inspectors))

    print(f"Saved Dry Run CSV report to {csvpath}")

    # 5. Sequential assertions (if provided any)
    for i, type_n_assertion in enumerate(predicates.items()):
        dr_prop, predicate = type_n_assertion

        if SKIP_SCRATCH_ASSERTIONS and dr_prop == DRProp.finalScratch:
            print("skipping scratch assertions because unstable slots produced")
            continue

        assert mode_has_property(exec_mode, dr_prop)

        invariant = Invariant(predicate, name=f"{case_name}[{i}]@{mode}-{dr_prop}")
        print(f"{i+1}. Assertion for {case_name}-{mode}: {dr_prop} <<{predicate}>>")
        invariant.validates(dr_prop, inspectors)

    return inspectors


# ---- Graviton / Blackbox tests ---- #


@pytest.mark.parametrize("subr, scenario", APP_SCENARIOS.items())
def test_blackbox_subroutines_as_apps(
    subr: pt.SubroutineFnWrapper,
    scenario: Dict[str, Any],
):
<<<<<<< HEAD
    inspectors6 = blackbox_test_runner(subr, pt.Mode.Application, scenario, 6)
    inspectors8 = blackbox_test_runner(subr, pt.Mode.Application, scenario, 8)

    if subr.name() == "slow_fibonacci":
        assert len(inspectors6) == len(inspectors8) == 18
        # NOTE the last case of inspector 8 (compilation with frame pointer)
        # does not blow up the 70k budget limit, so we skip specifically for this one.

        del inspectors6[-1]
        del inspectors8[-1]

    Invariant.full_validation(
        APP_IDENTICAL_PREDICATES,
        inspectors=inspectors6,
        identities=inspectors8,
        msg=f"{subr.name()=}",
    )
=======
    blackbox_test_runner(subr, pt.Mode.Application, scenario, 6)
    blackbox_test_runner(subr, pt.Mode.Application, scenario, 8)
>>>>>>> de90e93e


@pytest.mark.parametrize("subr, scenario", LOGICSIG_SCENARIOS.items())
def test_blackbox_subroutines_as_logic_sigs(
    subr: pt.SubroutineFnWrapper,
    scenario: Dict[str, Any],
):
<<<<<<< HEAD
    inspectors6 = blackbox_test_runner(subr, pt.Mode.Signature, scenario, 6)
    inspectors8 = blackbox_test_runner(subr, pt.Mode.Signature, scenario, 8)
    Invariant.full_validation(
        LSIG_IDENTICAL_PREDICATES,
        inspectors=inspectors6,
        identities=inspectors8,
        msg=f"{subr.name()=}",
    )
=======
    blackbox_test_runner(subr, pt.Mode.Signature, scenario, 6)
    blackbox_test_runner(subr, pt.Mode.Signature, scenario, 8)
>>>>>>> de90e93e


def blackbox_pyteal_example1():
    # Example 1: Using blackbox_pyteal for a simple test of both an app and logic sig:
    from graviton.blackbox import DryRunEncoder

    from pyteal import Int, Mode, Subroutine, TealType
    from tests.blackbox import Blackbox

    @Blackbox(input_types=[TealType.uint64])
    @Subroutine(TealType.uint64)
    def square(x):
        return x ** Int(2)

    # provide args for evaluation (will compute x^2)
    x = 9
    args = [x]

    def evaluate_and_check(version: int):
        # evaluate the programs
        app_result = PyTealDryRunExecutor(square, Mode.Application).dryrun(
            args, compiler_version=version
        )
        lsig_result = PyTealDryRunExecutor(square, Mode.Signature).dryrun(
            args, compiler_version=version
        )

        # check to see that x^2 is at the top of the stack as expected
        assert app_result.stack_top() == x**2, app_result.report(
            args, "stack_top() gave unexpected results for app"
        )
        assert lsig_result.stack_top() == x**2, lsig_result.report(
            args, "stack_top() gave unexpected results for lsig"
        )
<<<<<<< HEAD

        # check to see that itob of x^2 has been logged (only for the app case)
        assert app_result.last_log() == DryRunEncoder.hex(x**2), app_result.report(
            args, "last_log() gave unexpected results from app"
        )

        return app_result, lsig_result

    app6, lsig6 = evaluate_and_check(6)
    app8, lsig8 = evaluate_and_check(8)
    Invariant.full_validation(
        APP_IDENTICAL_PREDICATES,
        inspectors=[app6],
        identities=[app8],
        msg="Mode.Application example 1",
    )
    Invariant.full_validation(
        LSIG_IDENTICAL_PREDICATES,
        inspectors=[lsig6],
        identities=[lsig8],
        msg="Mode.Signature example 1",
    )
=======

        # check to see that itob of x^2 has been logged (only for the app case)
        assert app_result.last_log() == DryRunEncoder.hex(x**2), app_result.report(
            args, "last_log() gave unexpected results from app"
        )

    evaluate_and_check(6)
    evaluate_and_check(8)
>>>>>>> de90e93e


def blackbox_pyteal_example2():
    # Example 2: Using blackbox_pyteal to make 400 assertions and generate a CSV report with 400 dryrun rows
    from itertools import product
    import math
    from pathlib import Path
    import random

    from graviton.blackbox import DryRunInspector

    from pyteal import (
        For,
        If,
        Int,
        Mod,
        Mode,
        ScratchVar,
        Seq,
        Subroutine,
        TealType,
    )

    from tests.blackbox import Blackbox

    # GCD via the Euclidean Algorithm (iterative version):
    @Blackbox(input_types=[TealType.uint64, TealType.uint64])
    @Subroutine(TealType.uint64)
    def euclid(x, y):
        a = ScratchVar(TealType.uint64)
        b = ScratchVar(TealType.uint64)
        tmp = ScratchVar(TealType.uint64)
        start = If(x < y, Seq(a.store(y), b.store(x)), Seq(a.store(x), b.store(y)))
        cond = b.load() > Int(0)
        step = Seq(
            tmp.store(b.load()), b.store(Mod(a.load(), b.load())), a.store(tmp.load())
        )
        return Seq(For(start, cond, step).Do(Seq()), a.load())

    # generate a report with 400 = 20*20 dry run rows:
    N = 20
    inputs = list(
        product(
            tuple(random.randint(0, 1000) for _ in range(N)),
            tuple(random.randint(0, 1000) for _ in range(N)),
        )
    )

    def test_and_report(version: int):
        # assert that each result is that same as what Python's math.gcd() computes
        inspectors = PyTealDryRunExecutor(euclid, Mode.Application).dryrun_on_sequence(
            inputs, compiler_version=version
        )
        for i, result in enumerate(inspectors):
            args = inputs[i]
            assert result.stack_top() == math.gcd(*args), result.report(
                args, f"failed for {args}"
            )
<<<<<<< HEAD

        # save the CSV to ...current working directory.../euclid_v{version}.csv
        euclid_csv = DryRunInspector.csv_report(inputs, inspectors)
        with open(Path.cwd() / f"euclid_v{version}.csv", "w") as f:
            f.write(euclid_csv)

        return inspectors

    inspectors6 = test_and_report(6)
    inspectors8 = test_and_report(8)
    Invariant.full_validation(
        APP_IDENTICAL_PREDICATES,
        inspectors=inspectors6,
        identities=inspectors8,
        msg="example 2",
    )
=======

        # save the CSV to ...current working directory.../euclid_v{version}.csv
        euclid_csv = DryRunInspector.csv_report(inputs, inspectors)
        with open(Path.cwd() / f"euclid_v{version}.csv", "w") as f:
            f.write(euclid_csv)

    test_and_report(6)
    test_and_report(8)
>>>>>>> de90e93e


def blackbox_pyteal_example3():
    # Example 3: declarative Test Driven Development approach through Invariant's
    from itertools import product
    import math
    import random

    from graviton.blackbox import (
        DryRunEncoder,
        DryRunProperty as DRProp,
    )
    from graviton.invariant import Invariant

    from pyteal import If, Int, Mod, Mode, Subroutine, TealType

    from tests.blackbox import Blackbox

    # avoid flaky tests just in case I was wrong about the stack height invariant...
    random.seed(42)

    # helper that will be used for scratch-slots invariant:
    def is_subdict(x, y):
        return all(k in y and x[k] == y[k] for k in x)

    predicates = {
        # the program's log should be the hex encoding of Python's math.gcd:
        DRProp.lastLog: lambda args: (
            DryRunEncoder.hex(math.gcd(*args)) if math.gcd(*args) else None
        ),
        # the program's scratch should contain math.gcd() at slot 0:
        DRProp.finalScratch: lambda args, actual: is_subdict(
            {0: math.gcd(*args)}, actual
        ),
        # the top of the stack should be math.gcd():
        DRProp.stackTop: lambda args: math.gcd(*args),
        # Making the rather weak assertion that the max stack height is between 2 and 3*log2(max(args)):
        DRProp.maxStackHeight: (
            lambda args, actual: 2
            <= actual
            <= 3 * math.ceil(math.log2(max(args + (1,))))
        ),
        # the program PASS'es exactly for non-0 math.gcd (3 variants):
        DRProp.status: lambda args: "PASS" if math.gcd(*args) else "REJECT",
        DRProp.passed: lambda args: bool(math.gcd(*args)),
        DRProp.rejected: lambda args: not bool(math.gcd(*args)),
        # the program never errors:
        DRProp.errorMessage: None,
    }

    # Define a scenario 400 random pairs (x,y) as inputs:
    N = 20
    inputs = list(
        product(
            tuple(random.randint(0, 1000) for _ in range(N)),
            tuple(random.randint(0, 1000) for _ in range(N)),
        )
    )

    # GCD via the Euclidean Algorithm (recursive version):
    @Blackbox(input_types=[TealType.uint64, TealType.uint64])
    @Subroutine(TealType.uint64)
    def euclid(x, y):
        return (
            If(x < y)
            .Then(euclid(y, x))
            .Else(If(y == Int(0)).Then(x).Else(euclid(y, Mod(x, y))))
        )

    # Execute on the input sequence to get a dry-run inspectors:
    inspectors6 = PyTealDryRunExecutor(euclid, Mode.Application).dryrun_on_sequence(
        inputs, compiler_version=6
    )

    # Assert that each invariant holds on the sequences of inputs and dry-runs:
    for property, predicate in predicates.items():
        Invariant(predicate).validates(property, inspectors6)

    # Execute on the input sequence to get a dry-run inspectors:
    inspectors8 = PyTealDryRunExecutor(euclid, Mode.Application).dryrun_on_sequence(
        inputs, compiler_version=8
    )

    # Assert that each invariant holds on the sequences of inputs and dry-runs:
    for property, predicate in predicates.items():
        Invariant(predicate).validates(property, inspectors8)

    Invariant.full_validation(
        APP_IDENTICAL_PREDICATES,
        inspectors=inspectors6,
        identities=inspectors8,
        msg="Mode.Application example 3",
    )

    # Execute on the input sequence to get a dry-run inspectors:
    inspectors = PyTealDryRunExecutor(euclid, Mode.Application).dryrun_on_sequence(
        inputs, compiler_version=8
    )

    # Assert that each invariant holds on the sequences of inputs and dry-runs:
    for property, predicate in predicates.items():
        Invariant(predicate).validates(property, inspectors)


def blackbox_pyteal_example4():
    # Example 4: Using PyTealDryRunExecutor to debug an ABIReturnSubroutine with an app, logic sig and csv report
    from pathlib import Path
    import random

    from graviton.blackbox import DryRunInspector

    from pyteal import (
        abi,
        ABIReturnSubroutine,
        Expr,
        For,
        Int,
        Mode,
        ScratchVar,
        Seq,
        TealType,
    )

    from tests.blackbox import Blackbox, PyTealDryRunExecutor

    # Sum a dynamic uint64 array
    @Blackbox(input_types=[None])
    @ABIReturnSubroutine
    def abi_sum(toSum: abi.DynamicArray[abi.Uint64], *, output: abi.Uint64) -> Expr:
        i = ScratchVar(TealType.uint64)
        valueAtIndex = abi.Uint64()
        return Seq(
            output.set(0),
            For(
                i.store(Int(0)),
                i.load() < toSum.length(),
                i.store(i.load() + Int(1)),
            ).Do(
                Seq(
                    toSum[i.load()].store_into(valueAtIndex),
                    output.set(output.get() + valueAtIndex.get()),
                )
            ),
        )

    # instantiate PyTealDryRunExecutor objects for the app and lsig:
    app_pytealer = PyTealDryRunExecutor(abi_sum, Mode.Application)
    lsig_pytealer = PyTealDryRunExecutor(abi_sum, Mode.Signature)

    # generate reports with the same random inputs (fix the randomness with a seed):
    random.seed(42)

    N = 50  # the number of dry runs for each experiment
    choices = range(10_000)
    inputs = []
    for n in range(N):
        inputs.append(tuple([random.sample(choices, n)]))

    def test_and_report_for_app_and_lsig(_version: int):
        app_inspectors = app_pytealer.dryrun_on_sequence(
            inputs, compiler_version=_version
        )
        lsig_inspectors = lsig_pytealer.dryrun_on_sequence(
            inputs, compiler_version=_version
        )
        for i in range(N):
            args = inputs[i]

            app_inspector = app_inspectors[i]
            lsig_inspector = lsig_inspectors[i]
<<<<<<< HEAD

            def message(insp):
                return insp.report(args, f"failed for {args}", row=i)

            # the app should pass exactly when it's cost was within the 700 budget:
            assert app_inspector.passed() == (app_inspector.cost() <= 700), message(
                app_inspector
            )
            # the lsig always passes (never goes over budget):
            assert lsig_inspector.passed(), message(lsig_inspector)

            expected = sum(args[0])
            actual4app = app_inspector.last_log()
            assert expected == actual4app, message(app_inspector)

            if i > 0:
                assert expected in app_inspector.final_scratch().values(), message(
                    app_inspector
                )
                assert expected in lsig_inspector.final_scratch().values(), message(
                    lsig_inspector
                )

        def report(kind):
            assert kind in ("app", "lsig")
            insps = app_inspectors if kind == "app" else lsig_inspectors
            csv_report = DryRunInspector.csv_report(inputs, insps)
            with open(Path.cwd() / f"abi_sum_{kind}_v{_version}.csv", "w") as f:
                f.write(csv_report)

        report("app")
        report("lsig")

        return app_inspectors, lsig_inspectors

    app_inspectors6, lsig_inspectors6 = test_and_report_for_app_and_lsig(6)
    app_inspectors8, lsig_inspectors8 = test_and_report_for_app_and_lsig(8)
    Invariant.full_validation(
        APP_IDENTICAL_PREDICATES,
        inspectors=app_inspectors6,
        identities=app_inspectors8,
        msg=f"Mode.Application example 4 {abi_sum.name()=}",
    )
    Invariant.full_validation(
        LSIG_IDENTICAL_PREDICATES,
        inspectors=lsig_inspectors6,
        identities=lsig_inspectors8,
        msg=f"Mode.Signature example 4 {abi_sum.name()=}",
    )
=======

            def message(insp):
                return insp.report(args, f"failed for {args}", row=i)

            # the app should pass exactly when it's cost was within the 700 budget:
            assert app_inspector.passed() == (app_inspector.cost() <= 700), message(
                app_inspector
            )
            # the lsig always passes (never goes over budget):
            assert lsig_inspector.passed(), message(lsig_inspector)

            expected = sum(args[0])
            actual4app = app_inspector.last_log()
            assert expected == actual4app, message(app_inspector)

            if i > 0:
                assert expected in app_inspector.final_scratch().values(), message(
                    app_inspector
                )
                assert expected in lsig_inspector.final_scratch().values(), message(
                    lsig_inspector
                )

        def report(kind):
            assert kind in ("app", "lsig")
            insps = app_inspectors if kind == "app" else lsig_inspectors
            csv_report = DryRunInspector.csv_report(inputs, insps)
            with open(Path.cwd() / f"abi_sum_{kind}_v{_version}.csv", "w") as f:
                f.write(csv_report)

        report("app")
        report("lsig")

    test_and_report_for_app_and_lsig(6)
    test_and_report_for_app_and_lsig(8)
>>>>>>> de90e93e


def blackbox_pyteal_example5():
    from graviton.blackbox import DryRunEncoder

    from pyteal import abi, Subroutine, TealType, Int, Mode
    from tests.blackbox import Blackbox

    @Blackbox([None])
    @Subroutine(TealType.uint64)
    def cubed(n: abi.Uint64):
        return n.get() ** Int(3)

    app_pytealer = PyTealDryRunExecutor(cubed, Mode.Application)
    lsig_pytealer = PyTealDryRunExecutor(cubed, Mode.Signature)

    inputs = [[i] for i in range(1, 11)]

    def test_app_and_lsig(_version: int):
        app_inspect = app_pytealer.dryrun_on_sequence(inputs, compiler_version=_version)
        lsig_inspect = lsig_pytealer.dryrun_on_sequence(
            inputs, compiler_version=_version
        )

        for index, inspect in enumerate(app_inspect):
            input_var = inputs[index][0]
            assert inspect.stack_top() == input_var**3, inspect.report(
                args=inputs[index], msg="stack_top() gave unexpected results from app"
            )
            assert inspect.last_log() == DryRunEncoder.hex(
                input_var**3
            ), inspect.report(
                args=inputs[index], msg="last_log() gave unexpected results from app"
            )

        for index, inspect in enumerate(lsig_inspect):
            input_var = inputs[index][0]
            assert inspect.stack_top() == input_var**3, inspect.report(
                args=inputs[index], msg="stack_top() gave unexpected results from app"
            )
<<<<<<< HEAD
        return app_inspect, lsig_inspect

    app_inspectors6, lsig_inspectors6 = test_app_and_lsig(6)
    app_inspectors8, lsig_inspectors8 = test_app_and_lsig(8)
    Invariant.full_validation(
        APP_IDENTICAL_PREDICATES,
        inspectors=app_inspectors6,
        identities=app_inspectors8,
        msg="Mode.Application example 5",
    )
    Invariant.full_validation(
        LSIG_IDENTICAL_PREDICATES,
        inspectors=lsig_inspectors6,
        identities=lsig_inspectors8,
        msg="Mode.Signature example 5",
    )
=======

    test_app_and_lsig(6)
    test_app_and_lsig(8)
>>>>>>> de90e93e


def blackbox_pyteal_while_continue_test():
    from tests.blackbox import Blackbox
    from pyteal import (
        Continue,
        Int,
        Mode,
        Return,
        ScratchVar,
        Seq,
        Subroutine,
        TealType,
        While,
    )

    @Blackbox(input_types=[TealType.uint64])
    @Subroutine(TealType.uint64)
    def while_continue_accumulation(n):
        i = ScratchVar(TealType.uint64)
        return Seq(
            i.store(Int(0)),
            While(i.load() < n).Do(
                Seq(
                    i.store(i.load() + Int(1)),
                    Continue(),
                )
            ),
            Return(i.load()),
        )

    executor = PyTealDryRunExecutor(while_continue_accumulation, Mode.Signature)

    for x in range(30):
        args = [x]
        lsig_result = executor.dryrun(args)
        if x == 0:
            assert not lsig_result.passed()
        else:
            assert lsig_result.passed()

        assert lsig_result.stack_top() == x, lsig_result.report(
            args, "stack_top() gave unexpected results for lsig"
        )

        lsig_result = executor.dryrun(args, compiler_version=8)
        if x == 0:
            assert not lsig_result.passed()
        else:
            assert lsig_result.passed()

        assert lsig_result.stack_top() == x, lsig_result.report(
            args, "stack_top() gave unexpected results for lsig"
        )


def blackbox_pyteal_named_tupleness_test():
    from typing import Literal as L
    from tests.blackbox import Blackbox
    from pyteal import (
        Seq,
        abi,
        Subroutine,
        TealType,
        Return,
        And,
        Mode,
    )

    class NamedTupleExample(abi.NamedTuple):
        a: abi.Field[abi.Bool]
        b: abi.Field[abi.Address]
        c: abi.Field[abi.Tuple2[abi.Uint64, abi.Bool]]
        d: abi.Field[abi.StaticArray[abi.Byte, L[10]]]
        e: abi.Field[abi.StaticArray[abi.Bool, L[4]]]
        f: abi.Field[abi.Uint64]

    @Blackbox(input_types=[None] * 6)
    @Subroutine(TealType.uint64)
    def named_tuple_field_access(
        a_0: abi.Bool,
        a_1: abi.Address,
        a_2: abi.Tuple2[abi.Uint64, abi.Bool],
        a_3: abi.StaticArray[abi.Byte, L[10]],
        a_4: abi.StaticArray[abi.Bool, L[4]],
        a_5: abi.Uint64,
    ):
        return Seq(
            (v_tuple := NamedTupleExample()).set(a_0, a_1, a_2, a_3, a_4, a_5),
            (v_a := abi.Bool()).set(v_tuple.a),
            (v_b := abi.Address()).set(v_tuple.b),
            (v_c := abi.make(abi.Tuple2[abi.Uint64, abi.Bool])).set(v_tuple.c),
            (v_d := abi.make(abi.StaticArray[abi.Byte, L[10]])).set(v_tuple.d),
            (v_e := abi.make(abi.StaticArray[abi.Bool, L[4]])).set(v_tuple.e),
            (v_f := abi.Uint64()).set(v_tuple.f),
            Return(
                And(
                    a_0.get() == v_a.get(),
                    a_1.get() == v_b.get(),
                    a_2.encode() == v_c.encode(),
                    a_3.encode() == v_d.encode(),
                    a_4.encode() == v_e.encode(),
                    a_5.get() == v_f.get(),
                )
            ),
        )

    lsig_pytealer = PyTealDryRunExecutor(named_tuple_field_access, Mode.Signature)
    args = (False, b"1" * 32, (0, False), b"0" * 10, [True] * 4, 0)

    inspector6 = lsig_pytealer.dryrun(args, compiler_version=6)

    assert inspector6.stack_top() == 1
    assert inspector6.passed()

    inspector8 = lsig_pytealer.dryrun(args, compiler_version=8)
    assert inspector8.passed()
    assert inspector8.stack_top() == 1

    Invariant.full_validation(
        LSIG_IDENTICAL_PREDICATES,
        inspectors=[inspector6],
        identities=[inspector8],
        msg="Mode.Signature NamedTuple example",
    )

    inspector = lsig_pytealer.dryrun(args, compiler_version=8)
    assert inspector.passed()
    assert inspector.stack_top() == 1


@pytest.mark.parametrize(
    "example",
    [
        blackbox_pyteal_example1,
        blackbox_pyteal_example2,
        blackbox_pyteal_example3,
        blackbox_pyteal_example4,
        blackbox_pyteal_example5,
        blackbox_pyteal_while_continue_test,
        blackbox_pyteal_named_tupleness_test,
    ],
)
def test_blackbox_pyteal_examples(example):
    example()<|MERGE_RESOLUTION|>--- conflicted
+++ resolved
@@ -562,7 +562,6 @@
     subr: pt.SubroutineFnWrapper,
     scenario: Dict[str, Any],
 ):
-<<<<<<< HEAD
     inspectors6 = blackbox_test_runner(subr, pt.Mode.Application, scenario, 6)
     inspectors8 = blackbox_test_runner(subr, pt.Mode.Application, scenario, 8)
 
@@ -580,10 +579,6 @@
         identities=inspectors8,
         msg=f"{subr.name()=}",
     )
-=======
-    blackbox_test_runner(subr, pt.Mode.Application, scenario, 6)
-    blackbox_test_runner(subr, pt.Mode.Application, scenario, 8)
->>>>>>> de90e93e
 
 
 @pytest.mark.parametrize("subr, scenario", LOGICSIG_SCENARIOS.items())
@@ -591,7 +586,6 @@
     subr: pt.SubroutineFnWrapper,
     scenario: Dict[str, Any],
 ):
-<<<<<<< HEAD
     inspectors6 = blackbox_test_runner(subr, pt.Mode.Signature, scenario, 6)
     inspectors8 = blackbox_test_runner(subr, pt.Mode.Signature, scenario, 8)
     Invariant.full_validation(
@@ -600,10 +594,6 @@
         identities=inspectors8,
         msg=f"{subr.name()=}",
     )
-=======
-    blackbox_test_runner(subr, pt.Mode.Signature, scenario, 6)
-    blackbox_test_runner(subr, pt.Mode.Signature, scenario, 8)
->>>>>>> de90e93e
 
 
 def blackbox_pyteal_example1():
@@ -638,7 +628,6 @@
         assert lsig_result.stack_top() == x**2, lsig_result.report(
             args, "stack_top() gave unexpected results for lsig"
         )
-<<<<<<< HEAD
 
         # check to see that itob of x^2 has been logged (only for the app case)
         assert app_result.last_log() == DryRunEncoder.hex(x**2), app_result.report(
@@ -661,16 +650,6 @@
         identities=[lsig8],
         msg="Mode.Signature example 1",
     )
-=======
-
-        # check to see that itob of x^2 has been logged (only for the app case)
-        assert app_result.last_log() == DryRunEncoder.hex(x**2), app_result.report(
-            args, "last_log() gave unexpected results from app"
-        )
-
-    evaluate_and_check(6)
-    evaluate_and_check(8)
->>>>>>> de90e93e
 
 
 def blackbox_pyteal_example2():
@@ -729,7 +708,6 @@
             assert result.stack_top() == math.gcd(*args), result.report(
                 args, f"failed for {args}"
             )
-<<<<<<< HEAD
 
         # save the CSV to ...current working directory.../euclid_v{version}.csv
         euclid_csv = DryRunInspector.csv_report(inputs, inspectors)
@@ -746,16 +724,6 @@
         identities=inspectors8,
         msg="example 2",
     )
-=======
-
-        # save the CSV to ...current working directory.../euclid_v{version}.csv
-        euclid_csv = DryRunInspector.csv_report(inputs, inspectors)
-        with open(Path.cwd() / f"euclid_v{version}.csv", "w") as f:
-            f.write(euclid_csv)
-
-    test_and_report(6)
-    test_and_report(8)
->>>>>>> de90e93e
 
 
 def blackbox_pyteal_example3():
@@ -926,7 +894,6 @@
 
             app_inspector = app_inspectors[i]
             lsig_inspector = lsig_inspectors[i]
-<<<<<<< HEAD
 
             def message(insp):
                 return insp.report(args, f"failed for {args}", row=i)
@@ -976,43 +943,6 @@
         identities=lsig_inspectors8,
         msg=f"Mode.Signature example 4 {abi_sum.name()=}",
     )
-=======
-
-            def message(insp):
-                return insp.report(args, f"failed for {args}", row=i)
-
-            # the app should pass exactly when it's cost was within the 700 budget:
-            assert app_inspector.passed() == (app_inspector.cost() <= 700), message(
-                app_inspector
-            )
-            # the lsig always passes (never goes over budget):
-            assert lsig_inspector.passed(), message(lsig_inspector)
-
-            expected = sum(args[0])
-            actual4app = app_inspector.last_log()
-            assert expected == actual4app, message(app_inspector)
-
-            if i > 0:
-                assert expected in app_inspector.final_scratch().values(), message(
-                    app_inspector
-                )
-                assert expected in lsig_inspector.final_scratch().values(), message(
-                    lsig_inspector
-                )
-
-        def report(kind):
-            assert kind in ("app", "lsig")
-            insps = app_inspectors if kind == "app" else lsig_inspectors
-            csv_report = DryRunInspector.csv_report(inputs, insps)
-            with open(Path.cwd() / f"abi_sum_{kind}_v{_version}.csv", "w") as f:
-                f.write(csv_report)
-
-        report("app")
-        report("lsig")
-
-    test_and_report_for_app_and_lsig(6)
-    test_and_report_for_app_and_lsig(8)
->>>>>>> de90e93e
 
 
 def blackbox_pyteal_example5():
@@ -1053,7 +983,6 @@
             assert inspect.stack_top() == input_var**3, inspect.report(
                 args=inputs[index], msg="stack_top() gave unexpected results from app"
             )
-<<<<<<< HEAD
         return app_inspect, lsig_inspect
 
     app_inspectors6, lsig_inspectors6 = test_app_and_lsig(6)
@@ -1070,11 +999,6 @@
         identities=lsig_inspectors8,
         msg="Mode.Signature example 5",
     )
-=======
-
-    test_app_and_lsig(6)
-    test_app_and_lsig(8)
->>>>>>> de90e93e
 
 
 def blackbox_pyteal_while_continue_test():
