from itertools import product
from pathlib import Path
from typing import Any, Dict

import pytest

import pyteal as pt

from tests.compile_asserts import assert_teal_as_expected
from tests.blackbox import (
    Blackbox,
    BlackboxWrapper,
    algod_with_assertion,
    mode_to_execution_mode,
    PyTealDryRunExecutor,
)

from graviton.blackbox import (
    DryRunProperty as DRProp,
    DryRunEncoder as Encoder,
    DryRunExecutor,
    DryRunInspector,
    mode_has_property,
)

from graviton.invariant import Invariant, PredicateKind

PATH = Path.cwd() / "tests" / "integration"
FIXTURES = PATH / "teal"
GENERATED = PATH / "generated"

# TODO: remove these skips after the following issue has been fixed https://github.com/algorand/pyteal/issues/199
STABLE_SLOT_GENERATION = False
SKIP_SCRATCH_ASSERTIONS = not STABLE_SLOT_GENERATION

# ---- Helper ---- #


def wrap_compile_and_save(
    subr, mode, version, assemble_constants, test_name, case_name
):
    is_app = mode == pt.Mode.Application

    teal = PyTealDryRunExecutor(subr, mode).compile(version, assemble_constants)
    tealfile = f'{"app" if is_app else "lsig"}_{case_name}_v{version}.teal'

    tealdir = GENERATED / test_name
    tealdir.mkdir(parents=True, exist_ok=True)
    tealpath = tealdir / tealfile
    with open(tealpath, "w") as f:
        f.write(teal)

    print(
        f"""Subroutine {case_name}@{mode} generated TEAL.
saved to {tealpath}:
-------
{teal}
-------"""
    )

    return teal, is_app, tealfile


# ---- Subroutines for Blackbox Testing ---- #


@Blackbox(input_types=[])
@pt.Subroutine(pt.TealType.uint64)
def exp():
    return pt.Int(2) ** pt.Int(10)


@Blackbox(input_types=[pt.TealType.uint64])
@pt.Subroutine(pt.TealType.none)
def square_byref(x: pt.ScratchVar):
    return x.store(x.load() * x.load())


@Blackbox(input_types=[pt.TealType.uint64])
@pt.Subroutine(pt.TealType.uint64)
def square(x):
    return x ** pt.Int(2)


@Blackbox(input_types=[pt.TealType.anytype, pt.TealType.anytype])
@pt.Subroutine(pt.TealType.none)
def swap(x: pt.ScratchVar, y: pt.ScratchVar):
    z = pt.ScratchVar(pt.TealType.anytype)
    return pt.Seq(
        z.store(x.load()),
        x.store(y.load()),
        y.store(z.load()),
    )


@Blackbox(input_types=[pt.TealType.bytes, pt.TealType.uint64])
@pt.Subroutine(pt.TealType.bytes)
def string_mult(s: pt.ScratchVar, n):
    i = pt.ScratchVar(pt.TealType.uint64)
    tmp = pt.ScratchVar(pt.TealType.bytes)
    start = pt.Seq(i.store(pt.Int(1)), tmp.store(s.load()), s.store(pt.Bytes("")))
    step = i.store(i.load() + pt.Int(1))
    return pt.Seq(
        pt.For(start, i.load() <= n, step).Do(s.store(pt.Concat(s.load(), tmp.load()))),
        s.load(),
    )


@Blackbox(input_types=[pt.TealType.uint64])
@pt.Subroutine(pt.TealType.uint64)
def oldfac(n):
    return pt.If(n < pt.Int(2)).Then(pt.Int(1)).Else(n * oldfac(n - pt.Int(1)))


@Blackbox(input_types=[pt.TealType.uint64])
@pt.Subroutine(pt.TealType.uint64)
def slow_fibonacci(n):
    return (
        pt.If(n <= pt.Int(1))
        .Then(n)
        .Else(slow_fibonacci(n - pt.Int(2)) + slow_fibonacci(n - pt.Int(1)))
    )


def fac_with_overflow(n):
    if n < 2:
        return 1
    if n > 20:
        return 2432902008176640000
    return n * fac_with_overflow(n - 1)


def fib(n):
    a, b = 0, 1
    for _ in range(n):
        a, b = b, a + b
    return a


def fib_cost(args):
    cost = 17
    for n in range(1, args[0] + 1):
        cost += 31 * fib(n - 1)
    return cost


# ---- Blackbox pure unit tests (Skipping for now due to flakiness) ---- #


@pytest.mark.skipif(not STABLE_SLOT_GENERATION, reason="cf. #199")
@pytest.mark.parametrize(
    "subr, mode",
    product(
        [exp, square_byref, square, swap, string_mult, oldfac, slow_fibonacci],
        [pt.Mode.Application, pt.Mode.Signature],
    ),
)
def test_stable_teal_generation(subr, mode):
    """
    TODO: here's an example of issue #199 at play - need to run a dynamic version of `git bisect`
    to figure out what is driving this
    """
    case_name = subr.name()
    print(f"stable TEAL generation test for {case_name} in mode {mode}")

    # HANG NOTE: I prefer not to modify this test, for it is skipped now on thread-unsafe behavior,
    # and I would suggest revisiting later after we have satisfied solution for #199.
    _, _, tealfile = wrap_compile_and_save(subr, mode, 6, True, "stability", case_name)
    path2actual = GENERATED / "stability" / tealfile
    path2expected = FIXTURES / "stability" / tealfile
    assert_teal_as_expected(path2actual, path2expected)


APP_SCENARIOS = {
    exp: {
        "inputs": [()],
        # since only a single input, just assert a constant in each case
        "assertions": {
            DRProp.cost: 11,
            # int assertions on log outputs need encoding to varuint-hex:
            DRProp.lastLog: Encoder.hex(2**10),
            # dicts have a special meaning as assertions. So in the case of "finalScratch"
            # which is supposed to _ALSO_ output a dict, we need to use a lambda as a work-around
            DRProp.finalScratch: lambda _: {0: 1024},
            DRProp.stackTop: 1024,
            DRProp.maxStackHeight: 2,
            DRProp.status: "PASS",
            DRProp.passed: True,
            DRProp.rejected: False,
            DRProp.errorMessage: None,
        },
    },
    square_byref: {
        "inputs": [(i,) for i in range(100)],
        "assertions": {
            DRProp.cost: lambda _, actual: 20 < actual < 22,
            DRProp.lastLog: Encoder.hex(1337),
            # due to dry-run artifact of not reporting 0-valued scratchvars,
            # we have a special case for n=0:
            DRProp.finalScratch: lambda args, actual: (
                {1, 1337, (args[0] ** 2 if args[0] else 1)}
            ).issubset(set(actual.values())),
            DRProp.stackTop: 1337,
            DRProp.maxStackHeight: 3,
            DRProp.status: "PASS",
            DRProp.passed: True,
            DRProp.rejected: False,
            DRProp.errorMessage: None,
        },
    },
    square: {
        "inputs": [(i,) for i in range(100)],
        "assertions": {
            DRProp.cost: 14,
            DRProp.lastLog: {
                # since execution REJECTS for 0, expect last log for this case to be None
                (i,): Encoder.hex(i * i) if i else None
                for i in range(100)
            },
            DRProp.finalScratch: lambda args: (
                {0: args[0] ** 2, 1: args[0]} if args[0] else {}
            ),
            DRProp.stackTop: lambda args: args[0] ** 2,
            DRProp.maxStackHeight: 2,
            DRProp.status: lambda i: "PASS" if i[0] > 0 else "REJECT",
            DRProp.passed: lambda i: i[0] > 0,
            DRProp.rejected: lambda i: i[0] == 0,
            DRProp.errorMessage: None,
        },
    },
    swap: {
        "inputs": [(1, 2), (1, "two"), ("one", 2), ("one", "two")],
        "assertions": {
            DRProp.cost: 27,
            DRProp.lastLog: Encoder.hex(1337),
            DRProp.finalScratch: lambda args: {
                0: 1337,
                1: Encoder.hex0x(args[1]),
                2: Encoder.hex0x(args[0]),
                3: 1,
                4: 2,
                5: Encoder.hex0x(args[0]),
            },
            DRProp.stackTop: 1337,
            DRProp.maxStackHeight: 2,
            DRProp.status: "PASS",
            DRProp.passed: True,
            DRProp.rejected: False,
            DRProp.errorMessage: None,
        },
    },
    string_mult: {
        "inputs": [("xyzw", i) for i in range(100)],
        "assertions": {
            DRProp.cost: lambda args: 30 + 15 * args[1],
            DRProp.lastLog: (
                lambda args: Encoder.hex(args[0] * args[1]) if args[1] else None
            ),
            # due to dryrun 0-scratchvar artifact, special case for i == 0:
            DRProp.finalScratch: lambda args: (
                {
                    0: Encoder.hex0x(args[0] * args[1]),
                    1: Encoder.hex0x(args[0] * args[1]),
                    2: 1,
                    3: args[1],
                    4: args[1] + 1,
                    5: Encoder.hex0x(args[0]),
                }
                if args[1]
                else {
                    2: 1,
                    4: args[1] + 1,
                    5: Encoder.hex0x(args[0]),
                }
            ),
            DRProp.stackTop: lambda args: len(args[0] * args[1]),
            DRProp.maxStackHeight: lambda args: 3 if args[1] else 2,
            DRProp.status: lambda args: ("PASS" if 0 < args[1] < 45 else "REJECT"),
            DRProp.passed: lambda args: 0 < args[1] < 45,
            DRProp.rejected: lambda args: 0 >= args[1] or args[1] >= 45,
            DRProp.errorMessage: None,
        },
    },
    oldfac: {
        "inputs": [(i,) for i in range(25)],
        "assertions": {
            DRProp.cost: lambda args, actual: (
                actual - 40 <= 17 * args[0] <= actual + 40
            ),
            DRProp.lastLog: lambda args: (
                Encoder.hex(fac_with_overflow(args[0])) if args[0] < 21 else None
            ),
            DRProp.finalScratch: lambda args: (
                {1: args[0], 0: fac_with_overflow(args[0])}
                if 0 < args[0] < 21
                else (
                    {1: min(21, args[0])}
                    if args[0]
                    else {0: fac_with_overflow(args[0])}
                )
            ),
            DRProp.stackTop: lambda args: fac_with_overflow(args[0]),
            DRProp.maxStackHeight: lambda args: max(2, 2 * args[0]),
            DRProp.status: lambda args: "PASS" if args[0] < 21 else "REJECT",
            DRProp.passed: lambda args: args[0] < 21,
            DRProp.rejected: lambda args: args[0] >= 21,
            DRProp.errorMessage: lambda args, actual: (
                actual is None if args[0] < 21 else "overflowed" in actual
            ),
        },
    },
    slow_fibonacci: {
        "inputs": [(i,) for i in range(18)],
        "assertions": {
            DRProp.cost: lambda args: (fib_cost(args) if args[0] < 17 else 70_000),
            DRProp.lastLog: lambda args: (
                Encoder.hex(fib(args[0])) if 0 < args[0] < 17 else None
            ),
            DRProp.finalScratch: lambda args, actual: (
                actual == {1: args[0], 0: fib(args[0])}
                if 0 < args[0] < 17
                else (True if args[0] >= 17 else actual == {})
            ),
            # we declare to "not care" about the top of the stack for n >= 17
            DRProp.stackTop: lambda args, actual: (
                actual == fib(args[0]) if args[0] < 17 else True
            ),
            # similarly, we don't care about max stack height for n >= 17
            DRProp.maxStackHeight: lambda args, actual: (
                actual == max(2, 2 * args[0]) if args[0] < 17 else True
            ),
            DRProp.status: lambda args: "PASS" if 0 < args[0] < 8 else "REJECT",
            DRProp.passed: lambda args: 0 < args[0] < 8,
            DRProp.rejected: lambda args: 0 >= args[0] or args[0] >= 8,
            DRProp.errorMessage: lambda args, actual: (
                actual is None
                if args[0] < 17
                else "dynamic cost budget exceeded" in actual
            ),
        },
    },
}

# NOTE: logic sig dry runs are missing some information when compared with app dry runs.
# Therefore, certain assertions don't make sense for logic sigs explaining why some of the below are commented out:
LOGICSIG_SCENARIOS = {
    exp: {
        "inputs": [()],
        "assertions": {
            # DRProp.cost: 11,
            # DRProp.lastLog: Encoder.hex(2 ** 10),
            DRProp.finalScratch: lambda _: {},
            DRProp.stackTop: 1024,
            DRProp.maxStackHeight: 2,
            DRProp.status: "PASS",
            DRProp.passed: True,
            DRProp.rejected: False,
            DRProp.errorMessage: None,
        },
    },
    square_byref: {
        "inputs": [(i,) for i in range(100)],
        "assertions": {
            # DRProp.cost: lambda _, actual: 20 < actual < 22,
            # DRProp.lastLog: Encoder.hex(1337),
            # due to dry-run artifact of not reporting 0-valued scratchvars,
            # we have a special case for n=0:
            DRProp.finalScratch: lambda args: (
                {0: 1, 1: args[0] ** 2} if args[0] else {0: 1}
            ),
            DRProp.stackTop: 1337,
            DRProp.maxStackHeight: 3,
            DRProp.status: "PASS",
            DRProp.passed: True,
            DRProp.rejected: False,
            DRProp.errorMessage: None,
        },
    },
    square: {
        "inputs": [(i,) for i in range(100)],
        "assertions": {
            # DRProp.cost: 14,
            # DRProp.lastLog: {(i,): Encoder.hex(i * i) if i else None for i in range(100)},
            DRProp.finalScratch: lambda args: ({0: args[0]} if args[0] else {}),
            DRProp.stackTop: lambda args: args[0] ** 2,
            DRProp.maxStackHeight: 2,
            DRProp.status: lambda i: "PASS" if i[0] > 0 else "REJECT",
            DRProp.passed: lambda i: i[0] > 0,
            DRProp.rejected: lambda i: i[0] == 0,
            DRProp.errorMessage: None,
        },
    },
    swap: {
        "inputs": [(1, 2), (1, "two"), ("one", 2), ("one", "two")],
        "assertions": {
            # DRProp.cost: 27,
            # DRProp.lastLog: Encoder.hex(1337),
            DRProp.finalScratch: lambda args: {
                0: 3,
                1: 4,
                2: Encoder.hex0x(args[0]),
                3: Encoder.hex0x(args[1]),
                4: Encoder.hex0x(args[0]),
            },
            DRProp.stackTop: 1337,
            DRProp.maxStackHeight: 2,
            DRProp.status: "PASS",
            DRProp.passed: True,
            DRProp.rejected: False,
            DRProp.errorMessage: None,
        },
    },
    string_mult: {
        "inputs": [("xyzw", i) for i in range(100)],
        "assertions": {
            # DRProp.cost: lambda args: 30 + 15 * args[1],
            # DRProp.lastLog: lambda args: Encoder.hex(args[0] * args[1]) if args[1] else None,
            DRProp.finalScratch: lambda args: (
                {
                    0: len(args[0]),
                    1: args[1],
                    2: args[1] + 1,
                    3: Encoder.hex0x(args[0]),
                    4: Encoder.hex0x(args[0] * args[1]),
                }
                if args[1]
                else {
                    0: len(args[0]),
                    2: args[1] + 1,
                    3: Encoder.hex0x(args[0]),
                }
            ),
            DRProp.stackTop: lambda args: len(args[0] * args[1]),
            DRProp.maxStackHeight: lambda args: 3 if args[1] else 2,
            DRProp.status: lambda args: "PASS" if args[1] else "REJECT",
            DRProp.passed: lambda args: bool(args[1]),
            DRProp.rejected: lambda args: not bool(args[1]),
            DRProp.errorMessage: None,
        },
    },
    oldfac: {
        "inputs": [(i,) for i in range(25)],
        "assertions": {
            # DRProp.cost: lambda args, actual: actual - 40 <= 17 * args[0] <= actual + 40,
            # DRProp.lastLog: lambda args, actual: (actual is None) or (int(actual, base=16) == fac_with_overflow(args[0])),
            DRProp.finalScratch: lambda args: (
                {0: min(args[0], 21)} if args[0] else {}
            ),
            DRProp.stackTop: lambda args: fac_with_overflow(args[0]),
            DRProp.maxStackHeight: lambda args: max(2, 2 * args[0]),
            DRProp.status: lambda args: "PASS" if args[0] < 21 else "REJECT",
            DRProp.passed: lambda args: args[0] < 21,
            DRProp.rejected: lambda args: args[0] >= 21,
            DRProp.errorMessage: lambda args, actual: (
                actual is None
                if args[0] < 21
                else "logic 0 failed at line 21: * overflowed" in actual
            ),
        },
    },
    slow_fibonacci: {
        "inputs": [(i,) for i in range(18)],
        "assertions": {
            # DRProp.cost: fib_cost,
            # DRProp.lastLog: fib_last_log,
            # by returning True for n >= 15, we're declaring that we don't care about the scratchvar's for such cases:
            DRProp.finalScratch: lambda args, actual: (
                actual == {0: args[0]}
                if 0 < args[0] < 15
                else (True if args[0] else actual == {})
            ),
            DRProp.stackTop: lambda args, actual: (
                actual == fib(args[0]) if args[0] < 15 else True
            ),
            DRProp.maxStackHeight: lambda args, actual: (
                actual == max(2, 2 * args[0]) if args[0] < 15 else True
            ),
            DRProp.status: lambda args: "PASS" if 0 < args[0] < 15 else "REJECT",
            DRProp.passed: lambda args: 0 < args[0] < 15,
            DRProp.rejected: lambda args: not (0 < args[0] < 15),
            DRProp.errorMessage: lambda args, actual: (
                actual is None
                if args[0] < 15
                else "dynamic cost budget exceeded" in actual
            ),
        },
    },
}

APP_IDENTICAL_PREDICATES = {
    DRProp.lastLog: PredicateKind.IdenticalPair,
    DRProp.status: PredicateKind.IdenticalPair,
    DRProp.error: PredicateKind.IdenticalPair,
}
LSIG_IDENTICAL_PREDICATES = {
    DRProp.status: PredicateKind.IdenticalPair,
    DRProp.error: PredicateKind.IdenticalPair,
}


def blackbox_test_runner(
    subr: pt.SubroutineFnWrapper,
    mode: pt.Mode,
    scenario: Dict[str, Any],
    version: int,
    assemble_constants: bool = True,
) -> list[DryRunInspector]:
    case_name = subr.name()
    print(f"blackbox test of {case_name} with mode {mode}")
    exec_mode = mode_to_execution_mode(mode)

    # 0. Validations
    assert isinstance(subr, BlackboxWrapper), f"unexpected subr type {type(subr)}"
    assert isinstance(mode, pt.Mode)

    # 1. Compile to TEAL
    teal, _, tealfile = wrap_compile_and_save(
        subr, mode, version, assemble_constants, "blackbox", case_name
    )

    # Fail fast in case algod is not configured:
    algod = algod_with_assertion()

    # 2. validate dry run scenarios:
    inputs, predicates = Invariant.inputs_and_invariants(
        scenario, exec_mode, raw_predicates=True
    )

    # 3. execute dry run sequence:
    execute = DryRunExecutor.execute_one_dryrun
    inspectors = list(map(lambda a: execute(algod, teal, a, exec_mode), inputs))

    # 4. Statistical report:
    csvpath = GENERATED / "blackbox" / f"{tealfile}_v{version}.csv"
    with open(csvpath, "w") as f:
        f.write(DryRunInspector.csv_report(inputs, inspectors))

    print(f"Saved Dry Run CSV report to {csvpath}")

    # 5. Sequential assertions (if provided any)
    for i, type_n_assertion in enumerate(predicates.items()):
        dr_prop, predicate = type_n_assertion

        if SKIP_SCRATCH_ASSERTIONS and dr_prop == DRProp.finalScratch:
            print("skipping scratch assertions because unstable slots produced")
            continue

        assert mode_has_property(exec_mode, dr_prop)

        invariant = Invariant(predicate, name=f"{case_name}[{i}]@{mode}-{dr_prop}")
        print(f"{i+1}. Assertion for {case_name}-{mode}: {dr_prop} <<{predicate}>>")
        invariant.validates(dr_prop, inspectors)

    return inspectors


# ---- Graviton / Blackbox tests ---- #


@pytest.mark.parametrize("subr, scenario", APP_SCENARIOS.items())
def test_blackbox_subroutines_as_apps(
    subr: pt.SubroutineFnWrapper,
    scenario: Dict[str, Any],
):
    inspectors6 = blackbox_test_runner(subr, pt.Mode.Application, scenario, 6)
    inspectors8 = blackbox_test_runner(subr, pt.Mode.Application, scenario, 8)

    if subr.name() == "slow_fibonacci":
        assert len(inspectors6) == len(inspectors8) == 18
<<<<<<< HEAD
        # NOTE the last case of inspector 8 (compilation with frame pointer)
=======
        # NOTE! the last case of inspector 8 (slow_fibonacci compilation with frame pointer)
>>>>>>> 72a74902
        # does not blow up the 70k budget limit, so we skip specifically for this one.

        del inspectors6[-1]
        del inspectors8[-1]

    Invariant.full_validation(
        APP_IDENTICAL_PREDICATES,
        inspectors=inspectors6,
        identities=inspectors8,
        msg=f"{subr.name()=}",
    )


@pytest.mark.parametrize("subr, scenario", LOGICSIG_SCENARIOS.items())
def test_blackbox_subroutines_as_logic_sigs(
    subr: pt.SubroutineFnWrapper,
    scenario: Dict[str, Any],
):
    inspectors6 = blackbox_test_runner(subr, pt.Mode.Signature, scenario, 6)
    inspectors8 = blackbox_test_runner(subr, pt.Mode.Signature, scenario, 8)
    Invariant.full_validation(
        LSIG_IDENTICAL_PREDICATES,
        inspectors=inspectors6,
        identities=inspectors8,
        msg=f"{subr.name()=}",
    )


def blackbox_pyteal_example1():
    # Example 1: Using blackbox_pyteal for a simple test of both an app and logic sig:
    from graviton.blackbox import DryRunEncoder

    from pyteal import Int, Mode, Subroutine, TealType
    from tests.blackbox import Blackbox

    @Blackbox(input_types=[TealType.uint64])
    @Subroutine(TealType.uint64)
    def square(x):
        return x ** Int(2)

    # provide args for evaluation (will compute x^2)
    x = 9
    args = [x]

    def evaluate_and_check(version: int):
        # evaluate the programs
        app_result = PyTealDryRunExecutor(square, Mode.Application).dryrun(
            args, compiler_version=version
        )
        lsig_result = PyTealDryRunExecutor(square, Mode.Signature).dryrun(
            args, compiler_version=version
        )

        # check to see that x^2 is at the top of the stack as expected
        assert app_result.stack_top() == x**2, app_result.report(
            args, "stack_top() gave unexpected results for app"
        )
        assert lsig_result.stack_top() == x**2, lsig_result.report(
            args, "stack_top() gave unexpected results for lsig"
        )

        # check to see that itob of x^2 has been logged (only for the app case)
        assert app_result.last_log() == DryRunEncoder.hex(x**2), app_result.report(
            args, "last_log() gave unexpected results from app"
        )

        return app_result, lsig_result

    app6, lsig6 = evaluate_and_check(6)
    app8, lsig8 = evaluate_and_check(8)
    Invariant.full_validation(
        APP_IDENTICAL_PREDICATES,
        inspectors=[app6],
        identities=[app8],
        msg="Mode.Application example 1",
    )
    Invariant.full_validation(
        LSIG_IDENTICAL_PREDICATES,
        inspectors=[lsig6],
        identities=[lsig8],
        msg="Mode.Signature example 1",
    )


def blackbox_pyteal_example2():
    # Example 2: Using blackbox_pyteal to make 400 assertions and generate a CSV report with 400 dryrun rows
    from itertools import product
    import math
    from pathlib import Path
    import random

    from graviton.blackbox import DryRunInspector

    from pyteal import (
        For,
        If,
        Int,
        Mod,
        Mode,
        ScratchVar,
        Seq,
        Subroutine,
        TealType,
    )

    from tests.blackbox import Blackbox

    # GCD via the Euclidean Algorithm (iterative version):
    @Blackbox(input_types=[TealType.uint64, TealType.uint64])
    @Subroutine(TealType.uint64)
    def euclid(x, y):
        a = ScratchVar(TealType.uint64)
        b = ScratchVar(TealType.uint64)
        tmp = ScratchVar(TealType.uint64)
        start = If(x < y, Seq(a.store(y), b.store(x)), Seq(a.store(x), b.store(y)))
        cond = b.load() > Int(0)
        step = Seq(
            tmp.store(b.load()), b.store(Mod(a.load(), b.load())), a.store(tmp.load())
        )
        return Seq(For(start, cond, step).Do(Seq()), a.load())

    # generate a report with 400 = 20*20 dry run rows:
    N = 20
    inputs = list(
        product(
            tuple(random.randint(0, 1000) for _ in range(N)),
            tuple(random.randint(0, 1000) for _ in range(N)),
        )
    )

    def test_and_report(version: int):
        # assert that each result is that same as what Python's math.gcd() computes
        inspectors = PyTealDryRunExecutor(euclid, Mode.Application).dryrun_on_sequence(
            inputs, compiler_version=version
        )
        for i, result in enumerate(inspectors):
            args = inputs[i]
            assert result.stack_top() == math.gcd(*args), result.report(
                args, f"failed for {args}"
            )

        # save the CSV to ...current working directory.../euclid_v{version}.csv
        euclid_csv = DryRunInspector.csv_report(inputs, inspectors)
        with open(Path.cwd() / f"euclid_v{version}.csv", "w") as f:
            f.write(euclid_csv)

        return inspectors

    inspectors6 = test_and_report(6)
    inspectors8 = test_and_report(8)
    Invariant.full_validation(
        APP_IDENTICAL_PREDICATES,
        inspectors=inspectors6,
        identities=inspectors8,
        msg="example 2",
    )


def blackbox_pyteal_example3():
    # Example 3: declarative Test Driven Development approach through Invariant's
    from itertools import product
    import math
    import random

    from graviton.blackbox import (
        DryRunEncoder,
        DryRunProperty as DRProp,
    )
    from graviton.invariant import Invariant

    from pyteal import If, Int, Mod, Mode, Subroutine, TealType

    from tests.blackbox import Blackbox

    # avoid flaky tests just in case I was wrong about the stack height invariant...
    random.seed(42)

    # helper that will be used for scratch-slots invariant:
    def is_subdict(x, y):
        return all(k in y and x[k] == y[k] for k in x)

    predicates = {
        # the program's log should be the hex encoding of Python's math.gcd:
        DRProp.lastLog: lambda args: (
            DryRunEncoder.hex(math.gcd(*args)) if math.gcd(*args) else None
        ),
        # the program's scratch should contain math.gcd() at slot 0:
        DRProp.finalScratch: lambda args, actual: is_subdict(
            {0: math.gcd(*args)}, actual
        ),
        # the top of the stack should be math.gcd():
        DRProp.stackTop: lambda args: math.gcd(*args),
        # Making the rather weak assertion that the max stack height is between 2 and 3*log2(max(args)):
        DRProp.maxStackHeight: (
            lambda args, actual: 2
            <= actual
            <= 3 * math.ceil(math.log2(max(args + (1,))))
        ),
        # the program PASS'es exactly for non-0 math.gcd (3 variants):
        DRProp.status: lambda args: "PASS" if math.gcd(*args) else "REJECT",
        DRProp.passed: lambda args: bool(math.gcd(*args)),
        DRProp.rejected: lambda args: not bool(math.gcd(*args)),
        # the program never errors:
        DRProp.errorMessage: None,
    }

    # Define a scenario 400 random pairs (x,y) as inputs:
    N = 20
    inputs = list(
        product(
            tuple(random.randint(0, 1000) for _ in range(N)),
            tuple(random.randint(0, 1000) for _ in range(N)),
        )
    )

    # GCD via the Euclidean Algorithm (recursive version):
    @Blackbox(input_types=[TealType.uint64, TealType.uint64])
    @Subroutine(TealType.uint64)
    def euclid(x, y):
        return (
            If(x < y)
            .Then(euclid(y, x))
            .Else(If(y == Int(0)).Then(x).Else(euclid(y, Mod(x, y))))
        )

    # Execute on the input sequence to get a dry-run inspectors:
    inspectors6 = PyTealDryRunExecutor(euclid, Mode.Application).dryrun_on_sequence(
        inputs, compiler_version=6
    )

    # Assert that each invariant holds on the sequences of inputs and dry-runs:
    for property, predicate in predicates.items():
        Invariant(predicate).validates(property, inspectors6)
<<<<<<< HEAD

    # Execute on the input sequence to get a dry-run inspectors:
    inspectors8 = PyTealDryRunExecutor(euclid, Mode.Application).dryrun_on_sequence(
        inputs, compiler_version=8
    )

    # Assert that each invariant holds on the sequences of inputs and dry-runs:
    for property, predicate in predicates.items():
        Invariant(predicate).validates(property, inspectors8)

    Invariant.full_validation(
        APP_IDENTICAL_PREDICATES,
        inspectors=inspectors6,
        identities=inspectors8,
        msg="Mode.Application example 3",
    )
=======
>>>>>>> 72a74902

    # Execute on the input sequence to get a dry-run inspectors:
    inspectors8 = PyTealDryRunExecutor(euclid, Mode.Application).dryrun_on_sequence(
        inputs, compiler_version=8
    )

    # Assert that each invariant holds on the sequences of inputs and dry-runs:
    for property, predicate in predicates.items():
        Invariant(predicate).validates(property, inspectors8)

    Invariant.full_validation(
        APP_IDENTICAL_PREDICATES,
        inspectors=inspectors6,
        identities=inspectors8,
        msg="Mode.Application example 3",
    )


def blackbox_pyteal_example4():
    # Example 4: Using PyTealDryRunExecutor to debug an ABIReturnSubroutine with an app, logic sig and csv report
    from pathlib import Path
    import random

    from graviton.blackbox import DryRunInspector

    from pyteal import (
        abi,
        ABIReturnSubroutine,
        Expr,
        For,
        Int,
        Mode,
        ScratchVar,
        Seq,
        TealType,
    )

    from tests.blackbox import Blackbox, PyTealDryRunExecutor

    # Sum a dynamic uint64 array
    @Blackbox(input_types=[None])
    @ABIReturnSubroutine
    def abi_sum(toSum: abi.DynamicArray[abi.Uint64], *, output: abi.Uint64) -> Expr:
        i = ScratchVar(TealType.uint64)
        valueAtIndex = abi.Uint64()
        return Seq(
            output.set(0),
            For(
                i.store(Int(0)),
                i.load() < toSum.length(),
                i.store(i.load() + Int(1)),
            ).Do(
                Seq(
                    toSum[i.load()].store_into(valueAtIndex),
                    output.set(output.get() + valueAtIndex.get()),
                )
            ),
        )

    # instantiate PyTealDryRunExecutor objects for the app and lsig:
    app_pytealer = PyTealDryRunExecutor(abi_sum, Mode.Application)
    lsig_pytealer = PyTealDryRunExecutor(abi_sum, Mode.Signature)

    # generate reports with the same random inputs (fix the randomness with a seed):
    random.seed(42)

    N = 50  # the number of dry runs for each experiment
    choices = range(10_000)
    inputs = []
    for n in range(N):
        inputs.append(tuple([random.sample(choices, n)]))

    def test_and_report_for_app_and_lsig(_version: int):
        app_inspectors = app_pytealer.dryrun_on_sequence(
            inputs, compiler_version=_version
        )
        lsig_inspectors = lsig_pytealer.dryrun_on_sequence(
            inputs, compiler_version=_version
        )
        for i in range(N):
            args = inputs[i]

            app_inspector = app_inspectors[i]
            lsig_inspector = lsig_inspectors[i]

            def message(insp):
                return insp.report(args, f"failed for {args}", row=i)

            # the app should pass exactly when it's cost was within the 700 budget:
            assert app_inspector.passed() == (app_inspector.cost() <= 700), message(
                app_inspector
            )
            # the lsig always passes (never goes over budget):
            assert lsig_inspector.passed(), message(lsig_inspector)

            expected = sum(args[0])
            actual4app = app_inspector.last_log()
            assert expected == actual4app, message(app_inspector)

            if i > 0:
                assert expected in app_inspector.final_scratch().values(), message(
                    app_inspector
                )
                assert expected in lsig_inspector.final_scratch().values(), message(
                    lsig_inspector
                )

        def report(kind):
            assert kind in ("app", "lsig")
            insps = app_inspectors if kind == "app" else lsig_inspectors
            csv_report = DryRunInspector.csv_report(inputs, insps)
            with open(Path.cwd() / f"abi_sum_{kind}_v{_version}.csv", "w") as f:
                f.write(csv_report)

        report("app")
        report("lsig")

        return app_inspectors, lsig_inspectors

    app_inspectors6, lsig_inspectors6 = test_and_report_for_app_and_lsig(6)
    app_inspectors8, lsig_inspectors8 = test_and_report_for_app_and_lsig(8)
    Invariant.full_validation(
        APP_IDENTICAL_PREDICATES,
        inspectors=app_inspectors6,
        identities=app_inspectors8,
        msg=f"Mode.Application example 4 {abi_sum.name()=}",
    )
    Invariant.full_validation(
        LSIG_IDENTICAL_PREDICATES,
        inspectors=lsig_inspectors6,
        identities=lsig_inspectors8,
        msg=f"Mode.Signature example 4 {abi_sum.name()=}",
    )


def blackbox_pyteal_example5():
    from graviton.blackbox import DryRunEncoder

    from pyteal import abi, Subroutine, TealType, Int, Mode
    from tests.blackbox import Blackbox

    @Blackbox([None])
    @Subroutine(TealType.uint64)
    def cubed(n: abi.Uint64):
        return n.get() ** Int(3)

    app_pytealer = PyTealDryRunExecutor(cubed, Mode.Application)
    lsig_pytealer = PyTealDryRunExecutor(cubed, Mode.Signature)

    inputs = [[i] for i in range(1, 11)]

    def test_app_and_lsig(_version: int):
        app_inspect = app_pytealer.dryrun_on_sequence(inputs, compiler_version=_version)
        lsig_inspect = lsig_pytealer.dryrun_on_sequence(
            inputs, compiler_version=_version
        )

        for index, inspect in enumerate(app_inspect):
            input_var = inputs[index][0]
            assert inspect.stack_top() == input_var**3, inspect.report(
                args=inputs[index], msg="stack_top() gave unexpected results from app"
            )
            assert inspect.last_log() == DryRunEncoder.hex(
                input_var**3
            ), inspect.report(
                args=inputs[index], msg="last_log() gave unexpected results from app"
            )

        for index, inspect in enumerate(lsig_inspect):
            input_var = inputs[index][0]
            assert inspect.stack_top() == input_var**3, inspect.report(
                args=inputs[index], msg="stack_top() gave unexpected results from app"
            )
        return app_inspect, lsig_inspect

    app_inspectors6, lsig_inspectors6 = test_app_and_lsig(6)
    app_inspectors8, lsig_inspectors8 = test_app_and_lsig(8)
    Invariant.full_validation(
        APP_IDENTICAL_PREDICATES,
        inspectors=app_inspectors6,
        identities=app_inspectors8,
        msg="Mode.Application example 5",
    )
    Invariant.full_validation(
        LSIG_IDENTICAL_PREDICATES,
        inspectors=lsig_inspectors6,
        identities=lsig_inspectors8,
        msg="Mode.Signature example 5",
    )


def blackbox_pyteal_while_continue_test():
    from tests.blackbox import Blackbox
    from pyteal import (
        Continue,
        Int,
        Mode,
        Return,
        ScratchVar,
        Seq,
        Subroutine,
        TealType,
        While,
    )

    @Blackbox(input_types=[TealType.uint64])
    @Subroutine(TealType.uint64)
    def while_continue_accumulation(n):
        i = ScratchVar(TealType.uint64)
        return Seq(
            i.store(Int(0)),
            While(i.load() < n).Do(
                Seq(
                    i.store(i.load() + Int(1)),
                    Continue(),
                )
            ),
            Return(i.load()),
        )

    executor = PyTealDryRunExecutor(while_continue_accumulation, Mode.Signature)

    for x in range(30):
        args = [x]
        lsig_result = executor.dryrun(args)
        if x == 0:
            assert not lsig_result.passed()
        else:
            assert lsig_result.passed()

        assert lsig_result.stack_top() == x, lsig_result.report(
            args, "stack_top() gave unexpected results for lsig"
        )

        lsig_result = executor.dryrun(args, compiler_version=8)
        if x == 0:
            assert not lsig_result.passed()
        else:
            assert lsig_result.passed()

        assert lsig_result.stack_top() == x, lsig_result.report(
            args, "stack_top() gave unexpected results for lsig"
        )


def blackbox_pyteal_named_tupleness_test():
    from typing import Literal as L
    from tests.blackbox import Blackbox
    from pyteal import (
        Seq,
        abi,
        Subroutine,
        TealType,
        Return,
        And,
        Mode,
    )

    class NamedTupleExample(abi.NamedTuple):
        a: abi.Field[abi.Bool]
        b: abi.Field[abi.Address]
        c: abi.Field[abi.Tuple2[abi.Uint64, abi.Bool]]
        d: abi.Field[abi.StaticArray[abi.Byte, L[10]]]
        e: abi.Field[abi.StaticArray[abi.Bool, L[4]]]
        f: abi.Field[abi.Uint64]

    @Blackbox(input_types=[None] * 6)
    @Subroutine(TealType.uint64)
    def named_tuple_field_access(
        a_0: abi.Bool,
        a_1: abi.Address,
        a_2: abi.Tuple2[abi.Uint64, abi.Bool],
        a_3: abi.StaticArray[abi.Byte, L[10]],
        a_4: abi.StaticArray[abi.Bool, L[4]],
        a_5: abi.Uint64,
    ):
        return Seq(
            (v_tuple := NamedTupleExample()).set(a_0, a_1, a_2, a_3, a_4, a_5),
            (v_a := abi.Bool()).set(v_tuple.a),
            (v_b := abi.Address()).set(v_tuple.b),
            (v_c := abi.make(abi.Tuple2[abi.Uint64, abi.Bool])).set(v_tuple.c),
            (v_d := abi.make(abi.StaticArray[abi.Byte, L[10]])).set(v_tuple.d),
            (v_e := abi.make(abi.StaticArray[abi.Bool, L[4]])).set(v_tuple.e),
            (v_f := abi.Uint64()).set(v_tuple.f),
            Return(
                And(
                    a_0.get() == v_a.get(),
                    a_1.get() == v_b.get(),
                    a_2.encode() == v_c.encode(),
                    a_3.encode() == v_d.encode(),
                    a_4.encode() == v_e.encode(),
                    a_5.get() == v_f.get(),
                )
            ),
        )

    lsig_pytealer = PyTealDryRunExecutor(named_tuple_field_access, Mode.Signature)
    args = (False, b"1" * 32, (0, False), b"0" * 10, [True] * 4, 0)

    inspector6 = lsig_pytealer.dryrun(args, compiler_version=6)

    assert inspector6.stack_top() == 1
    assert inspector6.passed()
<<<<<<< HEAD

    inspector8 = lsig_pytealer.dryrun(args, compiler_version=8)
    assert inspector8.passed()
    assert inspector8.stack_top() == 1

    Invariant.full_validation(
        LSIG_IDENTICAL_PREDICATES,
        inspectors=[inspector6],
        identities=[inspector8],
        msg="Mode.Signature NamedTuple example",
    )
=======
>>>>>>> 72a74902

    inspector8 = lsig_pytealer.dryrun(args, compiler_version=8)
    assert inspector8.passed()
    assert inspector8.stack_top() == 1

    Invariant.full_validation(
        LSIG_IDENTICAL_PREDICATES,
        inspectors=[inspector6],
        identities=[inspector8],
        msg="Mode.Signature NamedTuple example",
    )


@pytest.mark.parametrize(
    "example",
    [
        blackbox_pyteal_example1,
        blackbox_pyteal_example2,
        blackbox_pyteal_example3,
        blackbox_pyteal_example4,
        blackbox_pyteal_example5,
        blackbox_pyteal_while_continue_test,
        blackbox_pyteal_named_tupleness_test,
    ],
)
def test_blackbox_pyteal_examples(example):
    example()<|MERGE_RESOLUTION|>--- conflicted
+++ resolved
@@ -567,11 +567,7 @@
 
     if subr.name() == "slow_fibonacci":
         assert len(inspectors6) == len(inspectors8) == 18
-<<<<<<< HEAD
-        # NOTE the last case of inspector 8 (compilation with frame pointer)
-=======
         # NOTE! the last case of inspector 8 (slow_fibonacci compilation with frame pointer)
->>>>>>> 72a74902
         # does not blow up the 70k budget limit, so we skip specifically for this one.
 
         del inspectors6[-1]
@@ -805,7 +801,6 @@
     # Assert that each invariant holds on the sequences of inputs and dry-runs:
     for property, predicate in predicates.items():
         Invariant(predicate).validates(property, inspectors6)
-<<<<<<< HEAD
 
     # Execute on the input sequence to get a dry-run inspectors:
     inspectors8 = PyTealDryRunExecutor(euclid, Mode.Application).dryrun_on_sequence(
@@ -822,11 +817,9 @@
         identities=inspectors8,
         msg="Mode.Application example 3",
     )
-=======
->>>>>>> 72a74902
 
     # Execute on the input sequence to get a dry-run inspectors:
-    inspectors8 = PyTealDryRunExecutor(euclid, Mode.Application).dryrun_on_sequence(
+    inspectors = PyTealDryRunExecutor(euclid, Mode.Application).dryrun_on_sequence(
         inputs, compiler_version=8
     )
 
@@ -1127,7 +1120,6 @@
 
     assert inspector6.stack_top() == 1
     assert inspector6.passed()
-<<<<<<< HEAD
 
     inspector8 = lsig_pytealer.dryrun(args, compiler_version=8)
     assert inspector8.passed()
@@ -1139,12 +1131,10 @@
         identities=[inspector8],
         msg="Mode.Signature NamedTuple example",
     )
-=======
->>>>>>> 72a74902
-
-    inspector8 = lsig_pytealer.dryrun(args, compiler_version=8)
-    assert inspector8.passed()
-    assert inspector8.stack_top() == 1
+
+    inspector = lsig_pytealer.dryrun(args, compiler_version=8)
+    assert inspector.passed()
+    assert inspector.stack_top() == 1
 
     Invariant.full_validation(
         LSIG_IDENTICAL_PREDICATES,
