from itertools import product
from pathlib import Path
from typing import Any, Dict

import pytest
from graviton.blackbox import DryRunEncoder as Encoder
from graviton.blackbox import DryRunExecutor, DryRunInspector
from graviton.blackbox import DryRunProperty as DRProp
from graviton.blackbox import mode_has_property
from graviton.invariant import Invariant

import pyteal as pt
from pyteal.util import algod_with_assertion
from tests.blackbox import (
    Blackbox,
    BlackboxWrapper,
    PyTealDryRunExecutor,
    mode_to_execution_mode,
)
<<<<<<< HEAD
from tests.compile_asserts import assert_teal_as_expected
=======

from graviton.blackbox import (
    DryRunProperty as DRProp,
    DryRunEncoder as Encoder,
    DryRunExecutor,
    DryRunInspector,
    mode_has_property,
)

from graviton.invariant import Invariant, PredicateKind
>>>>>>> 4c716b44

PATH = Path.cwd() / "tests" / "integration"
FIXTURES = PATH / "teal"
GENERATED = PATH / "generated"

# TODO: remove these skips after the following issue has been fixed https://github.com/algorand/pyteal/issues/199
STABLE_SLOT_GENERATION = False
SKIP_SCRATCH_ASSERTIONS = not STABLE_SLOT_GENERATION

# ---- Helper ---- #


def wrap_compile_and_save(
    subr, mode, version, assemble_constants, test_name, case_name
):
    is_app = mode == pt.Mode.Application

    teal = PyTealDryRunExecutor(subr, mode).compile(version, assemble_constants)
    tealfile = f'{"app" if is_app else "lsig"}_{case_name}_v{version}.teal'

    tealdir = GENERATED / test_name
    tealdir.mkdir(parents=True, exist_ok=True)
    tealpath = tealdir / tealfile
    with open(tealpath, "w") as f:
        f.write(teal)

    print(
        f"""Subroutine {case_name}@{mode} generated TEAL.
saved to {tealpath}:
-------
{teal}
-------"""
    )

    return teal, is_app, tealfile


# ---- Subroutines for Blackbox Testing ---- #


@Blackbox(input_types=[])
@pt.Subroutine(pt.TealType.uint64)
def exp():
    return pt.Int(2) ** pt.Int(10)


@Blackbox(input_types=[pt.TealType.uint64])
@pt.Subroutine(pt.TealType.none)
def square_byref(x: pt.ScratchVar):
    return x.store(x.load() * x.load())


@Blackbox(input_types=[pt.TealType.uint64])
@pt.Subroutine(pt.TealType.uint64)
def square(x):
    return x ** pt.Int(2)


@Blackbox(input_types=[pt.TealType.anytype, pt.TealType.anytype])
@pt.Subroutine(pt.TealType.none)
def swap(x: pt.ScratchVar, y: pt.ScratchVar):
    z = pt.ScratchVar(pt.TealType.anytype)
    return pt.Seq(
        z.store(x.load()),
        x.store(y.load()),
        y.store(z.load()),
    )


@Blackbox(input_types=[pt.TealType.bytes, pt.TealType.uint64])
@pt.Subroutine(pt.TealType.bytes)
def string_mult(s: pt.ScratchVar, n):
    i = pt.ScratchVar(pt.TealType.uint64)
    tmp = pt.ScratchVar(pt.TealType.bytes)
    start = pt.Seq(i.store(pt.Int(1)), tmp.store(s.load()), s.store(pt.Bytes("")))
    step = i.store(i.load() + pt.Int(1))
    return pt.Seq(
        pt.For(start, i.load() <= n, step).Do(s.store(pt.Concat(s.load(), tmp.load()))),
        s.load(),
    )


@Blackbox(input_types=[pt.TealType.uint64])
@pt.Subroutine(pt.TealType.uint64)
def oldfac(n):
    return pt.If(n < pt.Int(2)).Then(pt.Int(1)).Else(n * oldfac(n - pt.Int(1)))


@Blackbox(input_types=[pt.TealType.uint64])
@pt.Subroutine(pt.TealType.uint64)
def slow_fibonacci(n):
    return (
        pt.If(n <= pt.Int(1))
        .Then(n)
        .Else(slow_fibonacci(n - pt.Int(2)) + slow_fibonacci(n - pt.Int(1)))
    )


def fac_with_overflow(n):
    if n < 2:
        return 1
    if n > 20:
        return 2432902008176640000
    return n * fac_with_overflow(n - 1)


def fib(n):
    a, b = 0, 1
    for _ in range(n):
        a, b = b, a + b
    return a


# ---- Blackbox pure unit tests (Skipping for now due to flakiness) ---- #


@pytest.mark.skipif(not STABLE_SLOT_GENERATION, reason="cf. #199")
@pytest.mark.parametrize(
    "subr, mode",
    product(
        [exp, square_byref, square, swap, string_mult, oldfac, slow_fibonacci],
        [pt.Mode.Application, pt.Mode.Signature],
    ),
)
def test_stable_teal_generation(subr, mode):
    """
    TODO: here's an example of issue #199 at play - need to run a dynamic version of `git bisect`
    to figure out what is driving this
    """
    case_name = subr.name()
    print(f"stable TEAL generation test for {case_name} in mode {mode}")

    # HANG NOTE: I prefer not to modify this test, for it is skipped now on thread-unsafe behavior,
    # and I would suggest revisiting later after we have satisfied solution for #199.
    _, _, tealfile = wrap_compile_and_save(subr, mode, 6, True, "stability", case_name)
    path2actual = GENERATED / "stability" / tealfile
    path2expected = FIXTURES / "stability" / tealfile
    assert_teal_as_expected(path2actual, path2expected)


APP_SCENARIOS = {
    exp: {
        "inputs": [()],
        # since only a single input, just assert a constant in each case
        "assertions": {
            DRProp.cost: lambda _, actual: actual in {11, 12},
            # int assertions on log outputs need encoding to varuint-hex:
            DRProp.lastLog: Encoder.hex(2**10),
            # dicts have a special meaning as assertions. So in the case of "finalScratch"
            # which is supposed to _ALSO_ output a dict, we need to use a lambda as a work-around
            DRProp.finalScratch: lambda _: {0: 1024},
            DRProp.stackTop: 1024,
            DRProp.maxStackHeight: 2,
            DRProp.status: "PASS",
            DRProp.passed: True,
            DRProp.rejected: False,
            DRProp.errorMessage: None,
        },
    },
    square_byref: {
        "inputs": [(i,) for i in range(100)],
        "assertions": {
            DRProp.cost: lambda _, actual: 20 < actual < 24,
            DRProp.lastLog: Encoder.hex(1337),
            # due to dry-run artifact of not reporting 0-valued scratchvars,
            # we have a special case for n=0:
            DRProp.finalScratch: lambda args, actual: (
                {1, 1337, (args[0] ** 2 if args[0] else 1)}
            ).issubset(set(actual.values())),
            DRProp.stackTop: 1337,
            DRProp.maxStackHeight: lambda _, actual: actual in [3, 4],
            DRProp.status: "PASS",
            DRProp.passed: True,
            DRProp.rejected: False,
            DRProp.errorMessage: None,
        },
    },
    square: {
        "inputs": [(i,) for i in range(100)],
        "assertions": {
            DRProp.cost: 14,
            DRProp.lastLog: {
                # since execution REJECTS for 0, expect last log for this case to be None
                (i,): Encoder.hex(i * i)
                for i in range(100)
            },
            DRProp.finalScratch: lambda args: (
                {0: args[0] ** 2, 1: args[0]} if args[0] else {}
            ),
            DRProp.stackTop: lambda args: args[0] ** 2,
            DRProp.maxStackHeight: lambda _, actual: actual in range(2, 5),
            DRProp.status: lambda i: "PASS" if i[0] > 0 else "REJECT",
            DRProp.passed: lambda i: i[0] > 0,
            DRProp.rejected: lambda i: i[0] == 0,
            DRProp.errorMessage: None,
        },
    },
    swap: {
        "inputs": [(1, 2), (1, "two"), ("one", 2), ("one", "two")],
        "assertions": {
            DRProp.cost: lambda _, actual: actual in [27, 30],
            DRProp.lastLog: Encoder.hex(1337),
            DRProp.finalScratch: lambda args: {
                0: 1337,
                1: Encoder.hex0x(args[1]),
                2: Encoder.hex0x(args[0]),
                3: 1,
                4: 2,
                5: Encoder.hex0x(args[0]),
            },
            DRProp.stackTop: 1337,
            DRProp.maxStackHeight: lambda _, actual: actual in [2, 4],
            DRProp.status: "PASS",
            DRProp.passed: True,
            DRProp.rejected: False,
            DRProp.errorMessage: None,
        },
    },
    string_mult: {
        "inputs": [("xyzw", i) for i in range(100)],
        "assertions": {
            DRProp.lastLog: (lambda args: Encoder.hex(args[0] * args[1])),
            # due to dryrun 0-scratchvar artifact, special case for i == 0:
            DRProp.finalScratch: lambda args: (
                {
                    0: Encoder.hex0x(args[0] * args[1]),
                    1: Encoder.hex0x(args[0] * args[1]),
                    2: 1,
                    3: args[1],
                    4: args[1] + 1,
                    5: Encoder.hex0x(args[0]),
                }
                if args[1]
                else {
                    2: 1,
                    4: args[1] + 1,
                    5: Encoder.hex0x(args[0]),
                }
            ),
            DRProp.stackTop: lambda args: len(args[0] * args[1]),
            DRProp.status: lambda args: ("PASS" if 0 < args[1] < 45 else "REJECT"),
            DRProp.passed: lambda args: 0 < args[1] < 45,
            DRProp.rejected: lambda args: 0 >= args[1] or args[1] >= 45,
            DRProp.errorMessage: None,
        },
    },
    oldfac: {
        "inputs": [(i,) for i in range(25)],
        "assertions": {
            DRProp.lastLog: lambda args: (
                Encoder.hex(fac_with_overflow(args[0])) if args[0] < 21 else None
            ),
            DRProp.finalScratch: lambda args: (
                {1: args[0], 0: fac_with_overflow(args[0])}
                if 0 < args[0] < 21
                else (
                    {1: min(21, args[0])}
                    if args[0]
                    else {0: fac_with_overflow(args[0])}
                )
            ),
            DRProp.stackTop: lambda args: fac_with_overflow(args[0]),
            DRProp.status: lambda args: "PASS" if args[0] < 21 else "REJECT",
            DRProp.passed: lambda args: args[0] < 21,
            DRProp.rejected: lambda args: args[0] >= 21,
            DRProp.errorMessage: lambda args, actual: (
                actual is None if args[0] < 21 else "overflowed" in actual
            ),
        },
    },
    slow_fibonacci: {
        "inputs": [(i,) for i in range(17)],
        "assertions": {
            DRProp.lastLog: lambda args, actual: (
                Encoder.hex(fib(args[0])) == actual if 0 <= args[0] < 17 else True
            ),
            DRProp.finalScratch: lambda args, actual: (
                actual == {1: args[0], 0: fib(args[0])}
                if 0 < args[0] < 17
                else (True if args[0] >= 17 else actual == {})
            ),
            # we declare to "not care" about the top of the stack for n >= 17
            DRProp.stackTop: lambda args, actual: (
                actual == fib(args[0]) if args[0] < 17 else True
            ),
            DRProp.status: lambda args: "PASS" if 0 < args[0] < 8 else "REJECT",
            DRProp.passed: lambda args: 0 < args[0] < 8,
            DRProp.rejected: lambda args: 0 >= args[0] or args[0] >= 8,
            DRProp.errorMessage: lambda args, actual: (
                actual is None
                if args[0] < 17
                else "dynamic cost budget exceeded" in actual
            ),
        },
    },
}

# NOTE: logic sig dry runs are missing some information when compared with app dry runs.
# Therefore, certain assertions don't make sense for logic sigs explaining why some of the below are commented out:
LOGICSIG_SCENARIOS = {
    exp: {
        "inputs": [()],
        "assertions": {
            # DRProp.cost: 11,
            # DRProp.lastLog: Encoder.hex(2 ** 10),
            DRProp.finalScratch: lambda _: {},
            DRProp.stackTop: 1024,
            DRProp.maxStackHeight: 2,
            DRProp.status: "PASS",
            DRProp.passed: True,
            DRProp.rejected: False,
            DRProp.errorMessage: None,
        },
    },
    square_byref: {
        "inputs": [(i,) for i in range(100)],
        "assertions": {
            # due to dry-run artifact of not reporting 0-valued scratchvars,
            # we have a special case for n=0:
            DRProp.finalScratch: lambda args, actual: (
                {1, 1337, (args[0] ** 2 if args[0] else 1)}
            ).issubset(set(actual.values())),
            DRProp.stackTop: 1337,
            DRProp.maxStackHeight: lambda _, actual: actual in [3, 4],
            DRProp.status: "PASS",
            DRProp.passed: True,
            DRProp.rejected: False,
            DRProp.errorMessage: None,
        },
    },
    square: {
        "inputs": [(i,) for i in range(100)],
        "assertions": {
            DRProp.finalScratch: lambda args: (
                {0: args[0] ** 2, 1: args[0]} if args[0] else {}
            ),
            DRProp.stackTop: lambda args: args[0] ** 2,
            DRProp.maxStackHeight: lambda _, actual: actual in range(2, 5),
            DRProp.status: lambda i: "PASS" if i[0] > 0 else "REJECT",
            DRProp.passed: lambda i: i[0] > 0,
            DRProp.rejected: lambda i: i[0] == 0,
            DRProp.errorMessage: None,
        },
    },
    swap: {
        "inputs": [(1, 2), (1, "two"), ("one", 2), ("one", "two")],
        "assertions": {
            DRProp.finalScratch: lambda args: {
                0: 1337,
                1: Encoder.hex0x(args[1]),
                2: Encoder.hex0x(args[0]),
                3: 1,
                4: 2,
                5: Encoder.hex0x(args[0]),
            },
            DRProp.stackTop: 1337,
            DRProp.maxStackHeight: lambda _, actual: actual in [2, 4],
            DRProp.status: "PASS",
            DRProp.passed: True,
            DRProp.rejected: False,
            DRProp.errorMessage: None,
        },
    },
    string_mult: {
        "inputs": [("xyzw", i) for i in range(100)],
        "assertions": {
            # due to dryrun 0-scratchvar artifact, special case for i == 0:
            DRProp.finalScratch: lambda args: (
                {
                    0: Encoder.hex0x(args[0] * args[1]),
                    1: Encoder.hex0x(args[0] * args[1]),
                    2: 1,
                    3: args[1],
                    4: args[1] + 1,
                    5: Encoder.hex0x(args[0]),
                }
                if args[1]
                else {
                    2: 1,
                    4: args[1] + 1,
                    5: Encoder.hex0x(args[0]),
                }
            ),
            DRProp.stackTop: lambda args: len(args[0] * args[1]),
            DRProp.status: lambda args: "PASS" if args[1] else "REJECT",
            DRProp.passed: lambda args: bool(args[1]),
            DRProp.rejected: lambda args: not bool(args[1]),
            DRProp.errorMessage: None,
        },
    },
    oldfac: {
        "inputs": [(i,) for i in range(25)],
        "assertions": {
            DRProp.finalScratch: lambda args: (
                {1: args[0], 0: fac_with_overflow(args[0])}
                if 0 < args[0] < 21
                else (
                    {1: min(21, args[0])}
                    if args[0]
                    else {0: fac_with_overflow(args[0])}
                )
            ),
            DRProp.stackTop: lambda args: fac_with_overflow(args[0]),
            DRProp.status: lambda args: "PASS" if args[0] < 21 else "REJECT",
            DRProp.passed: lambda args: args[0] < 21,
            DRProp.rejected: lambda args: args[0] >= 21,
            DRProp.errorMessage: lambda args, actual: (
                actual is None if args[0] < 21 else "overflowed" in actual
            ),
        },
    },
    slow_fibonacci: {
        "inputs": [(i,) for i in range(17)],
        "assertions": {
            DRProp.finalScratch: lambda args, actual: (
                actual == {1: args[0], 0: fib(args[0])}
                if 0 < args[0] < 17
                else (True if args[0] >= 17 else actual == {})
            ),
            # we declare to "not care" about the top of the stack for n >= 15
            DRProp.stackTop: lambda args, actual: (
                actual == fib(args[0]) if args[0] < 15 else True
            ),
            DRProp.status: lambda args: "PASS" if 0 < args[0] < 15 else "REJECT",
            DRProp.passed: lambda args: 0 < args[0] < 15,
            DRProp.rejected: lambda args: not (0 < args[0] < 15),
            DRProp.errorMessage: lambda args, actual: (
                actual is None
                if args[0] < 15
                else "dynamic cost budget exceeded" in actual
            ),
        },
    },
}

APP_IDENTICAL_PREDICATES = {
    DRProp.lastLog: PredicateKind.IdenticalPair,
    DRProp.status: PredicateKind.IdenticalPair,
    DRProp.error: PredicateKind.IdenticalPair,
}
LSIG_IDENTICAL_PREDICATES = {
    DRProp.status: PredicateKind.IdenticalPair,
    DRProp.error: PredicateKind.IdenticalPair,
}


def blackbox_test_runner(
    subr: pt.SubroutineFnWrapper,
    mode: pt.Mode,
    scenario: Dict[str, Any],
    version: int,
    assemble_constants: bool = True,
) -> list[DryRunInspector]:
    case_name = subr.name()
    print(f"blackbox test of {case_name} with mode {mode}")
    exec_mode = mode_to_execution_mode(mode)

    # 0. Validations
    assert isinstance(subr, BlackboxWrapper), f"unexpected subr type {type(subr)}"
    assert isinstance(mode, pt.Mode)

    # 1. Compile to TEAL
    teal, _, tealfile = wrap_compile_and_save(
        subr, mode, version, assemble_constants, "blackbox", case_name
    )

    # Fail fast in case algod is not configured:
    algod = algod_with_assertion()

    # 2. validate dry run scenarios:
    inputs = scenario["inputs"]
    predicates = scenario["assertions"]
    assert inputs and isinstance(inputs, list)
    assert predicates, "Must configure >= 1 predicate"
    assert isinstance(predicates, dict)

    # 3. execute dry run sequence:
    execute = DryRunExecutor.execute_one_dryrun
    inspectors = list(map(lambda a: execute(algod, teal, a, exec_mode), inputs))

    # 4. Statistical report:
    csvpath = GENERATED / "blackbox" / f"{tealfile}_v{version}.csv"
    with open(csvpath, "w") as f:
        f.write(DryRunInspector.csv_report(inputs, inspectors))

    print(f"Saved Dry Run CSV report to {csvpath}")

    # 5. Sequential assertions (if provided any)
    for i, (dr_prop, predicate) in enumerate(predicates.items()):

        if SKIP_SCRATCH_ASSERTIONS and dr_prop == DRProp.finalScratch:
            print("skipping scratch assertions because unstable slots produced")
            continue

        assert mode_has_property(exec_mode, dr_prop)

        invariant = Invariant(predicate, name=f"{case_name}[{i}]@{mode}-{dr_prop}")
        print(f"{i+1}. Assertion for {case_name}-{mode}: {dr_prop} <<{predicate}>>")
        invariant.validates(dr_prop, inspectors)

    return inspectors


# ---- Graviton / Blackbox tests ---- #


@pytest.mark.parametrize("subr, scenario", APP_SCENARIOS.items())
def test_blackbox_subroutines_as_apps(
    subr: pt.SubroutineFnWrapper,
    scenario: Dict[str, Any],
):
    inspectors6 = blackbox_test_runner(subr, pt.Mode.Application, scenario, 6)
    inspectors8 = blackbox_test_runner(subr, pt.Mode.Application, scenario, 8)

    Invariant.full_validation(
        APP_IDENTICAL_PREDICATES,
        inspectors=inspectors6,
        identities=inspectors8,
        msg=f"{subr.name()=}",
    )


@pytest.mark.parametrize("subr, scenario", LOGICSIG_SCENARIOS.items())
def test_blackbox_subroutines_as_logic_sigs(
    subr: pt.SubroutineFnWrapper,
    scenario: Dict[str, Any],
):
    inspectors6 = blackbox_test_runner(subr, pt.Mode.Signature, scenario, 6)
    inspectors8 = blackbox_test_runner(subr, pt.Mode.Signature, scenario, 8)
    Invariant.full_validation(
        LSIG_IDENTICAL_PREDICATES,
        inspectors=inspectors6,
        identities=inspectors8,
        msg=f"{subr.name()=}",
    )


def blackbox_pyteal_example1():
    # Example 1: Using blackbox_pyteal for a simple test of both an app and logic sig:
    from graviton.blackbox import DryRunEncoder

    from pyteal import Int, Mode, Subroutine, TealType
    from tests.blackbox import Blackbox

    @Blackbox(input_types=[TealType.uint64])
    @Subroutine(TealType.uint64)
    def square(x):
        return x ** Int(2)

    # provide args for evaluation (will compute x^2)
    x = 9
    args = [x]

    def evaluate_and_check(version: int):
        # evaluate the programs
        app_result = PyTealDryRunExecutor(square, Mode.Application).dryrun(
            args, compiler_version=version
        )
        lsig_result = PyTealDryRunExecutor(square, Mode.Signature).dryrun(
            args, compiler_version=version
        )

        # check to see that x^2 is at the top of the stack as expected
        assert app_result.stack_top() == x**2, app_result.report(
            args, "stack_top() gave unexpected results for app"
        )
        assert lsig_result.stack_top() == x**2, lsig_result.report(
            args, "stack_top() gave unexpected results for lsig"
        )

        # check to see that itob of x^2 has been logged (only for the app case)
        assert app_result.last_log() == DryRunEncoder.hex(x**2), app_result.report(
            args, "last_log() gave unexpected results from app"
        )

        return app_result, lsig_result

    app6, lsig6 = evaluate_and_check(6)
    app8, lsig8 = evaluate_and_check(8)
    Invariant.full_validation(
        APP_IDENTICAL_PREDICATES,
        inspectors=[app6],
        identities=[app8],
        msg="Mode.Application example 1",
    )
    Invariant.full_validation(
        LSIG_IDENTICAL_PREDICATES,
        inspectors=[lsig6],
        identities=[lsig8],
        msg="Mode.Signature example 1",
    )


def blackbox_pyteal_example2():
    # Example 2: Using blackbox_pyteal to make 400 assertions and generate a CSV report with 400 dryrun rows
    import math
    import random
    from itertools import product
    from pathlib import Path

    from graviton.blackbox import DryRunInspector

    from pyteal import For, If, Int, Mod, Mode, ScratchVar, Seq, Subroutine, TealType
    from tests.blackbox import Blackbox

    # GCD via the Euclidean Algorithm (iterative version):
    @Blackbox(input_types=[TealType.uint64, TealType.uint64])
    @Subroutine(TealType.uint64)
    def euclid(x, y):
        a = ScratchVar(TealType.uint64)
        b = ScratchVar(TealType.uint64)
        tmp = ScratchVar(TealType.uint64)
        start = If(x < y, Seq(a.store(y), b.store(x)), Seq(a.store(x), b.store(y)))
        cond = b.load() > Int(0)
        step = Seq(
            tmp.store(b.load()), b.store(Mod(a.load(), b.load())), a.store(tmp.load())
        )
        return Seq(For(start, cond, step).Do(Seq()), a.load())

    # generate a report with 400 = 20*20 dry run rows:
    N = 20
    inputs = list(
        product(
            tuple(random.randint(0, 1000) for _ in range(N)),
            tuple(random.randint(0, 1000) for _ in range(N)),
        )
    )

    def test_and_report(version: int):
        # assert that each result is that same as what Python's math.gcd() computes
        inspectors = PyTealDryRunExecutor(euclid, Mode.Application).dryrun_on_sequence(
            inputs, compiler_version=version
        )
        for i, result in enumerate(inspectors):
            args = inputs[i]
            assert result.stack_top() == math.gcd(*args), result.report(
                args, f"failed for {args}"
            )

        # save the CSV to ...current working directory.../euclid_v{version}.csv
        euclid_csv = DryRunInspector.csv_report(inputs, inspectors)
        with open(Path.cwd() / f"euclid_v{version}.csv", "w") as f:
            f.write(euclid_csv)

        return inspectors

    inspectors6 = test_and_report(6)
    inspectors8 = test_and_report(8)
    Invariant.full_validation(
        APP_IDENTICAL_PREDICATES,
        inspectors=inspectors6,
        identities=inspectors8,
        msg="example 2",
    )


def blackbox_pyteal_example3():
    # Example 3: declarative Test Driven Development approach through Invariant's
    import math
    import random
    from itertools import product

    from graviton.blackbox import DryRunEncoder
    from graviton.blackbox import DryRunProperty as DRProp
    from graviton.invariant import Invariant

    from pyteal import If, Int, Mod, Mode, Subroutine, TealType
    from tests.blackbox import Blackbox

    # avoid flaky tests just in case I was wrong about the stack height invariant...
    random.seed(42)

    # helper that will be used for scratch-slots invariant:
    def is_subdict(x, y):
        return all(k in y and x[k] == y[k] for k in x)

    predicates = {
        # the program's log should be the hex encoding of Python's math.gcd:
        DRProp.lastLog: lambda args: (
            DryRunEncoder.hex(math.gcd(*args)) if math.gcd(*args) else None
        ),
        # the program's scratch should contain math.gcd() at slot 0:
        DRProp.finalScratch: lambda args, actual: is_subdict(
            {0: math.gcd(*args)}, actual
        ),
        # the top of the stack should be math.gcd():
        DRProp.stackTop: lambda args: math.gcd(*args),
        # Making the rather weak assertion that the max stack height is between 2 and 3*log2(max(args)):
        DRProp.maxStackHeight: (
            lambda args, actual: 2
            <= actual
            <= 3 * math.ceil(math.log2(max(args + (1,))))
        ),
        # the program PASS'es exactly for non-0 math.gcd (3 variants):
        DRProp.status: lambda args: "PASS" if math.gcd(*args) else "REJECT",
        DRProp.passed: lambda args: bool(math.gcd(*args)),
        DRProp.rejected: lambda args: not bool(math.gcd(*args)),
        # the program never errors:
        DRProp.errorMessage: None,
    }

    # Define a scenario 400 random pairs (x,y) as inputs:
    N = 20
    inputs = list(
        product(
            tuple(random.randint(0, 1000) for _ in range(N)),
            tuple(random.randint(0, 1000) for _ in range(N)),
        )
    )

    # GCD via the Euclidean Algorithm (recursive version):
    @Blackbox(input_types=[TealType.uint64, TealType.uint64])
    @Subroutine(TealType.uint64)
    def euclid(x, y):
        return (
            If(x < y)
            .Then(euclid(y, x))
            .Else(If(y == Int(0)).Then(x).Else(euclid(y, Mod(x, y))))
        )

    # Execute on the input sequence to get a dry-run inspectors:
    inspectors6 = PyTealDryRunExecutor(euclid, Mode.Application).dryrun_on_sequence(
        inputs, compiler_version=6
    )

    # Assert that each invariant holds on the sequences of inputs and dry-runs:
    for property, predicate in predicates.items():
        Invariant(predicate).validates(property, inspectors6)

    # Execute on the input sequence to get a dry-run inspectors:
    inspectors8 = PyTealDryRunExecutor(euclid, Mode.Application).dryrun_on_sequence(
        inputs, compiler_version=8
    )

    # Assert that each invariant holds on the sequences of inputs and dry-runs:
    for property, predicate in predicates.items():
        Invariant(predicate).validates(property, inspectors8)

    Invariant.full_validation(
        APP_IDENTICAL_PREDICATES,
        inspectors=inspectors6,
        identities=inspectors8,
        msg="Mode.Application example 3",
    )

    # Assert that each invariant holds on the sequences of inputs and dry-runs:
    for property, predicate in predicates.items():
        Invariant(predicate).validates(property, inspectors8)

    Invariant.full_validation(
        APP_IDENTICAL_PREDICATES,
        inspectors=inspectors6,
        identities=inspectors8,
        msg="Mode.Application example 3",
    )


def blackbox_pyteal_example4():
    # Example 4: Using PyTealDryRunExecutor to debug an ABIReturnSubroutine with an app, logic sig and csv report
    import random
    from pathlib import Path

    from graviton.blackbox import DryRunInspector

    from pyteal import (
        ABIReturnSubroutine,
        Expr,
        For,
        Int,
        Mode,
        ScratchVar,
        Seq,
        TealType,
        abi,
    )
    from tests.blackbox import Blackbox, PyTealDryRunExecutor

    # Sum a dynamic uint64 array
    @Blackbox(input_types=[None])
    @ABIReturnSubroutine
    def abi_sum(toSum: abi.DynamicArray[abi.Uint64], *, output: abi.Uint64) -> Expr:
        i = ScratchVar(TealType.uint64)
        valueAtIndex = abi.Uint64()
        return Seq(
            output.set(0),
            For(
                i.store(Int(0)),
                i.load() < toSum.length(),
                i.store(i.load() + Int(1)),
            ).Do(
                Seq(
                    toSum[i.load()].store_into(valueAtIndex),
                    output.set(output.get() + valueAtIndex.get()),
                )
            ),
        )

    # instantiate PyTealDryRunExecutor objects for the app and lsig:
    app_pytealer = PyTealDryRunExecutor(abi_sum, Mode.Application)
    lsig_pytealer = PyTealDryRunExecutor(abi_sum, Mode.Signature)

    # generate reports with the same random inputs (fix the randomness with a seed):
    random.seed(42)

    N = 50  # the number of dry runs for each experiment
    choices = range(10_000)
    inputs = []
    for n in range(N):
        inputs.append(tuple([random.sample(choices, n)]))

    def test_and_report_for_app_and_lsig(_version: int):
        app_inspectors = app_pytealer.dryrun_on_sequence(
            inputs, compiler_version=_version
        )
        lsig_inspectors = lsig_pytealer.dryrun_on_sequence(
            inputs, compiler_version=_version
        )
        for i in range(N):
            args = inputs[i]

            app_inspector = app_inspectors[i]
            lsig_inspector = lsig_inspectors[i]

            def message(insp):
                return insp.report(args, f"failed for {args}", row=i)

            # the app should pass exactly when it's cost was within the 700 budget:
            assert app_inspector.passed() == (app_inspector.cost() <= 700), message(
                app_inspector
            )
            # the lsig always passes (never goes over budget):
            assert lsig_inspector.passed(), message(lsig_inspector)

            expected = sum(args[0])
            actual4app = app_inspector.last_log()
            assert expected == actual4app, message(app_inspector)

            if i > 0:
                assert expected in app_inspector.final_scratch().values(), message(
                    app_inspector
                )
                assert expected in lsig_inspector.final_scratch().values(), message(
                    lsig_inspector
                )

        def report(kind):
            assert kind in ("app", "lsig")
            insps = app_inspectors if kind == "app" else lsig_inspectors
            csv_report = DryRunInspector.csv_report(inputs, insps)
            with open(Path.cwd() / f"abi_sum_{kind}_v{_version}.csv", "w") as f:
                f.write(csv_report)

        report("app")
        report("lsig")

        return app_inspectors, lsig_inspectors

    app_inspectors6, lsig_inspectors6 = test_and_report_for_app_and_lsig(6)
    app_inspectors8, lsig_inspectors8 = test_and_report_for_app_and_lsig(8)
    Invariant.full_validation(
        APP_IDENTICAL_PREDICATES,
        inspectors=app_inspectors6,
        identities=app_inspectors8,
        msg=f"Mode.Application example 4 {abi_sum.name()=}",
    )
    Invariant.full_validation(
        LSIG_IDENTICAL_PREDICATES,
        inspectors=lsig_inspectors6,
        identities=lsig_inspectors8,
        msg=f"Mode.Signature example 4 {abi_sum.name()=}",
    )


def blackbox_pyteal_example5():
    from graviton.blackbox import DryRunEncoder

    from pyteal import Int, Mode, Subroutine, TealType, abi
    from tests.blackbox import Blackbox

    @Blackbox([None])
    @Subroutine(TealType.uint64)
    def cubed(n: abi.Uint64):
        return n.get() ** Int(3)

    app_pytealer = PyTealDryRunExecutor(cubed, Mode.Application)
    lsig_pytealer = PyTealDryRunExecutor(cubed, Mode.Signature)

    inputs = [[i] for i in range(1, 11)]

    def test_app_and_lsig(_version: int):
        app_inspect = app_pytealer.dryrun_on_sequence(inputs, compiler_version=_version)
        lsig_inspect = lsig_pytealer.dryrun_on_sequence(
            inputs, compiler_version=_version
        )

        for index, inspect in enumerate(app_inspect):
            input_var = inputs[index][0]
            assert inspect.stack_top() == input_var**3, inspect.report(
                args=inputs[index], msg="stack_top() gave unexpected results from app"
            )
            assert inspect.last_log() == DryRunEncoder.hex(
                input_var**3
            ), inspect.report(
                args=inputs[index], msg="last_log() gave unexpected results from app"
            )

        for index, inspect in enumerate(lsig_inspect):
            input_var = inputs[index][0]
            assert inspect.stack_top() == input_var**3, inspect.report(
                args=inputs[index], msg="stack_top() gave unexpected results from app"
            )
        return app_inspect, lsig_inspect

    app_inspectors6, lsig_inspectors6 = test_app_and_lsig(6)
    app_inspectors8, lsig_inspectors8 = test_app_and_lsig(8)
    Invariant.full_validation(
        APP_IDENTICAL_PREDICATES,
        inspectors=app_inspectors6,
        identities=app_inspectors8,
        msg="Mode.Application example 5",
    )
    Invariant.full_validation(
        LSIG_IDENTICAL_PREDICATES,
        inspectors=lsig_inspectors6,
        identities=lsig_inspectors8,
        msg="Mode.Signature example 5",
    )


def blackbox_pyteal_while_continue_test():
    from pyteal import (
        Continue,
        Int,
        Mode,
        Return,
        ScratchVar,
        Seq,
        Subroutine,
        TealType,
        While,
    )
    from tests.blackbox import Blackbox

    @Blackbox(input_types=[TealType.uint64])
    @Subroutine(TealType.uint64)
    def while_continue_accumulation(n):
        i = ScratchVar(TealType.uint64)
        return Seq(
            i.store(Int(0)),
            While(i.load() < n).Do(
                Seq(
                    i.store(i.load() + Int(1)),
                    Continue(),
                )
            ),
            Return(i.load()),
        )

    executor = PyTealDryRunExecutor(while_continue_accumulation, Mode.Signature)

    for x in range(30):
        args = [x]
        lsig_result = executor.dryrun(args)
        if x == 0:
            assert not lsig_result.passed()
        else:
            assert lsig_result.passed()

        assert lsig_result.stack_top() == x, lsig_result.report(
            args, "stack_top() gave unexpected results for lsig"
        )

        lsig_result = executor.dryrun(args, compiler_version=8)
        if x == 0:
            assert not lsig_result.passed()
        else:
            assert lsig_result.passed()

        assert lsig_result.stack_top() == x, lsig_result.report(
            args, "stack_top() gave unexpected results for lsig"
        )


def blackbox_pyteal_named_tupleness_test():
    from typing import Literal as L

    from pyteal import And, Mode, Return, Seq, Subroutine, TealType, abi
    from tests.blackbox import Blackbox

    class NamedTupleExample(abi.NamedTuple):
        a: abi.Field[abi.Bool]
        b: abi.Field[abi.Address]
        c: abi.Field[abi.Tuple2[abi.Uint64, abi.Bool]]
        d: abi.Field[abi.StaticArray[abi.Byte, L[10]]]
        e: abi.Field[abi.StaticArray[abi.Bool, L[4]]]
        f: abi.Field[abi.Uint64]

    @Blackbox(input_types=[None] * 6)
    @Subroutine(TealType.uint64)
    def named_tuple_field_access(
        a_0: abi.Bool,
        a_1: abi.Address,
        a_2: abi.Tuple2[abi.Uint64, abi.Bool],
        a_3: abi.StaticArray[abi.Byte, L[10]],
        a_4: abi.StaticArray[abi.Bool, L[4]],
        a_5: abi.Uint64,
    ):
        return Seq(
            (v_tuple := NamedTupleExample()).set(a_0, a_1, a_2, a_3, a_4, a_5),
            (v_a := abi.Bool()).set(v_tuple.a),
            (v_b := abi.Address()).set(v_tuple.b),
            (v_c := abi.make(abi.Tuple2[abi.Uint64, abi.Bool])).set(v_tuple.c),
            (v_d := abi.make(abi.StaticArray[abi.Byte, L[10]])).set(v_tuple.d),
            (v_e := abi.make(abi.StaticArray[abi.Bool, L[4]])).set(v_tuple.e),
            (v_f := abi.Uint64()).set(v_tuple.f),
            Return(
                And(
                    a_0.get() == v_a.get(),
                    a_1.get() == v_b.get(),
                    a_2.encode() == v_c.encode(),
                    a_3.encode() == v_d.encode(),
                    a_4.encode() == v_e.encode(),
                    a_5.get() == v_f.get(),
                )
            ),
        )

    lsig_pytealer = PyTealDryRunExecutor(named_tuple_field_access, Mode.Signature)
    args = (False, b"1" * 32, (0, False), b"0" * 10, [True] * 4, 0)

    inspector6 = lsig_pytealer.dryrun(args, compiler_version=6)

    assert inspector6.stack_top() == 1
    assert inspector6.passed()

    inspector8 = lsig_pytealer.dryrun(args, compiler_version=8)
    assert inspector8.passed()
    assert inspector8.stack_top() == 1

    Invariant.full_validation(
        LSIG_IDENTICAL_PREDICATES,
        inspectors=[inspector6],
        identities=[inspector8],
        msg="Mode.Signature NamedTuple example",
    )

    inspector = lsig_pytealer.dryrun(args, compiler_version=8)
    assert inspector.passed()
    assert inspector.stack_top() == 1

    Invariant.full_validation(
        LSIG_IDENTICAL_PREDICATES,
        inspectors=[inspector6],
        identities=[inspector8],
        msg="Mode.Signature NamedTuple example",
    )


@pytest.mark.parametrize(
    "example",
    [
        blackbox_pyteal_example1,
        blackbox_pyteal_example2,
        blackbox_pyteal_example3,
        blackbox_pyteal_example4,
        blackbox_pyteal_example5,
        blackbox_pyteal_while_continue_test,
        blackbox_pyteal_named_tupleness_test,
    ],
)
def test_blackbox_pyteal_examples(example):
    example()<|MERGE_RESOLUTION|>--- conflicted
+++ resolved
@@ -11,15 +11,14 @@
 
 import pyteal as pt
 from pyteal.util import algod_with_assertion
-from tests.blackbox import (
-    Blackbox,
-    BlackboxWrapper,
-    PyTealDryRunExecutor,
-    mode_to_execution_mode,
-)
-<<<<<<< HEAD
-from tests.compile_asserts import assert_teal_as_expected
-=======
+
+
+# from tests.blackbox import (
+#     Blackbox,
+#     BlackboxWrapper,
+#     PyTealDryRunExecutor,
+#     mode_to_execution_mode,
+# )
 
 from graviton.blackbox import (
     DryRunProperty as DRProp,
@@ -30,7 +29,6 @@
 )
 
 from graviton.invariant import Invariant, PredicateKind
->>>>>>> 4c716b44
 
 PATH = Path.cwd() / "tests" / "integration"
 FIXTURES = PATH / "teal"
