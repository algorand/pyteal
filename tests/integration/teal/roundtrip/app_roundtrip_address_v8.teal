#pragma version 8
txna ApplicationArgs 0
store 1
load 1
callsub roundtripper_2
store 0
byte 0x151f7c75
load 0
concat
log
int 1
return

// numerical_comp
numericalcomp_0:
proto 1 1
int 0
int 255
frame_dig -1
-
frame_bury 0
frame_dig 0
int 256
<
assert
retsub

// array_complement
arraycomplement_1:
proto 1 1
byte ""
int 0
dupn 33
byte ""
<<<<<<< HEAD
dupn 1
=======
dup
>>>>>>> 16ba29be
frame_dig -1
int 1
int 0
*
getbyte
frame_bury 1
frame_dig -1
int 1
int 1
*
getbyte
frame_bury 2
frame_dig -1
int 1
int 2
*
getbyte
frame_bury 3
frame_dig -1
int 1
int 3
*
getbyte
frame_bury 4
frame_dig -1
int 1
int 4
*
getbyte
frame_bury 5
frame_dig -1
int 1
int 5
*
getbyte
frame_bury 6
frame_dig -1
int 1
int 6
*
getbyte
frame_bury 7
frame_dig -1
int 1
int 7
*
getbyte
frame_bury 8
frame_dig -1
int 1
int 8
*
getbyte
frame_bury 9
frame_dig -1
int 1
int 9
*
getbyte
frame_bury 10
frame_dig -1
int 1
int 10
*
getbyte
frame_bury 11
frame_dig -1
int 1
int 11
*
getbyte
frame_bury 12
frame_dig -1
int 1
int 12
*
getbyte
frame_bury 13
frame_dig -1
int 1
int 13
*
getbyte
frame_bury 14
frame_dig -1
int 1
int 14
*
getbyte
frame_bury 15
frame_dig -1
int 1
int 15
*
getbyte
frame_bury 16
frame_dig -1
int 1
int 16
*
getbyte
frame_bury 17
frame_dig -1
int 1
int 17
*
getbyte
frame_bury 18
frame_dig -1
int 1
int 18
*
getbyte
frame_bury 19
frame_dig -1
int 1
int 19
*
getbyte
frame_bury 20
frame_dig -1
int 1
int 20
*
getbyte
frame_bury 21
frame_dig -1
int 1
int 21
*
getbyte
frame_bury 22
frame_dig -1
int 1
int 22
*
getbyte
frame_bury 23
frame_dig -1
int 1
int 23
*
getbyte
frame_bury 24
frame_dig -1
int 1
int 24
*
getbyte
frame_bury 25
frame_dig -1
int 1
int 25
*
getbyte
frame_bury 26
frame_dig -1
int 1
int 26
*
getbyte
frame_bury 27
frame_dig -1
int 1
int 27
*
getbyte
frame_bury 28
frame_dig -1
int 1
int 28
*
getbyte
frame_bury 29
frame_dig -1
int 1
int 29
*
getbyte
frame_bury 30
frame_dig -1
int 1
int 30
*
getbyte
frame_bury 31
frame_dig -1
int 1
int 31
*
getbyte
frame_bury 32
frame_dig 1
callsub numericalcomp_0
frame_bury 1
frame_dig 2
callsub numericalcomp_0
frame_bury 2
frame_dig 3
callsub numericalcomp_0
frame_bury 3
frame_dig 4
callsub numericalcomp_0
frame_bury 4
frame_dig 5
callsub numericalcomp_0
frame_bury 5
frame_dig 6
callsub numericalcomp_0
frame_bury 6
frame_dig 7
callsub numericalcomp_0
frame_bury 7
frame_dig 8
callsub numericalcomp_0
frame_bury 8
frame_dig 9
callsub numericalcomp_0
frame_bury 9
frame_dig 10
callsub numericalcomp_0
frame_bury 10
frame_dig 11
callsub numericalcomp_0
frame_bury 11
frame_dig 12
callsub numericalcomp_0
frame_bury 12
frame_dig 13
callsub numericalcomp_0
frame_bury 13
frame_dig 14
callsub numericalcomp_0
frame_bury 14
frame_dig 15
callsub numericalcomp_0
frame_bury 15
frame_dig 16
callsub numericalcomp_0
frame_bury 16
frame_dig 17
callsub numericalcomp_0
frame_bury 17
frame_dig 18
callsub numericalcomp_0
frame_bury 18
frame_dig 19
callsub numericalcomp_0
frame_bury 19
frame_dig 20
callsub numericalcomp_0
frame_bury 20
frame_dig 21
callsub numericalcomp_0
frame_bury 21
frame_dig 22
callsub numericalcomp_0
frame_bury 22
frame_dig 23
callsub numericalcomp_0
frame_bury 23
frame_dig 24
callsub numericalcomp_0
frame_bury 24
frame_dig 25
callsub numericalcomp_0
frame_bury 25
frame_dig 26
callsub numericalcomp_0
frame_bury 26
frame_dig 27
callsub numericalcomp_0
frame_bury 27
frame_dig 28
callsub numericalcomp_0
frame_bury 28
frame_dig 29
callsub numericalcomp_0
frame_bury 29
frame_dig 30
callsub numericalcomp_0
frame_bury 30
frame_dig 31
callsub numericalcomp_0
frame_bury 31
frame_dig 32
callsub numericalcomp_0
frame_bury 32
byte 0x00
int 0
frame_dig 1
setbyte
byte 0x00
int 0
frame_dig 2
setbyte
concat
byte 0x00
int 0
frame_dig 3
setbyte
concat
byte 0x00
int 0
frame_dig 4
setbyte
concat
byte 0x00
int 0
frame_dig 5
setbyte
concat
byte 0x00
int 0
frame_dig 6
setbyte
concat
byte 0x00
int 0
frame_dig 7
setbyte
concat
byte 0x00
int 0
frame_dig 8
setbyte
concat
byte 0x00
int 0
frame_dig 9
setbyte
concat
byte 0x00
int 0
frame_dig 10
setbyte
concat
byte 0x00
int 0
frame_dig 11
setbyte
concat
byte 0x00
int 0
frame_dig 12
setbyte
concat
byte 0x00
int 0
frame_dig 13
setbyte
concat
byte 0x00
int 0
frame_dig 14
setbyte
concat
byte 0x00
int 0
frame_dig 15
setbyte
concat
byte 0x00
int 0
frame_dig 16
setbyte
concat
byte 0x00
int 0
frame_dig 17
setbyte
concat
byte 0x00
int 0
frame_dig 18
setbyte
concat
byte 0x00
int 0
frame_dig 19
setbyte
concat
byte 0x00
int 0
frame_dig 20
setbyte
concat
byte 0x00
int 0
frame_dig 21
setbyte
concat
byte 0x00
int 0
frame_dig 22
setbyte
concat
byte 0x00
int 0
frame_dig 23
setbyte
concat
byte 0x00
int 0
frame_dig 24
setbyte
concat
byte 0x00
int 0
frame_dig 25
setbyte
concat
byte 0x00
int 0
frame_dig 26
setbyte
concat
byte 0x00
int 0
frame_dig 27
setbyte
concat
byte 0x00
int 0
frame_dig 28
setbyte
concat
byte 0x00
int 0
frame_dig 29
setbyte
concat
byte 0x00
int 0
frame_dig 30
setbyte
concat
byte 0x00
int 0
frame_dig 31
setbyte
concat
byte 0x00
int 0
frame_dig 32
setbyte
concat
frame_bury 0
retsub

// round_tripper
roundtripper_2:
proto 1 1
byte ""
dupn 2
int 0
<<<<<<< HEAD
dupn 1
byte ""
dupn 1
=======
dup
byte ""
dup
>>>>>>> 16ba29be
frame_dig -1
callsub arraycomplement_1
frame_bury 1
frame_dig 1
callsub arraycomplement_1
frame_bury 2
frame_dig -1
frame_dig 1
concat
frame_dig 2
concat
frame_bury 0
retsub<|MERGE_RESOLUTION|>--- conflicted
+++ resolved
@@ -32,11 +32,7 @@
 int 0
 dupn 33
 byte ""
-<<<<<<< HEAD
-dupn 1
-=======
 dup
->>>>>>> 16ba29be
 frame_dig -1
 int 1
 int 0
@@ -493,15 +489,9 @@
 byte ""
 dupn 2
 int 0
-<<<<<<< HEAD
-dupn 1
-byte ""
-dupn 1
-=======
 dup
 byte ""
 dup
->>>>>>> 16ba29be
 frame_dig -1
 callsub arraycomplement_1
 frame_bury 1
