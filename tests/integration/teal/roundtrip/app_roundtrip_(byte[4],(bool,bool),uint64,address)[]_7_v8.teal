--- conflicted
+++ resolved
@@ -18,11 +18,7 @@
 int 0
 dupn 3
 byte ""
-<<<<<<< HEAD
-dupn 1
-=======
-dup
->>>>>>> 16ba29be
+dup
 int 0
 dupn 13
 byte ""
@@ -30,19 +26,11 @@
 int 0
 dupn 5
 byte ""
-<<<<<<< HEAD
-dupn 1
-int 0
-dupn 1
-byte ""
-dupn 1
-=======
-dup
-int 0
-dup
-byte ""
-dup
->>>>>>> 16ba29be
+dup
+int 0
+dup
+byte ""
+dup
 int 0
 dupn 90
 frame_dig -1
@@ -89,11 +77,7 @@
 int 0
 dupn 8
 byte ""
-<<<<<<< HEAD
-dupn 1
-=======
-dup
->>>>>>> 16ba29be
+dup
 int 0
 frame_dig -1
 int 45
@@ -207,15 +191,9 @@
 byte ""
 dupn 2
 int 0
-<<<<<<< HEAD
-dupn 1
-byte ""
-dupn 1
-=======
-dup
-byte ""
-dup
->>>>>>> 16ba29be
+dup
+byte ""
+dup
 frame_dig -1
 callsub arraycomplement_1
 frame_bury 1
@@ -299,11 +277,7 @@
 int 0
 dupn 13
 byte ""
-<<<<<<< HEAD
-dupn 1
-=======
-dup
->>>>>>> 16ba29be
+dup
 frame_dig -1
 int 1
 int 0
@@ -369,11 +343,7 @@
 int 0
 dupn 5
 byte ""
-<<<<<<< HEAD
-dupn 1
-=======
-dup
->>>>>>> 16ba29be
+dup
 frame_dig -1
 int 0
 getbit
@@ -429,11 +399,7 @@
 int 0
 dupn 33
 byte ""
-<<<<<<< HEAD
-dupn 1
-=======
-dup
->>>>>>> 16ba29be
+dup
 frame_dig -1
 int 1
 int 0
