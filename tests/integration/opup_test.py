import math
import pytest

from typing import cast
import pyteal as pt
from tests.blackbox import (
    algod_with_assertion,
    Blackbox,
    BlackboxWrapper,
    PyTealDryRunExecutor,
)
<<<<<<< HEAD
from graviton.blackbox import DryRunExecutor, DryRunInspector
from graviton.models import ExecutionMode, ZERO_ADDRESS
=======
from graviton.blackbox import (
    DryRunExecutor,
    DryRunInspector,
    DryRunTransactionParams as TxParams,
)
>>>>>>> e99e0054

from algosdk.v2client.models import Account
import algosdk


def _dryrun(
    bw: BlackboxWrapper,
    sp: algosdk.transaction.SuggestedParams,
    accounts: list[Account | str],
) -> DryRunInspector:
<<<<<<< HEAD
    e = PyTealDryRunExecutor(bw, pt.Mode.Application)
    return DryRunExecutor.execute_one_dryrun(
        algod_with_assertion(),
        e.compile(pt.MAX_PROGRAM_VERSION),
        [],
        ExecutionMode.Application,
        txn_params=DryRunExecutor.transaction_params(
            sender=ZERO_ADDRESS,
=======
    return PyTealDryRunExecutor(bw, pt.Mode.Application).dryrun_one(
        [],
        compiler_version=pt.compiler.MAX_PROGRAM_VERSION,
        txn_params=TxParams.for_app(
            sender=graviton.models.ZERO_ADDRESS,
>>>>>>> e99e0054
            sp=sp,
            index=DryRunExecutor.EXISTING_APP_CALL,
            on_complete=algosdk.transaction.OnComplete.NoOpOC,
            dryrun_accounts=accounts,
        ),
    )


_application_opcode_budget = 700


@pytest.mark.parametrize("source", pt.OpUpFeeSource)
@pytest.mark.parametrize("inner_txn_count", range(1, 5))
@pytest.mark.parametrize("with_funding", [True, False])
@pytest.mark.serial  # Serial due to reused account + application state
def test_opup_maximize_budget(
    source: pt.OpUpFeeSource, inner_txn_count: int, with_funding: bool
):
    innerTxnFeeMicroAlgos = inner_txn_count * algosdk.constants.min_txn_fee

    @Blackbox(input_types=[])
    @pt.Subroutine(pt.TealType.uint64)
    def maximize_budget():
        return pt.Seq(
            pt.OpUp(mode=pt.OpUpMode.OnCall).maximize_budget(
                pt.Int(innerTxnFeeMicroAlgos), source
            ),
            pt.Global.opcode_budget(),
        )

    if with_funding:
        accounts: list[Account | str] = (
            [
                Account(
                    address=algosdk.logic.get_application_address(
                        DryRunExecutor.EXISTING_APP_CALL
                    ),
                    status="Offline",
                    amount=innerTxnFeeMicroAlgos,
                    amount_without_pending_rewards=innerTxnFeeMicroAlgos,
                )
            ]
            if source == pt.OpUpFeeSource.AppAccount
            else []
        )

        sp = DryRunExecutor.SUGGESTED_PARAMS
        sp.fee = (
            innerTxnFeeMicroAlgos + algosdk.constants.min_txn_fee
            if source == pt.OpUpFeeSource.GroupCredit
            else sp.fee
        )

        result = _dryrun(maximize_budget, sp, accounts)

        assert result.passed()
        assert result.budget_added() == _application_opcode_budget * inner_txn_count
    else:
        # Withholding account and/or transaction fee funding fails the
        # transaction.
        sp = DryRunExecutor.SUGGESTED_PARAMS
        sp.flat_fee = True
        sp.fee = algosdk.constants.min_txn_fee
        result = _dryrun(maximize_budget, DryRunExecutor.SUGGESTED_PARAMS, [])
        assert not result.passed()


@pytest.mark.parametrize("source", [f for f in pt.OpUpFeeSource])
@pytest.mark.parametrize("budget_added", range(1_000, 20_000, 2_500))
@pytest.mark.parametrize("with_funding", [True, False])
@pytest.mark.serial  # Serial due to reused account + application state
def test_opup_ensure_budget(
    source: pt.OpUpFeeSource, budget_added: int, with_funding: bool
):
    inner_txn_count = math.ceil(budget_added / _application_opcode_budget)
    innerTxnFeeMicroAlgos = (
        inner_txn_count * algosdk.constants.min_txn_fee + algosdk.constants.min_txn_fee
    )
    dryrun_starting_budget = 70_000  # https://github.com/algorand/go-algorand/blob/3a5e5847bebc21bfcae1f5fe056a78067b16c781/daemon/algod/api/server/v2/dryrun.go#L408

    @Blackbox(input_types=[])
    @pt.Subroutine(pt.TealType.uint64)
    def ensure_budget():
        return pt.Seq(
            pt.OpUp(mode=pt.OpUpMode.OnCall).ensure_budget(
                pt.Int(dryrun_starting_budget + budget_added), source
            ),
            pt.Global.opcode_budget(),
        )

    if with_funding:
        accounts: list[Account | str] = (
            [
                Account(
                    address=algosdk.logic.get_application_address(
                        DryRunExecutor.EXISTING_APP_CALL
                    ),
                    status="Offline",
                    amount=innerTxnFeeMicroAlgos,
                    amount_without_pending_rewards=innerTxnFeeMicroAlgos,
                )
            ]
            if source == pt.OpUpFeeSource.AppAccount
            else []
        )

        sp = DryRunExecutor.SUGGESTED_PARAMS
        sp.fee = (
            innerTxnFeeMicroAlgos + algosdk.constants.min_txn_fee
            if source == pt.OpUpFeeSource.GroupCredit
            else sp.fee
        )

        result = _dryrun(ensure_budget, sp, accounts)

        assert result.passed(), result.report()
        # Since ensure_budget guarantees _at least_ the required budget, the
        # assertions confirm minimum expected budget added without significantly
        # overshooting the mark.
        actual = cast(int, result.budget_added())
        threshold = _application_opcode_budget * inner_txn_count
        assert threshold <= actual <= threshold + _application_opcode_budget
    else:
        # Withholding account and/or transaction fee funding fails the
        # transaction.
        sp = DryRunExecutor.SUGGESTED_PARAMS
        sp.flat_fee = True
        sp.fee = algosdk.constants.min_txn_fee
        result = _dryrun(ensure_budget, DryRunExecutor.SUGGESTED_PARAMS, [])
        assert not result.passed()<|MERGE_RESOLUTION|>--- conflicted
+++ resolved
@@ -1,24 +1,19 @@
+import graviton.models
+import pytest
 import math
-import pytest
 
 from typing import cast
 import pyteal as pt
 from tests.blackbox import (
-    algod_with_assertion,
     Blackbox,
     BlackboxWrapper,
     PyTealDryRunExecutor,
 )
-<<<<<<< HEAD
-from graviton.blackbox import DryRunExecutor, DryRunInspector
-from graviton.models import ExecutionMode, ZERO_ADDRESS
-=======
 from graviton.blackbox import (
     DryRunExecutor,
     DryRunInspector,
     DryRunTransactionParams as TxParams,
 )
->>>>>>> e99e0054
 
 from algosdk.v2client.models import Account
 import algosdk
@@ -29,22 +24,11 @@
     sp: algosdk.transaction.SuggestedParams,
     accounts: list[Account | str],
 ) -> DryRunInspector:
-<<<<<<< HEAD
-    e = PyTealDryRunExecutor(bw, pt.Mode.Application)
-    return DryRunExecutor.execute_one_dryrun(
-        algod_with_assertion(),
-        e.compile(pt.MAX_PROGRAM_VERSION),
-        [],
-        ExecutionMode.Application,
-        txn_params=DryRunExecutor.transaction_params(
-            sender=ZERO_ADDRESS,
-=======
     return PyTealDryRunExecutor(bw, pt.Mode.Application).dryrun_one(
         [],
         compiler_version=pt.compiler.MAX_PROGRAM_VERSION,
         txn_params=TxParams.for_app(
             sender=graviton.models.ZERO_ADDRESS,
->>>>>>> e99e0054
             sp=sp,
             index=DryRunExecutor.EXISTING_APP_CALL,
             on_complete=algosdk.transaction.OnComplete.NoOpOC,
