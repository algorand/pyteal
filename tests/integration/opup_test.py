--- conflicted
+++ resolved
@@ -26,7 +26,6 @@
 ) -> DryRunInspector:
     return PyTealDryRunExecutor(bw, pt.Mode.Application).dryrun_one(
         [],
-<<<<<<< HEAD
         compiler_version=pt.compiler.MAX_PROGRAM_VERSION,
         txn_params=TxParams.for_app(
             sender=graviton.models.ZERO_ADDRESS,
@@ -35,16 +34,6 @@
             on_complete=algosdk.future.transaction.OnComplete.NoOpOC,
             dryrun_accounts=accounts,
         ),
-=======
-        ExecutionMode.Application,
-        txn_params=DryRunExecutor.transaction_params(
-            sender=graviton.models.ZERO_ADDRESS,
-            sp=sp,
-            index=DryRunExecutor.EXISTING_APP_CALL,
-            on_complete=algosdk.transaction.OnComplete.NoOpOC,
-        ),
-        accounts=cast(list[str | Account], accounts),
->>>>>>> 4c716b44
     )
 
 
