--- conflicted
+++ resolved
@@ -316,12 +316,9 @@
 
     bbpt_add = PyTealDryRunExecutor(int65_add, pt.Mode.Application)
 
-<<<<<<< HEAD
     def pynum_to_int65tuple(n):
         return (n >= 0, abs(n))
     
-=======
->>>>>>> 72a74902
     def pytuple_to_num(t):
         s, x = t
         return x if s else -x
