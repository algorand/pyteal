--- conflicted
+++ resolved
@@ -1,25 +1,20 @@
-<<<<<<< HEAD
 # Future
 
 ## Added
 * Added `ScratchVar`, an inteface for storing and loading values from scratch space ([#33](https://github.com/algorand/pyteal/pull/33)).
-=======
+
+## Changed
+* Rewrote internal code generation to produce smaller programs and make future optimization easier
+([#26](https://github.com/algorand/pyteal/pull/26)). Programs compiled with this version will likely
+produce different TEAL code than previous versions, but their functionality will be the same.
+
 # 0.6.2
->>>>>>> b9b07143
 
 ## Fixed
 * Corrected documentation and examples that incorrectly used the `Txn.accounts` array ([#42](https://github.com/algorand/pyteal/pull/42)).
 * Fixed improper base32 validation and allow the use of padding ([#34](https://github.com/algorand/pyteal/pull/34)
 and [#37](https://github.com/algorand/pyteal/pull/37)).
 
-<<<<<<< HEAD
-## Changed
-* Rewrote internal code generation to produce smaller programs and make future optimization easier
-([#26](https://github.com/algorand/pyteal/pull/26)). Programs compiled with this version will likely
-produce different TEAL code than previous versions, but their functionality will be the same.
-
-=======
->>>>>>> b9b07143
 # 0.6.1
 
 ## Added
