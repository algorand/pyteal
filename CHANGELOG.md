# Unreleased

## Fixed
<<<<<<< HEAD
* Subroutines that take ABI type of Transaction now allow any Transaction type to be passed. ([#531](https://github.com/algorand/pyteal/pull/531))
=======
* Erroring on constructing an odd length hex string. ([#539](https://github.com/algorand/pyteal/pull/539))
>>>>>>> 53c8e00c

# 0.18.1

## Fixed
* ABI methods without a docstring now have their arguments in the output Contract object. ([#524](https://github.com/algorand/pyteal/pull/524))

# 0.18.0

## Added

* ABI Methods will now parse the docstring for the method and set the description for any parameters that are described. ([#518](https://github.com/algorand/pyteal/pull/518))
  * Note: the docstring must adhere to one of google, rst, numpy , or epy formatting styles.

## Fixed
* Subroutines annotated with a `TupleX` class are now invoked with an instance of that exact class, instead of the more general `Tuple` class ([#519](https://github.com/algorand/pyteal/pull/519))

# 0.17.0

## Added
* Static and Dynamic Byte Array convenience classes ([#500](https://github.com/algorand/pyteal/pull/500), [#514](https://github.com/algorand/pyteal/pull/514))
* Add the ability to insert comments in TEAL source file with the `Comment` method ([#410](https://github.com/algorand/pyteal/pull/410))
* Add a `comment` keyword argument to the Assert expression that will place the comment immediately above the `assert` op in the resulting TEAL ([#510](https://github.com/algorand/pyteal/pull/510))

## Fixed
* Fix AST duplication bug in `String.set` when called with an `Expr` argument ([#508](https://github.com/algorand/pyteal/pull/508))

# 0.16.0

## Added
* Add the ability to pass foreign reference arrays directly into inner transactions ([#384](https://github.com/algorand/pyteal/pull/384))

* NamedTuple Implementation ([#473](https://github.com/algorand/pyteal/pull/473))

* ExecuteMethodCall helper ([#501](https://github.com/algorand/pyteal/pull/501))

## Fixed

* CI: Fail readthedocs build on warning ([#478](https://github.com/algorand/pyteal/pull/478))

* Windows Compatibility ([#499](https://github.com/algorand/pyteal/pull/499))

## Changed
* Update `Block` docs to match spec change ([#503](https://github.com/algorand/pyteal/pull/503))

# 0.15.0

## Added
* Support AVM 7 updates:
  * New opcodes:
    * `base64_decode` ([#418](https://github.com/algorand/pyteal/pull/418))
    * `block` ([#415](https://github.com/algorand/pyteal/pull/415))
    * `ed25519verify_bare` ([#426](https://github.com/algorand/pyteal/pull/426))
    * `json_ref` ([#417](https://github.com/algorand/pyteal/pull/417))
    * `replace2`, `replace3` ([#413](https://github.com/algorand/pyteal/pull/413))
    * `sha3_256` ([#425](https://github.com/algorand/pyteal/pull/425))
    * `vrf_verify` ([#419](https://github.com/algorand/pyteal/pull/419))
  * `Secp256r1` curve for ECDSA opcodes ([#423](https://github.com/algorand/pyteal/pull/423))
  * Program page transaction field access ([#412](https://github.com/algorand/pyteal/pull/412))

# 0.14.0

## Added
* Add [ARC-0004](https://github.com/algorandfoundation/ARCs/blob/main/ARCs/arc-0004.md) support for building and calling Apps.  See user guide for a walkthrough of capabilities and limitations ([#264](https://github.com/algorand/pyteal/pull/264)).
* Introduce ABI Router to simplify ARC-0004 App construction and JSON descriptor generation.  See user guide for a walkthrough ([#170](https://github.com/algorand/pyteal/pull/170)).
* Support declaring PyTeal version compatibility with a new pragma directive ([#429](https://github.com/algorand/pyteal/pull/429)).
* Add `Execute` method to simplify inner transaction creation and submission ([#444](https://github.com/algorand/pyteal/pull/444)).
* Add `py.typed` marker to allow downstream use of mypy with PyTeal ([#465](https://github.com/algorand/pyteal/pull/465)).

## Fixed
* Fix misspelled function names (`localNumUint`, `globalNumUint`) and corresponding internal field references ([#431](https://github.com/algorand/pyteal/pull/431)).
* Fix stale user guide references ([#359](https://github.com/algorand/pyteal/pull/359)).

## Changed
* Make PyTeal stack traces easier to debug ([#371](https://github.com/algorand/pyteal/pull/371)).
* Streamline multi-expression clause construction ([#442](https://github.com/algorand/pyteal/pull/442)).

# 0.13.0

## Added
* Add opcode support for ECDSA verify, decompress, and recover ([#307](https://github.com/algorand/pyteal/pull/307)).

## Fixed
* Fix bug where `Continue` skips `While` condition check ([#332](https://github.com/algorand/pyteal/pull/332)).
* Fix `If` construction using builder syntax ([#329](https://github.com/algorand/pyteal/pull/329)).

## Changed
* Correct multiple doc typos ([#324](https://github.com/algorand/pyteal/pull/324), [#330](https://github.com/algorand/pyteal/pull/330)).

# 0.12.1

## Fixed
* Resolve PyPi upload issue introduced in v0.12.0 ([#317](https://github.com/algorand/pyteal/pull/317)).

# 0.12.0

## Added
* Introduce a utility for increasing opcode budget referred to as OpUp ([#274](https://github.com/algorand/pyteal/pull/274)).
* Introduce dryrun testing facilities referred to as blackbox testing ([#249](https://github.com/algorand/pyteal/pull/249)). 

## Changed
* Make various user guide updates/corrections ([#291](https://github.com/algorand/pyteal/pull/291), [#295](https://github.com/algorand/pyteal/pull/295), [#301](https://github.com/algorand/pyteal/pull/301)).
* Install flake8 linter ([#273](https://github.com/algorand/pyteal/pull/273), [#283](https://github.com/algorand/pyteal/pull/283)).

# 0.11.1

## Fixed
* Fix readthedocs build issue introduced in v0.11.0 ([#276](https://github.com/algorand/pyteal/pull/276), [#279](https://github.com/algorand/pyteal/pull/279)).

# 0.11.0

## Added
* Introduce optional compiler optimization to remove redundant sequential `ScratchSlot` store/load invocations ([#247](https://github.com/algorand/pyteal/pull/247)).  The optimization is disabled by default.
* Expose `DynamicScratchVar` to reference arbitrary `ScratchVar` instances ([#198](https://github.com/algorand/pyteal/pull/198)). 

## Changed
* Bump minimum supported Python version to v3.10 ([#269](https://github.com/algorand/pyteal/pull/269)).
* Add `@Subroutine` support for `ScratchVar` parameters ([#198](https://github.com/algorand/pyteal/pull/198)).
* Make minor doc updates ([#248](https://github.com/algorand/pyteal/pull/248)) and ([#265](https://github.com/algorand/pyteal/pull/265)).
* Remove outdated Jupyter notebook demo ([#268](https://github.com/algorand/pyteal/pull/268)).
* Fix docs warning about multiple OptimizeOptions targets ([#271](https://github.com/algorand/pyteal/pull/271)).

# 0.10.1

## Fixed
* Fixed a bug which caused incorrect TEAL code to be produced for mutually recursive subroutines
  with different argument counts ([#234](https://github.com/algorand/pyteal/pull/234))
* Minor docs updates ([#211](https://github.com/algorand/pyteal/pull/211), [#210](https://github.com/algorand/pyteal/pull/210), [#229](https://github.com/algorand/pyteal/pull/229))

# 0.10.0

## Added
* Support for new TEAL 6 features:
  * Increase maximum TEAL version ([#146](https://github.com/algorand/pyteal/pull/146))
  * New `Gitxn` expression, inner transaction group creation with `InnerTxnBuilder.Next()`, inner
    transaction array field setting, and allow using dynamic slot IDs with `ImportScratchValue` ([#149](https://github.com/algorand/pyteal/pull/149))
  * New `BytesSqrt` expression ([#163](https://github.com/algorand/pyteal/pull/163))
  * New `Global` fields `opcode_budget`, `caller_app_id`, and `caller_app_address` ([#168](https://github.com/algorand/pyteal/pull/168))
  * New `AccountParam` expressions for getting information about accounts ([#165](https://github.com/algorand/pyteal/pull/165))
  * New `Divw` expression, new transaction fields `last_log` and `state_proof_pk`, and dynamic index
    support for `InnerTxn` array fields ([#174](https://github.com/algorand/pyteal/pull/174))
* Added a new `MethodSignature` expression ([#153](https://github.com/algorand/pyteal/pull/153))
* Added a new `Suffix` expression and optimized existing `Substring` and `Extract` expressions ([#126](https://github.com/algorand/pyteal/pull/126))
* Added the `MultiValue` class as an alternative to `MaybeValue` ([#196](https://github.com/algorand/pyteal/pull/196))

## Fixed
* Various documentation fixes ([#140](https://github.com/algorand/pyteal/pull/140), [#142](https://github.com/algorand/pyteal/pull/142), [#191](https://github.com/algorand/pyteal/pull/191), [#202](https://github.com/algorand/pyteal/pull/202), [#207](https://github.com/algorand/pyteal/pull/207))
* Clearer error messages when non-PyTeal expressions are present ([#151](https://github.com/algorand/pyteal/pull/151))

## Changed
* **WARNING**: Due to code generation improvements, programs compiled with this version will likely
  produce different TEAL code than previous versions, but their functionality will be the same. Be
  aware that even small differences in generated TEAL code will change the address associated with
  escrow LogicSig contracts.
* Optimized constant assembly for small integers ([#128](https://github.com/algorand/pyteal/pull/128))
* Generated TEAL code for subroutines is more human-readable ([#148](https://github.com/algorand/pyteal/pull/148))
* Subroutine argument and return type annotations, if present, **MUST** be `Expr` ([#182](https://github.com/algorand/pyteal/pull/182))
* Transaction field documentation now separates fields by transaction type ([#204](https://github.com/algorand/pyteal/pull/204))
* Added documentation about how to generate the documentation ([#205](https://github.com/algorand/pyteal/pull/205))

# 0.9.1

## Added
* Documentation for exponent operator ([#134](https://github.com/algorand/pyteal/pull/134))
* Documentation for using `Seq` with lists ([#135](https://github.com/algorand/pyteal/pull/135))

## Fixed
* Fixed use of wildcard import in Pylance ([#133](https://github.com/algorand/pyteal/pull/133))

# 0.9.0

## Added
* Support for new TEAL 5 features:
  * `AppParam` expressions ([#107](https://github.com/algorand/pyteal/pull/107), [#123](https://github.com/algorand/pyteal/pull/123))
  * New `nonparticipation` transaction field ([#106](https://github.com/algorand/pyteal/pull/106))
  * Inner transactions, zero-element `Seq` expressions, dynamic transaction array access ([#115](https://github.com/algorand/pyteal/pull/115))
  * Logs, dynamic LogicSig argument indexes, single-element `NaryExpr`s, and creating `Bytes` from `bytes` and `bytearray` ([#117](https://github.com/algorand/pyteal/pull/117))
  * Extract expressions ([#118](https://github.com/algorand/pyteal/pull/118))
  * More efficient implementation of recursive subroutines in TEAL 5+ ([#114](https://github.com/algorand/pyteal/pull/114))
* Add `WideRatio`, an expression which exposes `mulw` and `divmodw` ([#121](https://github.com/algorand/pyteal/pull/121), [#122](https://github.com/algorand/pyteal/pull/122))

## Changed
* **WARNING**: Due to code generation improvements, programs compiled with this version will likely
  produce different TEAL code than previous versions, but their functionality will be the same. Be
  aware that even small differences in generated TEAL code will change the address associated with
  escrow LogicSig contracts.
* Some unnecessary branch conditions have been removed ([#120](https://github.com/algorand/pyteal/pull/120))

# 0.8.0

## Added
* Support for new TEAL 4 features:
  * Basic ops ([#67](https://github.com/algorand/pyteal/pull/67))
  * Byteslice arithmetic ([#75](https://github.com/algorand/pyteal/pull/75))
  * Importing scratch slot values from previous app calls ([#79](https://github.com/algorand/pyteal/pull/79), [#83](https://github.com/algorand/pyteal/pull/83))
  * Direct reference support for applications/accounts/assets ([#90](https://github.com/algorand/pyteal/pull/90))
  * `While` and `For` loops ([#95](https://github.com/algorand/pyteal/pull/95))
  * Subroutines ([#99](https://github.com/algorand/pyteal/pull/99))
* New logo ([#88](https://github.com/algorand/pyteal/pull/88), [#91](https://github.com/algorand/pyteal/pull/91))
* Added the `assembleConstants` option to `compileTeal`. When enabled, the compiler will assemble
int and byte constants in the most efficient way to reduce program size ([#57](https://github.com/algorand/pyteal/pull/57), [#61](https://github.com/algorand/pyteal/pull/61), [#66](https://github.com/algorand/pyteal/pull/66)).
* Added an alternative syntax for constructing `If` statements ([#77](https://github.com/algorand/pyteal/pull/77), [#82](https://github.com/algorand/pyteal/pull/82)).
* Align `Seq` with the rest of the API ([#96](https://github.com/algorand/pyteal/pull/96)).

## Fixed
* Fixed `NaryExpr.__str__` method ([#102](https://github.com/algorand/pyteal/pull/102)).

## Changed
* **WARNING**: Due to code generation changes required to support TEAL 4 loops and subroutines,
  programs compiled with this version will likely produce different TEAL code than previous
  versions, but their functionality will be the same. Be aware that even small differences in
  generated TEAL code will change the address associated with escrow LogicSig contracts.
* Improved crypto cost docs ([#81](https://github.com/algorand/pyteal/pull/81)).
* Applied code formatter ([#100](https://github.com/algorand/pyteal/pull/100)).

# 0.7.0

## Added
* Support for new TEAL 3 features:
  * Bit/byte manipulation and new transaction and global fields ([#50](https://github.com/algorand/pyteal/pull/50)).
  * Dynamic `Gtxn` indexes ([#53](https://github.com/algorand/pyteal/pull/53)).
  * `MinBalance` expression ([#54](https://github.com/algorand/pyteal/pull/54)).
  * Documentation for new features ([#55](https://github.com/algorand/pyteal/pull/55)).
* Added the ability to specify the TEAL version target when using `compileTeal` ([#45](https://github.com/algorand/pyteal/pull/45)).
* Added `ScratchVar`, an interface for storing and loading values from scratch space ([#33](https://github.com/algorand/pyteal/pull/33)).
* Added a warning when scratch slots are loaded before anything has been stored ([#47](https://github.com/algorand/pyteal/pull/47)).

## Changed
* Rewrote internal code generation to produce smaller programs and make future optimization easier
([#26](https://github.com/algorand/pyteal/pull/26)). Programs compiled with this version will likely
produce different TEAL code than previous versions, but their functionality will be the same.

# 0.6.2

## Fixed
* Corrected documentation and examples that incorrectly used the `Txn.accounts` array ([#42](https://github.com/algorand/pyteal/pull/42)).
* Fixed improper base32 validation and allow the use of padding ([#34](https://github.com/algorand/pyteal/pull/34)
and [#37](https://github.com/algorand/pyteal/pull/37)).

# 0.6.1

## Added
* An application deployment example, `vote_deploy.py`.

## Fixed
* Internal modules no longer pollute the global namespace when importing with `from pyteal import *`
([#29](https://github.com/algorand/pyteal/pull/29)).
* Fixed several documentation typos.

## Changed
* Moved signature and application mode examples into separate folders.

# 0.6.0

## Added
* TEAL v2 `Txn` and `Gtxn` fields
* TEAL v2 `Global` fields
* `TxnType` enum
* `Pop` expression
* `Not` expression
* `BitwiseNot` expression
* `BitwiseAnd` expression
* `BitwiseOr` expression
* `BitwiseXor` expression
* `Neq` (not equal) expression
* `Assert` expression
* `AssetHolding` expressions
* `AssetParam` expressions
* State manipulation with `App` expressions
* `Concat` expression
* `Substring` expression
* `Bytes` constructor now accepts UTF-8 strings
* `If` expression now allows single branches

## Changed
* Compiling a PyTeal program must now be done with the `compileTeal(program, mode)` function. The `.teal()` method no longer exists.
* The API for group transactions has changed from `Gtxn.field(transaction_index)` to `Gtxn[transaction_index].field()`.
* `Tmpl` syntax has changed from `Type(Tmpl("TMPL_NAME"))` to `Tmpl.Type("TMPL_NAME")`.<|MERGE_RESOLUTION|>--- conflicted
+++ resolved
@@ -1,11 +1,8 @@
 # Unreleased
 
 ## Fixed
-<<<<<<< HEAD
 * Subroutines that take ABI type of Transaction now allow any Transaction type to be passed. ([#531](https://github.com/algorand/pyteal/pull/531))
-=======
 * Erroring on constructing an odd length hex string. ([#539](https://github.com/algorand/pyteal/pull/539))
->>>>>>> 53c8e00c
 
 # 0.18.1
 
