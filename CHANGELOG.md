# Unreleased

## Added
<<<<<<< HEAD
* Added frame pointer support for router. ([#600](https://github.com/algorand/pyteal/pull/600))
 * NOTE: a backwards incompatable change was imposed in this PR: previous `build_program` method in `Router` was exported and public, now this method is hidden. Use `compile_program` only.
=======
* Improved error handling for tuple type mismatch: added information on position and expected type. ([#655](https://github.com/algorand/pyteal/pull/655))
>>>>>>> f16fa758

## Fixed

## Changed

# v0.22.0

## Changed
* Improved Router clear state program generation. ([#636](https://github.com/algorand/pyteal/pull/636))
  * NOTE: a backwards incompatable change was imposed in this PR: previous Clear State Program (CSP) can be constructed in router by registering ABI methods or bare app calls, now one has to use `clear_state` argument in `Router.__init__` to construct the CSP.

# v0.21.0

## Added
* Added frame pointer support for subroutine arguments, replacing the previous usage of scratch. ([#562](https://github.com/algorand/pyteal/pull/562))
* Added frame pointer support for local ABI variables in subroutine. ([#606](https://github.com/algorand/pyteal/pull/606))
* Added `frame_pointers` property in `OptimizeOptions` to optimize away scratch slots during subroutine calls. This defaults to frame pointer usage when not specified for AVM version 8+. ([#613](https://github.com/algorand/pyteal/pull/613))

## Fixed
* Allowing the `MethodCall` and `ExecuteMethodCall` to be passed `None` as app_id argument in the case of an app create transaction ([#592](https://github.com/algorand/pyteal/pull/592))
* No longer accidentally include additional package folders in release ([#610](https://github.com/algorand/pyteal/pull/610), [#614](https://github.com/algorand/pyteal/pull/614))
* Fixed mistakes in docs ([#612](https://github.com/algorand/pyteal/pull/612), [#625](https://github.com/algorand/pyteal/pull/625), [#627](https://github.com/algorand/pyteal/pull/627))

## Changed
* Introducing `AbstractVar` to abstract value access: store, load, and stack type. ([#584](https://github.com/algorand/pyteal/pull/584))
  * NOTE: a backwards incompatable change was imposed in this PR: previous ABI value's public member `stored_value` with type `ScratchVar`, is now changed to protected member `_stored_value` with type `AbstractVar`.
* Starting with program version 9, when `scratch_slots` flag isn't provided to `OptimizeOptions`, default to optimizing. For versions 8 and earlier the default is and remains to _not_ optimize. ([#613](https://github.com/algorand/pyteal/pull/613))
* Replaced the usage of `typing.NamedTuple` with `dataclass` for `class OpType` in the **ir** package in order to avoid [a regression coming in Python 3.11.1](https://github.com/python/cpython/issues/100098). ([#615](https://github.com/algorand/pyteal/pull/615))
* Upgrade mypy to v0.991. ([#618](https://github.com/algorand/pyteal/pull/618))
* Upgrade py-algorand-sdk to v2.0.0. ([#626](https://github.com/algorand/pyteal/pull/626))

# 0.20.1

## Added
* adding program page related ops ([#412](https://github.com/algorand/pyteal/pull/412))
* Add Replace ([#413](https://github.com/algorand/pyteal/pull/413))
* Add Block ([#415](https://github.com/algorand/pyteal/pull/415))
* Add JsonRef ([#417](https://github.com/algorand/pyteal/pull/417))
* Add Base64Decode ([#418](https://github.com/algorand/pyteal/pull/418))
* Support Secp256r1 curve ([#423](https://github.com/algorand/pyteal/pull/423))
* Add VrfVerify ([#419](https://github.com/algorand/pyteal/pull/419))
* Add Sha3_256 ([#425](https://github.com/algorand/pyteal/pull/425))
* Support FirstValidTime transaction field ([#424](https://github.com/algorand/pyteal/pull/424))
* Add Ed25519Verify_Bare ([#426](https://github.com/algorand/pyteal/pull/426))
* AVM Boxes Ops in Pyteal ([#438](https://github.com/algorand/pyteal/pull/438))
* Support new AVM 8 account parameters ([#555](https://github.com/algorand/pyteal/pull/555))

## Changed
* Changes to avm8 docs ([#546](https://github.com/algorand/pyteal/pull/546))

# 0.19.0

## Added
* Added option to `OpUp` utility to allow specification of source for fees ([#566](https://github.com/algorand/pyteal/pull/566))

## Fixed
* Erroring on constructing an odd length hex string. ([#539](https://github.com/algorand/pyteal/pull/539))
* Incorrect behavior when overriding a method name ([#550](https://github.com/algorand/pyteal/pull/550))
* Add missing `abi.NamedTupleTypeSpec` equality override, such that equality holds only when `instance_class` and `value_type_specs` match. ([#540](https://github.com/algorand/pyteal/pull/540))
* Prohibited instantiating `abi.NamedTuple` from inheriting subclasses of `abi.NamedTuple`, for fields in subclasses are not inherited. ([#540](https://github.com/algorand/pyteal/pull/540))
* Fixed bug in app arg tupling and detupling when a Txn argument is present ([#577](https://github.com/algorand/pyteal/pull/577))

## Changed
* Subroutines that take ABI type of Transaction now allow any Transaction type to be passed. ([#531](https://github.com/algorand/pyteal/pull/531))
* Relaxing exact type check in `InnerTxnFieldExpr.MethodCall` by applying `abi.type_spec_is_assignable_to`. ([#561](https://github.com/algorand/pyteal/pull/561))

# 0.18.1

## Fixed
* ABI methods without a docstring now have their arguments in the output Contract object. ([#524](https://github.com/algorand/pyteal/pull/524))

# 0.18.0

## Added

* ABI Methods will now parse the docstring for the method and set the description for any parameters that are described. ([#518](https://github.com/algorand/pyteal/pull/518))
  * Note: the docstring must adhere to one of google, rst, numpy , or epy formatting styles.

## Fixed
* Subroutines annotated with a `TupleX` class are now invoked with an instance of that exact class, instead of the more general `Tuple` class ([#519](https://github.com/algorand/pyteal/pull/519))

# 0.17.0

## Added
* Static and Dynamic Byte Array convenience classes ([#500](https://github.com/algorand/pyteal/pull/500), [#514](https://github.com/algorand/pyteal/pull/514))
* Add the ability to insert comments in TEAL source file with the `Comment` method ([#410](https://github.com/algorand/pyteal/pull/410))
* Add a `comment` keyword argument to the Assert expression that will place the comment immediately above the `assert` op in the resulting TEAL ([#510](https://github.com/algorand/pyteal/pull/510))

## Fixed
* Fix AST duplication bug in `String.set` when called with an `Expr` argument ([#508](https://github.com/algorand/pyteal/pull/508))

# 0.16.0

## Added
* Add the ability to pass foreign reference arrays directly into inner transactions ([#384](https://github.com/algorand/pyteal/pull/384))

* NamedTuple Implementation ([#473](https://github.com/algorand/pyteal/pull/473))

* ExecuteMethodCall helper ([#501](https://github.com/algorand/pyteal/pull/501))

## Fixed

* CI: Fail readthedocs build on warning ([#478](https://github.com/algorand/pyteal/pull/478))

* Windows Compatibility ([#499](https://github.com/algorand/pyteal/pull/499))

## Changed
* Update `Block` docs to match spec change ([#503](https://github.com/algorand/pyteal/pull/503))

# 0.15.0

## Added
* Support AVM 7 updates:
  * New opcodes:
    * `base64_decode` ([#418](https://github.com/algorand/pyteal/pull/418))
    * `block` ([#415](https://github.com/algorand/pyteal/pull/415))
    * `ed25519verify_bare` ([#426](https://github.com/algorand/pyteal/pull/426))
    * `json_ref` ([#417](https://github.com/algorand/pyteal/pull/417))
    * `replace2`, `replace3` ([#413](https://github.com/algorand/pyteal/pull/413))
    * `sha3_256` ([#425](https://github.com/algorand/pyteal/pull/425))
    * `vrf_verify` ([#419](https://github.com/algorand/pyteal/pull/419))
  * `Secp256r1` curve for ECDSA opcodes ([#423](https://github.com/algorand/pyteal/pull/423))
  * Program page transaction field access ([#412](https://github.com/algorand/pyteal/pull/412))

# 0.14.0

## Added
* Add [ARC-0004](https://github.com/algorandfoundation/ARCs/blob/main/ARCs/arc-0004.md) support for building and calling Apps.  See user guide for a walkthrough of capabilities and limitations ([#264](https://github.com/algorand/pyteal/pull/264)).
* Introduce ABI Router to simplify ARC-0004 App construction and JSON descriptor generation.  See user guide for a walkthrough ([#170](https://github.com/algorand/pyteal/pull/170)).
* Support declaring PyTeal version compatibility with a new pragma directive ([#429](https://github.com/algorand/pyteal/pull/429)).
* Add `Execute` method to simplify inner transaction creation and submission ([#444](https://github.com/algorand/pyteal/pull/444)).
* Add `py.typed` marker to allow downstream use of mypy with PyTeal ([#465](https://github.com/algorand/pyteal/pull/465)).

## Fixed
* Fix misspelled function names (`localNumUint`, `globalNumUint`) and corresponding internal field references ([#431](https://github.com/algorand/pyteal/pull/431)).
* Fix stale user guide references ([#359](https://github.com/algorand/pyteal/pull/359)).

## Changed
* Make PyTeal stack traces easier to debug ([#371](https://github.com/algorand/pyteal/pull/371)).
* Streamline multi-expression clause construction ([#442](https://github.com/algorand/pyteal/pull/442)).

# 0.13.0

## Added
* Add opcode support for ECDSA verify, decompress, and recover ([#307](https://github.com/algorand/pyteal/pull/307)).

## Fixed
* Fix bug where `Continue` skips `While` condition check ([#332](https://github.com/algorand/pyteal/pull/332)).
* Fix `If` construction using builder syntax ([#329](https://github.com/algorand/pyteal/pull/329)).

## Changed
* Correct multiple doc typos ([#324](https://github.com/algorand/pyteal/pull/324), [#330](https://github.com/algorand/pyteal/pull/330)).

# 0.12.1

## Fixed
* Resolve PyPi upload issue introduced in v0.12.0 ([#317](https://github.com/algorand/pyteal/pull/317)).

# 0.12.0

## Added
* Introduce a utility for increasing opcode budget referred to as OpUp ([#274](https://github.com/algorand/pyteal/pull/274)).
* Introduce dryrun testing facilities referred to as blackbox testing ([#249](https://github.com/algorand/pyteal/pull/249)). 

## Changed
* Make various user guide updates/corrections ([#291](https://github.com/algorand/pyteal/pull/291), [#295](https://github.com/algorand/pyteal/pull/295), [#301](https://github.com/algorand/pyteal/pull/301)).
* Install flake8 linter ([#273](https://github.com/algorand/pyteal/pull/273), [#283](https://github.com/algorand/pyteal/pull/283)).

# 0.11.1

## Fixed
* Fix readthedocs build issue introduced in v0.11.0 ([#276](https://github.com/algorand/pyteal/pull/276), [#279](https://github.com/algorand/pyteal/pull/279)).

# 0.11.0

## Added
* Introduce optional compiler optimization to remove redundant sequential `ScratchSlot` store/load invocations ([#247](https://github.com/algorand/pyteal/pull/247)).  The optimization is disabled by default.
* Expose `DynamicScratchVar` to reference arbitrary `ScratchVar` instances ([#198](https://github.com/algorand/pyteal/pull/198)). 

## Changed
* Bump minimum supported Python version to v3.10 ([#269](https://github.com/algorand/pyteal/pull/269)).
* Add `@Subroutine` support for `ScratchVar` parameters ([#198](https://github.com/algorand/pyteal/pull/198)).
* Make minor doc updates ([#248](https://github.com/algorand/pyteal/pull/248)) and ([#265](https://github.com/algorand/pyteal/pull/265)).
* Remove outdated Jupyter notebook demo ([#268](https://github.com/algorand/pyteal/pull/268)).
* Fix docs warning about multiple OptimizeOptions targets ([#271](https://github.com/algorand/pyteal/pull/271)).

# 0.10.1

## Fixed
* Fixed a bug which caused incorrect TEAL code to be produced for mutually recursive subroutines
  with different argument counts ([#234](https://github.com/algorand/pyteal/pull/234))
* Minor docs updates ([#211](https://github.com/algorand/pyteal/pull/211), [#210](https://github.com/algorand/pyteal/pull/210), [#229](https://github.com/algorand/pyteal/pull/229))

# 0.10.0

## Added
* Support for new TEAL 6 features:
  * Increase maximum TEAL version ([#146](https://github.com/algorand/pyteal/pull/146))
  * New `Gitxn` expression, inner transaction group creation with `InnerTxnBuilder.Next()`, inner
    transaction array field setting, and allow using dynamic slot IDs with `ImportScratchValue` ([#149](https://github.com/algorand/pyteal/pull/149))
  * New `BytesSqrt` expression ([#163](https://github.com/algorand/pyteal/pull/163))
  * New `Global` fields `opcode_budget`, `caller_app_id`, and `caller_app_address` ([#168](https://github.com/algorand/pyteal/pull/168))
  * New `AccountParam` expressions for getting information about accounts ([#165](https://github.com/algorand/pyteal/pull/165))
  * New `Divw` expression, new transaction fields `last_log` and `state_proof_pk`, and dynamic index
    support for `InnerTxn` array fields ([#174](https://github.com/algorand/pyteal/pull/174))
* Added a new `MethodSignature` expression ([#153](https://github.com/algorand/pyteal/pull/153))
* Added a new `Suffix` expression and optimized existing `Substring` and `Extract` expressions ([#126](https://github.com/algorand/pyteal/pull/126))
* Added the `MultiValue` class as an alternative to `MaybeValue` ([#196](https://github.com/algorand/pyteal/pull/196))

## Fixed
* Various documentation fixes ([#140](https://github.com/algorand/pyteal/pull/140), [#142](https://github.com/algorand/pyteal/pull/142), [#191](https://github.com/algorand/pyteal/pull/191), [#202](https://github.com/algorand/pyteal/pull/202), [#207](https://github.com/algorand/pyteal/pull/207))
* Clearer error messages when non-PyTeal expressions are present ([#151](https://github.com/algorand/pyteal/pull/151))

## Changed
* **WARNING**: Due to code generation improvements, programs compiled with this version will likely
  produce different TEAL code than previous versions, but their functionality will be the same. Be
  aware that even small differences in generated TEAL code will change the address associated with
  escrow LogicSig contracts.
* Optimized constant assembly for small integers ([#128](https://github.com/algorand/pyteal/pull/128))
* Generated TEAL code for subroutines is more human-readable ([#148](https://github.com/algorand/pyteal/pull/148))
* Subroutine argument and return type annotations, if present, **MUST** be `Expr` ([#182](https://github.com/algorand/pyteal/pull/182))
* Transaction field documentation now separates fields by transaction type ([#204](https://github.com/algorand/pyteal/pull/204))
* Added documentation about how to generate the documentation ([#205](https://github.com/algorand/pyteal/pull/205))

# 0.9.1

## Added
* Documentation for exponent operator ([#134](https://github.com/algorand/pyteal/pull/134))
* Documentation for using `Seq` with lists ([#135](https://github.com/algorand/pyteal/pull/135))

## Fixed
* Fixed use of wildcard import in Pylance ([#133](https://github.com/algorand/pyteal/pull/133))

# 0.9.0

## Added
* Support for new TEAL 5 features:
  * `AppParam` expressions ([#107](https://github.com/algorand/pyteal/pull/107), [#123](https://github.com/algorand/pyteal/pull/123))
  * New `nonparticipation` transaction field ([#106](https://github.com/algorand/pyteal/pull/106))
  * Inner transactions, zero-element `Seq` expressions, dynamic transaction array access ([#115](https://github.com/algorand/pyteal/pull/115))
  * Logs, dynamic LogicSig argument indexes, single-element `NaryExpr`s, and creating `Bytes` from `bytes` and `bytearray` ([#117](https://github.com/algorand/pyteal/pull/117))
  * Extract expressions ([#118](https://github.com/algorand/pyteal/pull/118))
  * More efficient implementation of recursive subroutines in TEAL 5+ ([#114](https://github.com/algorand/pyteal/pull/114))
* Add `WideRatio`, an expression which exposes `mulw` and `divmodw` ([#121](https://github.com/algorand/pyteal/pull/121), [#122](https://github.com/algorand/pyteal/pull/122))

## Changed
* **WARNING**: Due to code generation improvements, programs compiled with this version will likely
  produce different TEAL code than previous versions, but their functionality will be the same. Be
  aware that even small differences in generated TEAL code will change the address associated with
  escrow LogicSig contracts.
* Some unnecessary branch conditions have been removed ([#120](https://github.com/algorand/pyteal/pull/120))

# 0.8.0

## Added
* Support for new TEAL 4 features:
  * Basic ops ([#67](https://github.com/algorand/pyteal/pull/67))
  * Byteslice arithmetic ([#75](https://github.com/algorand/pyteal/pull/75))
  * Importing scratch slot values from previous app calls ([#79](https://github.com/algorand/pyteal/pull/79), [#83](https://github.com/algorand/pyteal/pull/83))
  * Direct reference support for applications/accounts/assets ([#90](https://github.com/algorand/pyteal/pull/90))
  * `While` and `For` loops ([#95](https://github.com/algorand/pyteal/pull/95))
  * Subroutines ([#99](https://github.com/algorand/pyteal/pull/99))
* New logo ([#88](https://github.com/algorand/pyteal/pull/88), [#91](https://github.com/algorand/pyteal/pull/91))
* Added the `assembleConstants` option to `compileTeal`. When enabled, the compiler will assemble
int and byte constants in the most efficient way to reduce program size ([#57](https://github.com/algorand/pyteal/pull/57), [#61](https://github.com/algorand/pyteal/pull/61), [#66](https://github.com/algorand/pyteal/pull/66)).
* Added an alternative syntax for constructing `If` statements ([#77](https://github.com/algorand/pyteal/pull/77), [#82](https://github.com/algorand/pyteal/pull/82)).
* Align `Seq` with the rest of the API ([#96](https://github.com/algorand/pyteal/pull/96)).

## Fixed
* Fixed `NaryExpr.__str__` method ([#102](https://github.com/algorand/pyteal/pull/102)).

## Changed
* **WARNING**: Due to code generation changes required to support TEAL 4 loops and subroutines,
  programs compiled with this version will likely produce different TEAL code than previous
  versions, but their functionality will be the same. Be aware that even small differences in
  generated TEAL code will change the address associated with escrow LogicSig contracts.
* Improved crypto cost docs ([#81](https://github.com/algorand/pyteal/pull/81)).
* Applied code formatter ([#100](https://github.com/algorand/pyteal/pull/100)).

# 0.7.0

## Added
* Support for new TEAL 3 features:
  * Bit/byte manipulation and new transaction and global fields ([#50](https://github.com/algorand/pyteal/pull/50)).
  * Dynamic `Gtxn` indexes ([#53](https://github.com/algorand/pyteal/pull/53)).
  * `MinBalance` expression ([#54](https://github.com/algorand/pyteal/pull/54)).
  * Documentation for new features ([#55](https://github.com/algorand/pyteal/pull/55)).
* Added the ability to specify the TEAL version target when using `compileTeal` ([#45](https://github.com/algorand/pyteal/pull/45)).
* Added `ScratchVar`, an interface for storing and loading values from scratch space ([#33](https://github.com/algorand/pyteal/pull/33)).
* Added a warning when scratch slots are loaded before anything has been stored ([#47](https://github.com/algorand/pyteal/pull/47)).

## Changed
* Rewrote internal code generation to produce smaller programs and make future optimization easier
([#26](https://github.com/algorand/pyteal/pull/26)). Programs compiled with this version will likely
produce different TEAL code than previous versions, but their functionality will be the same.

# 0.6.2

## Fixed
* Corrected documentation and examples that incorrectly used the `Txn.accounts` array ([#42](https://github.com/algorand/pyteal/pull/42)).
* Fixed improper base32 validation and allow the use of padding ([#34](https://github.com/algorand/pyteal/pull/34)
and [#37](https://github.com/algorand/pyteal/pull/37)).

# 0.6.1

## Added
* An application deployment example, `vote_deploy.py`.

## Fixed
* Internal modules no longer pollute the global namespace when importing with `from pyteal import *`
([#29](https://github.com/algorand/pyteal/pull/29)).
* Fixed several documentation typos.

## Changed
* Moved signature and application mode examples into separate folders.

# 0.6.0

## Added
* TEAL v2 `Txn` and `Gtxn` fields
* TEAL v2 `Global` fields
* `TxnType` enum
* `Pop` expression
* `Not` expression
* `BitwiseNot` expression
* `BitwiseAnd` expression
* `BitwiseOr` expression
* `BitwiseXor` expression
* `Neq` (not equal) expression
* `Assert` expression
* `AssetHolding` expressions
* `AssetParam` expressions
* State manipulation with `App` expressions
* `Concat` expression
* `Substring` expression
* `Bytes` constructor now accepts UTF-8 strings
* `If` expression now allows single branches

## Changed
* Compiling a PyTeal program must now be done with the `compileTeal(program, mode)` function. The `.teal()` method no longer exists.
* The API for group transactions has changed from `Gtxn.field(transaction_index)` to `Gtxn[transaction_index].field()`.
* `Tmpl` syntax has changed from `Type(Tmpl("TMPL_NAME"))` to `Tmpl.Type("TMPL_NAME")`.<|MERGE_RESOLUTION|>--- conflicted
+++ resolved
@@ -1,12 +1,9 @@
 # Unreleased
 
 ## Added
-<<<<<<< HEAD
+* Improved error handling for tuple type mismatch: added information on position and expected type. ([#655](https://github.com/algorand/pyteal/pull/655))
 * Added frame pointer support for router. ([#600](https://github.com/algorand/pyteal/pull/600))
  * NOTE: a backwards incompatable change was imposed in this PR: previous `build_program` method in `Router` was exported and public, now this method is hidden. Use `compile_program` only.
-=======
-* Improved error handling for tuple type mismatch: added information on position and expected type. ([#655](https://github.com/algorand/pyteal/pull/655))
->>>>>>> f16fa758
 
 ## Fixed
 
