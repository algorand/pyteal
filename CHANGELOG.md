# Unreleased

<<<<<<< HEAD
=======
# 0.20.1

>>>>>>> 3d061c25
## Added
* adding program page related ops ([#412](https://github.com/algorand/pyteal/pull/412))
* Add Replace ([#413](https://github.com/algorand/pyteal/pull/413))
* Add Block ([#415](https://github.com/algorand/pyteal/pull/415))
* Add JsonRef ([#417](https://github.com/algorand/pyteal/pull/417))
* Add Base64Decode ([#418](https://github.com/algorand/pyteal/pull/418))
* Support Secp256r1 curve ([#423](https://github.com/algorand/pyteal/pull/423))
* Add VrfVerify ([#419](https://github.com/algorand/pyteal/pull/419))
* Add Sha3_256 ([#425](https://github.com/algorand/pyteal/pull/425))
* Support FirstValidTime transaction field ([#424](https://github.com/algorand/pyteal/pull/424))
* Add Ed25519Verify_Bare ([#426](https://github.com/algorand/pyteal/pull/426))
* AVM Boxes Ops in Pyteal ([#438](https://github.com/algorand/pyteal/pull/438))
* Support new AVM 8 account parameters ([#555](https://github.com/algorand/pyteal/pull/555))

## Changed
* Changes to avm8 docs ([#546](https://github.com/algorand/pyteal/pull/546))

# 0.19.0

## Added
* Added option to `OpUp` utility to allow specification of source for fees ([#566](https://github.com/algorand/pyteal/pull/566))

## Fixed
* Erroring on constructing an odd length hex string. ([#539](https://github.com/algorand/pyteal/pull/539))
* Incorrect behavior when overriding a method name ([#550](https://github.com/algorand/pyteal/pull/550))
* Add missing `abi.NamedTupleTypeSpec` equality override, such that equality holds only when `instance_class` and `value_type_specs` match. ([#540](https://github.com/algorand/pyteal/pull/540))
* Prohibited instantiating `abi.NamedTuple` from inheriting subclasses of `abi.NamedTuple`, for fields in subclasses are not inherited. ([#540](https://github.com/algorand/pyteal/pull/540))
* Fixed bug in app arg tupling and detupling when a Txn argument is present ([#577](https://github.com/algorand/pyteal/pull/577))

## Changed
* Subroutines that take ABI type of Transaction now allow any Transaction type to be passed. ([#531](https://github.com/algorand/pyteal/pull/531))
* Relaxing exact type check in `InnerTxnFieldExpr.MethodCall` by applying `abi.type_spec_is_assignable_to`. ([#561](https://github.com/algorand/pyteal/pull/561))

# 0.18.1

## Fixed
* ABI methods without a docstring now have their arguments in the output Contract object. ([#524](https://github.com/algorand/pyteal/pull/524))

# 0.18.0

## Added

* ABI Methods will now parse the docstring for the method and set the description for any parameters that are described. ([#518](https://github.com/algorand/pyteal/pull/518))
  * Note: the docstring must adhere to one of google, rst, numpy , or epy formatting styles.

## Fixed
* Subroutines annotated with a `TupleX` class are now invoked with an instance of that exact class, instead of the more general `Tuple` class ([#519](https://github.com/algorand/pyteal/pull/519))

# 0.17.0

## Added
* Static and Dynamic Byte Array convenience classes ([#500](https://github.com/algorand/pyteal/pull/500), [#514](https://github.com/algorand/pyteal/pull/514))
* Add the ability to insert comments in TEAL source file with the `Comment` method ([#410](https://github.com/algorand/pyteal/pull/410))
* Add a `comment` keyword argument to the Assert expression that will place the comment immediately above the `assert` op in the resulting TEAL ([#510](https://github.com/algorand/pyteal/pull/510))

## Fixed
* Fix AST duplication bug in `String.set` when called with an `Expr` argument ([#508](https://github.com/algorand/pyteal/pull/508))

# 0.16.0

## Added
* Add the ability to pass foreign reference arrays directly into inner transactions ([#384](https://github.com/algorand/pyteal/pull/384))

* NamedTuple Implementation ([#473](https://github.com/algorand/pyteal/pull/473))

* ExecuteMethodCall helper ([#501](https://github.com/algorand/pyteal/pull/501))

## Fixed

* CI: Fail readthedocs build on warning ([#478](https://github.com/algorand/pyteal/pull/478))

* Windows Compatibility ([#499](https://github.com/algorand/pyteal/pull/499))

## Changed
* Update `Block` docs to match spec change ([#503](https://github.com/algorand/pyteal/pull/503))

# 0.15.0

## Added
* Support AVM 7 updates:
  * New opcodes:
    * `base64_decode` ([#418](https://github.com/algorand/pyteal/pull/418))
    * `block` ([#415](https://github.com/algorand/pyteal/pull/415))
    * `ed25519verify_bare` ([#426](https://github.com/algorand/pyteal/pull/426))
    * `json_ref` ([#417](https://github.com/algorand/pyteal/pull/417))
    * `replace2`, `replace3` ([#413](https://github.com/algorand/pyteal/pull/413))
    * `sha3_256` ([#425](https://github.com/algorand/pyteal/pull/425))
    * `vrf_verify` ([#419](https://github.com/algorand/pyteal/pull/419))
  * `Secp256r1` curve for ECDSA opcodes ([#423](https://github.com/algorand/pyteal/pull/423))
  * Program page transaction field access ([#412](https://github.com/algorand/pyteal/pull/412))

# 0.14.0

## Added
* Add [ARC-0004](https://github.com/algorandfoundation/ARCs/blob/main/ARCs/arc-0004.md) support for building and calling Apps.  See user guide for a walkthrough of capabilities and limitations ([#264](https://github.com/algorand/pyteal/pull/264)).
* Introduce ABI Router to simplify ARC-0004 App construction and JSON descriptor generation.  See user guide for a walkthrough ([#170](https://github.com/algorand/pyteal/pull/170)).
* Support declaring PyTeal version compatibility with a new pragma directive ([#429](https://github.com/algorand/pyteal/pull/429)).
* Add `Execute` method to simplify inner transaction creation and submission ([#444](https://github.com/algorand/pyteal/pull/444)).
* Add `py.typed` marker to allow downstream use of mypy with PyTeal ([#465](https://github.com/algorand/pyteal/pull/465)).

## Fixed
* Fix misspelled function names (`localNumUint`, `globalNumUint`) and corresponding internal field references ([#431](https://github.com/algorand/pyteal/pull/431)).
* Fix stale user guide references ([#359](https://github.com/algorand/pyteal/pull/359)).

## Changed
* Make PyTeal stack traces easier to debug ([#371](https://github.com/algorand/pyteal/pull/371)).
* Streamline multi-expression clause construction ([#442](https://github.com/algorand/pyteal/pull/442)).

# 0.13.0

## Added
* Add opcode support for ECDSA verify, decompress, and recover ([#307](https://github.com/algorand/pyteal/pull/307)).

## Fixed
* Fix bug where `Continue` skips `While` condition check ([#332](https://github.com/algorand/pyteal/pull/332)).
* Fix `If` construction using builder syntax ([#329](https://github.com/algorand/pyteal/pull/329)).

## Changed
* Correct multiple doc typos ([#324](https://github.com/algorand/pyteal/pull/324), [#330](https://github.com/algorand/pyteal/pull/330)).

# 0.12.1

## Fixed
* Resolve PyPi upload issue introduced in v0.12.0 ([#317](https://github.com/algorand/pyteal/pull/317)).

# 0.12.0

## Added
* Introduce a utility for increasing opcode budget referred to as OpUp ([#274](https://github.com/algorand/pyteal/pull/274)).
* Introduce dryrun testing facilities referred to as blackbox testing ([#249](https://github.com/algorand/pyteal/pull/249)). 

## Changed
* Make various user guide updates/corrections ([#291](https://github.com/algorand/pyteal/pull/291), [#295](https://github.com/algorand/pyteal/pull/295), [#301](https://github.com/algorand/pyteal/pull/301)).
* Install flake8 linter ([#273](https://github.com/algorand/pyteal/pull/273), [#283](https://github.com/algorand/pyteal/pull/283)).

# 0.11.1

## Fixed
* Fix readthedocs build issue introduced in v0.11.0 ([#276](https://github.com/algorand/pyteal/pull/276), [#279](https://github.com/algorand/pyteal/pull/279)).

# 0.11.0

## Added
* Introduce optional compiler optimization to remove redundant sequential `ScratchSlot` store/load invocations ([#247](https://github.com/algorand/pyteal/pull/247)).  The optimization is disabled by default.
* Expose `DynamicScratchVar` to reference arbitrary `ScratchVar` instances ([#198](https://github.com/algorand/pyteal/pull/198)). 

## Changed
* Bump minimum supported Python version to v3.10 ([#269](https://github.com/algorand/pyteal/pull/269)).
* Add `@Subroutine` support for `ScratchVar` parameters ([#198](https://github.com/algorand/pyteal/pull/198)).
* Make minor doc updates ([#248](https://github.com/algorand/pyteal/pull/248)) and ([#265](https://github.com/algorand/pyteal/pull/265)).
* Remove outdated Jupyter notebook demo ([#268](https://github.com/algorand/pyteal/pull/268)).
* Fix docs warning about multiple OptimizeOptions targets ([#271](https://github.com/algorand/pyteal/pull/271)).

# 0.10.1

## Fixed
* Fixed a bug which caused incorrect TEAL code to be produced for mutually recursive subroutines
  with different argument counts ([#234](https://github.com/algorand/pyteal/pull/234))
* Minor docs updates ([#211](https://github.com/algorand/pyteal/pull/211), [#210](https://github.com/algorand/pyteal/pull/210), [#229](https://github.com/algorand/pyteal/pull/229))

# 0.10.0

## Added
* Support for new TEAL 6 features:
  * Increase maximum TEAL version ([#146](https://github.com/algorand/pyteal/pull/146))
  * New `Gitxn` expression, inner transaction group creation with `InnerTxnBuilder.Next()`, inner
    transaction array field setting, and allow using dynamic slot IDs with `ImportScratchValue` ([#149](https://github.com/algorand/pyteal/pull/149))
  * New `BytesSqrt` expression ([#163](https://github.com/algorand/pyteal/pull/163))
  * New `Global` fields `opcode_budget`, `caller_app_id`, and `caller_app_address` ([#168](https://github.com/algorand/pyteal/pull/168))
  * New `AccountParam` expressions for getting information about accounts ([#165](https://github.com/algorand/pyteal/pull/165))
  * New `Divw` expression, new transaction fields `last_log` and `state_proof_pk`, and dynamic index
    support for `InnerTxn` array fields ([#174](https://github.com/algorand/pyteal/pull/174))
* Added a new `MethodSignature` expression ([#153](https://github.com/algorand/pyteal/pull/153))
* Added a new `Suffix` expression and optimized existing `Substring` and `Extract` expressions ([#126](https://github.com/algorand/pyteal/pull/126))
* Added the `MultiValue` class as an alternative to `MaybeValue` ([#196](https://github.com/algorand/pyteal/pull/196))

## Fixed
* Various documentation fixes ([#140](https://github.com/algorand/pyteal/pull/140), [#142](https://github.com/algorand/pyteal/pull/142), [#191](https://github.com/algorand/pyteal/pull/191), [#202](https://github.com/algorand/pyteal/pull/202), [#207](https://github.com/algorand/pyteal/pull/207))
* Clearer error messages when non-PyTeal expressions are present ([#151](https://github.com/algorand/pyteal/pull/151))

## Changed
* **WARNING**: Due to code generation improvements, programs compiled with this version will likely
  produce different TEAL code than previous versions, but their functionality will be the same. Be
  aware that even small differences in generated TEAL code will change the address associated with
  escrow LogicSig contracts.
* Optimized constant assembly for small integers ([#128](https://github.com/algorand/pyteal/pull/128))
* Generated TEAL code for subroutines is more human-readable ([#148](https://github.com/algorand/pyteal/pull/148))
* Subroutine argument and return type annotations, if present, **MUST** be `Expr` ([#182](https://github.com/algorand/pyteal/pull/182))
* Transaction field documentation now separates fields by transaction type ([#204](https://github.com/algorand/pyteal/pull/204))
* Added documentation about how to generate the documentation ([#205](https://github.com/algorand/pyteal/pull/205))

# 0.9.1

## Added
* Documentation for exponent operator ([#134](https://github.com/algorand/pyteal/pull/134))
* Documentation for using `Seq` with lists ([#135](https://github.com/algorand/pyteal/pull/135))

## Fixed
* Fixed use of wildcard import in Pylance ([#133](https://github.com/algorand/pyteal/pull/133))

# 0.9.0

## Added
* Support for new TEAL 5 features:
  * `AppParam` expressions ([#107](https://github.com/algorand/pyteal/pull/107), [#123](https://github.com/algorand/pyteal/pull/123))
  * New `nonparticipation` transaction field ([#106](https://github.com/algorand/pyteal/pull/106))
  * Inner transactions, zero-element `Seq` expressions, dynamic transaction array access ([#115](https://github.com/algorand/pyteal/pull/115))
  * Logs, dynamic LogicSig argument indexes, single-element `NaryExpr`s, and creating `Bytes` from `bytes` and `bytearray` ([#117](https://github.com/algorand/pyteal/pull/117))
  * Extract expressions ([#118](https://github.com/algorand/pyteal/pull/118))
  * More efficient implementation of recursive subroutines in TEAL 5+ ([#114](https://github.com/algorand/pyteal/pull/114))
* Add `WideRatio`, an expression which exposes `mulw` and `divmodw` ([#121](https://github.com/algorand/pyteal/pull/121), [#122](https://github.com/algorand/pyteal/pull/122))

## Changed
* **WARNING**: Due to code generation improvements, programs compiled with this version will likely
  produce different TEAL code than previous versions, but their functionality will be the same. Be
  aware that even small differences in generated TEAL code will change the address associated with
  escrow LogicSig contracts.
* Some unnecessary branch conditions have been removed ([#120](https://github.com/algorand/pyteal/pull/120))

# 0.8.0

## Added
* Support for new TEAL 4 features:
  * Basic ops ([#67](https://github.com/algorand/pyteal/pull/67))
  * Byteslice arithmetic ([#75](https://github.com/algorand/pyteal/pull/75))
  * Importing scratch slot values from previous app calls ([#79](https://github.com/algorand/pyteal/pull/79), [#83](https://github.com/algorand/pyteal/pull/83))
  * Direct reference support for applications/accounts/assets ([#90](https://github.com/algorand/pyteal/pull/90))
  * `While` and `For` loops ([#95](https://github.com/algorand/pyteal/pull/95))
  * Subroutines ([#99](https://github.com/algorand/pyteal/pull/99))
* New logo ([#88](https://github.com/algorand/pyteal/pull/88), [#91](https://github.com/algorand/pyteal/pull/91))
* Added the `assembleConstants` option to `compileTeal`. When enabled, the compiler will assemble
int and byte constants in the most efficient way to reduce program size ([#57](https://github.com/algorand/pyteal/pull/57), [#61](https://github.com/algorand/pyteal/pull/61), [#66](https://github.com/algorand/pyteal/pull/66)).
* Added an alternative syntax for constructing `If` statements ([#77](https://github.com/algorand/pyteal/pull/77), [#82](https://github.com/algorand/pyteal/pull/82)).
* Align `Seq` with the rest of the API ([#96](https://github.com/algorand/pyteal/pull/96)).

## Fixed
* Fixed `NaryExpr.__str__` method ([#102](https://github.com/algorand/pyteal/pull/102)).

## Changed
* **WARNING**: Due to code generation changes required to support TEAL 4 loops and subroutines,
  programs compiled with this version will likely produce different TEAL code than previous
  versions, but their functionality will be the same. Be aware that even small differences in
  generated TEAL code will change the address associated with escrow LogicSig contracts.
* Improved crypto cost docs ([#81](https://github.com/algorand/pyteal/pull/81)).
* Applied code formatter ([#100](https://github.com/algorand/pyteal/pull/100)).

# 0.7.0

## Added
* Support for new TEAL 3 features:
  * Bit/byte manipulation and new transaction and global fields ([#50](https://github.com/algorand/pyteal/pull/50)).
  * Dynamic `Gtxn` indexes ([#53](https://github.com/algorand/pyteal/pull/53)).
  * `MinBalance` expression ([#54](https://github.com/algorand/pyteal/pull/54)).
  * Documentation for new features ([#55](https://github.com/algorand/pyteal/pull/55)).
* Added the ability to specify the TEAL version target when using `compileTeal` ([#45](https://github.com/algorand/pyteal/pull/45)).
* Added `ScratchVar`, an interface for storing and loading values from scratch space ([#33](https://github.com/algorand/pyteal/pull/33)).
* Added a warning when scratch slots are loaded before anything has been stored ([#47](https://github.com/algorand/pyteal/pull/47)).

## Changed
* Rewrote internal code generation to produce smaller programs and make future optimization easier
([#26](https://github.com/algorand/pyteal/pull/26)). Programs compiled with this version will likely
produce different TEAL code than previous versions, but their functionality will be the same.

# 0.6.2

## Fixed
* Corrected documentation and examples that incorrectly used the `Txn.accounts` array ([#42](https://github.com/algorand/pyteal/pull/42)).
* Fixed improper base32 validation and allow the use of padding ([#34](https://github.com/algorand/pyteal/pull/34)
and [#37](https://github.com/algorand/pyteal/pull/37)).

# 0.6.1

## Added
* An application deployment example, `vote_deploy.py`.

## Fixed
* Internal modules no longer pollute the global namespace when importing with `from pyteal import *`
([#29](https://github.com/algorand/pyteal/pull/29)).
* Fixed several documentation typos.

## Changed
* Moved signature and application mode examples into separate folders.

# 0.6.0

## Added
* TEAL v2 `Txn` and `Gtxn` fields
* TEAL v2 `Global` fields
* `TxnType` enum
* `Pop` expression
* `Not` expression
* `BitwiseNot` expression
* `BitwiseAnd` expression
* `BitwiseOr` expression
* `BitwiseXor` expression
* `Neq` (not equal) expression
* `Assert` expression
* `AssetHolding` expressions
* `AssetParam` expressions
* State manipulation with `App` expressions
* `Concat` expression
* `Substring` expression
* `Bytes` constructor now accepts UTF-8 strings
* `If` expression now allows single branches

## Changed
* Compiling a PyTeal program must now be done with the `compileTeal(program, mode)` function. The `.teal()` method no longer exists.
* The API for group transactions has changed from `Gtxn.field(transaction_index)` to `Gtxn[transaction_index].field()`.
* `Tmpl` syntax has changed from `Type(Tmpl("TMPL_NAME"))` to `Tmpl.Type("TMPL_NAME")`.<|MERGE_RESOLUTION|>--- conflicted
+++ resolved
@@ -1,10 +1,7 @@
 # Unreleased
 
-<<<<<<< HEAD
-=======
 # 0.20.1
 
->>>>>>> 3d061c25
 ## Added
 * adding program page related ops ([#412](https://github.com/algorand/pyteal/pull/412))
 * Add Replace ([#413](https://github.com/algorand/pyteal/pull/413))
