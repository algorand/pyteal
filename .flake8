[flake8]
ignore =
    E203,
    E241,
    E302,
    E501,
    E741,
    W291,
    W503,

per-file-ignores =
    examples/application/abi/algobank.py:           F403, F405
    examples/application/asset.py:                  F403, F405
    examples/application/opup.py:                   F403, F405
    examples/application/security_token.py:         F403, F405
    examples/application/vote.py:                   F403, F405
    examples/signature/atomic_swap.py:              F403, F405
    examples/signature/basic.py:                    F403, F405
    examples/signature/dutch_auction.py:            F403, F405
    examples/signature/periodic_payment_deploy.py:  F403, F405
    examples/signature/periodic_payment.py:         F403, F405
    examples/signature/recurring_swap_deploy.py:    F403, F405
    examples/signature/recurring_swap.py:           F403, F405
    examples/signature/split.py:                    F403, F405
    pyteal/__init__.py:                             F401, F403
    pyteal/compiler/flatten.py:                     F821
    pyteal/compiler/optimizer/__init__.py:          F401
    pyteal/ir/ops.py:                               E221
<<<<<<< HEAD
    pyteal/ir/tealconditionalblock.py:              F821
    pyteal/ir/tealsimpleblock.py:                   F821
    pyteal/stack_frame.py:                          F821
=======
    tests/teal/rps_helpers/program.py:              F401, F403, F405
    tests/teal/rps.py:                              F403, F405, I252
>>>>>>> 224f3e28
    tests/unit/module_test.py:                      F401, F403

# from flake8-tidy-imports
ban-relative-imports = true<|MERGE_RESOLUTION|>--- conflicted
+++ resolved
@@ -26,14 +26,11 @@
     pyteal/compiler/flatten.py:                     F821
     pyteal/compiler/optimizer/__init__.py:          F401
     pyteal/ir/ops.py:                               E221
-<<<<<<< HEAD
     pyteal/ir/tealconditionalblock.py:              F821
     pyteal/ir/tealsimpleblock.py:                   F821
     pyteal/stack_frame.py:                          F821
-=======
     tests/teal/rps_helpers/program.py:              F401, F403, F405
     tests/teal/rps.py:                              F403, F405, I252
->>>>>>> 224f3e28
     tests/unit/module_test.py:                      F401, F403
 
 # from flake8-tidy-imports
