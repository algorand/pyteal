--- conflicted
+++ resolved
@@ -55,7 +55,6 @@
 integration-run:
 	pytest -n $(NUM_PROCS) --durations=10 -sv tests/integration
 
-<<<<<<< HEAD
 A = 3
 P = 13
 Q = 13
@@ -67,9 +66,6 @@
 
 
 integration-test: integration-run graviton-demo-run
-=======
-integration-test: integration-run
->>>>>>> 5dc6f25e
 
 all-tests: build-and-test integration-test
 
