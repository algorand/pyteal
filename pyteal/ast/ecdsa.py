from enum import Enum
from typing import Tuple, TYPE_CHECKING

from pyteal.ast import Expr, MultiValue
<<<<<<< HEAD
from pyteal.errors import TealTypeError, verifyProgramVersion
=======
from pyteal.errors import TealTypeError, verifyFieldVersion, verifyTealVersion
>>>>>>> 594e8e42
from pyteal.ir import Op, TealBlock, TealOp
from pyteal.types import TealType, require_type

if TYPE_CHECKING:
    from pyteal.compiler import CompileOptions


EcdsaPubkey = [TealType.bytes, TealType.bytes]


class EcdsaCurve(Enum):
    """Enum representing an elliptic curve specification used in ECDSA."""

    Secp256k1 = (0, "Secp256k1", 5)
    Secp256r1 = (1, "Secp256r1", 7)

    def __init__(self, id: int, name: str, min_version: int) -> None:
        self.id = id
        self.arg_name = name
        self.min_version = min_version


class EcdsaVerifyExpr(Expr):
    """Implements basic ECDSA verification functionality

    This class shouldn't be directly used in a PyTeal program. The EcdsaVerify function
    should be used instead."""

    def __init__(
        self,
        curve: EcdsaCurve,
        data: Expr,
        sigA: Expr,
        sigB: Expr,
        pkX: Expr,
        pkY: Expr,
    ):
        super().__init__()
        require_type(data, TealType.bytes)
        require_type(sigA, TealType.bytes)
        require_type(sigB, TealType.bytes)
        require_type(pkX, TealType.bytes)
        require_type(pkY, TealType.bytes)

        self.op = Op.ecdsa_verify
        self.curve = curve
        self.args = [data, sigA, sigB, pkX, pkY]

    def __teal__(self, options: "CompileOptions"):
<<<<<<< HEAD
        verifyProgramVersion(
            max(self.op.min_version, self.curve.min_version),
=======
        verifyTealVersion(
            self.op.min_version,
>>>>>>> 594e8e42
            options.version,
            "Program version too low to use op {}".format(self.op),
        )

        verifyFieldVersion(self.curve.arg_name, self.curve.min_version, options.version)

        return TealBlock.FromOp(
            options, TealOp(self, self.op, self.curve.arg_name), *self.args
        )

    def __str__(self):
        return "({} {} {} {} {} {} {})".format(self.op, self.curve, *self.args)

    def type_of(self):
        return TealType.uint64

    def has_return(self):
        return False


def EcdsaVerify(
    curve: EcdsaCurve,
    data: Expr,
    sigA: Expr,
    sigB: Expr,
    pubkey: Tuple[Expr, Expr] | MultiValue,
) -> Expr:
    """Verify an ECDSA signature.

    The public key argument can be represented as either a tuple of Byte expressions
    representing the (X,Y) point on the elliptic curve or a MultiValue expression returning
    two Byte expressions, ex. the value returned by EcdsaDecompress or EcdsaRecover. All byte
    arguments must be big endian encoded.

    Args:
        curve: Enum representing the ECDSA curve used for the signature and public key
        data: Hash value of the signed data. Must be 32 bytes long.
        sigA: First component of the signature. Must evaluate to bytes.
        sigB: Second component of the signature. Must evaluate to bytes.
        pubkey: Public key used to verify signature. Represented as either a tuple of expressions
            that must evaluate to bytes or as a MultiValue expression that returns two byte values.

    Returns:
        An expression evaluating to either 0 or 1 representing the success of verification
    """

    if not isinstance(curve, EcdsaCurve):
        raise TealTypeError(curve, EcdsaCurve)

    if isinstance(pubkey, MultiValue):
        if pubkey.types != EcdsaPubkey:
            raise TealTypeError(pubkey.types, EcdsaPubkey)

        return pubkey.outputReducer(
            lambda X, Y: EcdsaVerifyExpr(curve, data, sigA, sigB, X, Y)
        )

    return EcdsaVerifyExpr(curve, data, sigA, sigB, pubkey[0], pubkey[1])


def EcdsaDecompress(curve: EcdsaCurve, compressed_pk: Expr) -> MultiValue:
    """Decompress an ECDSA public key.
    Args:
        curve: Enum representing the ECDSA curve used for the public key
        compressed_pk: The compressed public key. Must be 33 bytes long and big endian encoded.
    Returns:
        A MultiValue expression representing the two components of the public key, big endian
        encoded.
    """

    if not isinstance(curve, EcdsaCurve):
        raise TealTypeError(curve, EcdsaCurve)

    require_type(compressed_pk, TealType.bytes)
    return MultiValue(
        Op.ecdsa_pk_decompress,
        EcdsaPubkey,
        immediate_args=[curve.arg_name],
        args=[compressed_pk],
        compile_check=lambda options: verifyFieldVersion(
            curve.arg_name, curve.min_version, options.version
        ),
    )


def EcdsaRecover(
    curve: EcdsaCurve, data: Expr, recovery_id: Expr, sigA: Expr, sigB: Expr
) -> MultiValue:
    """Reover an ECDSA public key from a signature.
    All byte arguments must be big endian encoded.
    Args:
        curve: Enum representing the ECDSA curve used for the public key
        data: Hash value of the signed data. Must be 32 bytes long.
        recovery_id: value used to extract public key from signature. Must evaluate to uint.
        sigA: First component of the signature. Must evaluate to bytes.
        sigB: Second component of the signature. Must evaluate to bytes.
    Returns:
        A MultiValue expression representing the two components of the public key, big endian
        encoded.
    """

    if not isinstance(curve, EcdsaCurve):
        raise TealTypeError(curve, EcdsaCurve)

    require_type(data, TealType.bytes)
    require_type(recovery_id, TealType.uint64)
    require_type(sigA, TealType.bytes)
    require_type(sigB, TealType.bytes)
    return MultiValue(
        Op.ecdsa_pk_recover,
        EcdsaPubkey,
        immediate_args=[curve.arg_name],
        args=[data, recovery_id, sigA, sigB],
        compile_check=lambda options: verifyFieldVersion(
            curve.arg_name, curve.min_version, options.version
        ),
    )<|MERGE_RESOLUTION|>--- conflicted
+++ resolved
@@ -2,11 +2,7 @@
 from typing import Tuple, TYPE_CHECKING
 
 from pyteal.ast import Expr, MultiValue
-<<<<<<< HEAD
-from pyteal.errors import TealTypeError, verifyProgramVersion
-=======
-from pyteal.errors import TealTypeError, verifyFieldVersion, verifyTealVersion
->>>>>>> 594e8e42
+from pyteal.errors import TealTypeError, verifyFieldVersion, verifyProgramVersion
 from pyteal.ir import Op, TealBlock, TealOp
 from pyteal.types import TealType, require_type
 
@@ -56,13 +52,8 @@
         self.args = [data, sigA, sigB, pkX, pkY]
 
     def __teal__(self, options: "CompileOptions"):
-<<<<<<< HEAD
         verifyProgramVersion(
-            max(self.op.min_version, self.curve.min_version),
-=======
-        verifyTealVersion(
             self.op.min_version,
->>>>>>> 594e8e42
             options.version,
             "Program version too low to use op {}".format(self.op),
         )
