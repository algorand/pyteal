import pytest
from typing import Union, List, cast

import pyteal as pt

<<<<<<< HEAD
avm4Options = pt.CompileOptions(version=4)
avm5Options = pt.CompileOptions(version=5)
=======
teal4Options = pt.CompileOptions(version=4)
teal5Options = pt.CompileOptions(version=5)
teal7Options = pt.CompileOptions(version=7)
>>>>>>> 594e8e42

curve_options_map = {
    pt.EcdsaCurve.Secp256k1: teal5Options,
    pt.EcdsaCurve.Secp256r1: teal7Options,
}


@pytest.mark.parametrize("curve", [pt.EcdsaCurve.Secp256k1, pt.EcdsaCurve.Secp256r1])
def test_ecdsa_decompress(curve: pt.EcdsaCurve):
    compressed_pubkey = pt.Bytes("XY")
    pubkey = pt.EcdsaDecompress(curve, compressed_pubkey)
    assert pubkey.type_of() == pt.TealType.none

    expected = pt.TealSimpleBlock(
        [
            pt.TealOp(compressed_pubkey, pt.Op.byte, '"XY"'),
            pt.TealOp(pubkey, pt.Op.ecdsa_pk_decompress, curve.arg_name),
            pt.TealOp(
                pubkey.output_slots[1].store(), pt.Op.store, pubkey.output_slots[1]
            ),
            pt.TealOp(
                pubkey.output_slots[0].store(), pt.Op.store, pubkey.output_slots[0]
            ),
        ]
    )

<<<<<<< HEAD
    actual, _ = pubkey.__teal__(avm5Options)
=======
    actual, _ = pubkey.__teal__(curve_options_map[curve])
>>>>>>> 594e8e42
    actual.addIncoming()
    actual = pt.TealBlock.NormalizeBlocks(actual)

    with pt.TealComponent.Context.ignoreExprEquality():
        assert actual == expected

    # compile without errors this is necessary so assembly is also tested
    pt.compileTeal(
        pt.Seq(pubkey, pt.Approve()), pt.Mode.Application, version=curve.min_version
    )

    with pytest.raises(pt.TealInputError):
        pt.compileTeal(
            pt.Seq(pubkey, pt.Approve()),
            pt.Mode.Application,
            version=curve.min_version - 1,
        )


@pytest.mark.parametrize("curve", [pt.EcdsaCurve.Secp256k1, pt.EcdsaCurve.Secp256r1])
def test_ecdsa_recover(curve: pt.EcdsaCurve):
    args = [pt.Bytes("data"), pt.Int(1), pt.Bytes("sigA"), pt.Bytes("sigB")]
    pubkey = pt.EcdsaRecover(curve, args[0], args[1], args[2], args[3])
    assert pubkey.type_of() == pt.TealType.none

    expected = pt.TealSimpleBlock(
        [
            pt.TealOp(args[0], pt.Op.byte, '"data"'),
            pt.TealOp(args[1], pt.Op.int, 1),
            pt.TealOp(args[2], pt.Op.byte, '"sigA"'),
            pt.TealOp(args[3], pt.Op.byte, '"sigB"'),
            pt.TealOp(pubkey, pt.Op.ecdsa_pk_recover, curve.arg_name),
            pt.TealOp(
                pubkey.output_slots[1].store(), pt.Op.store, pubkey.output_slots[1]
            ),
            pt.TealOp(
                pubkey.output_slots[0].store(), pt.Op.store, pubkey.output_slots[0]
            ),
        ]
    )

<<<<<<< HEAD
    actual, _ = pubkey.__teal__(avm5Options)
=======
    actual, _ = pubkey.__teal__(curve_options_map[curve])
>>>>>>> 594e8e42
    actual.addIncoming()
    actual = pt.TealBlock.NormalizeBlocks(actual)

    with pt.TealComponent.Context.ignoreExprEquality():
        assert actual == expected

    # compile without errors this is necessary so assembly is also tested
    pt.compileTeal(
        pt.Seq(pubkey, pt.Approve()), pt.Mode.Application, version=curve.min_version
    )

    with pytest.raises(pt.TealInputError):
        pt.compileTeal(
            pt.Seq(pubkey, pt.Approve()),
            pt.Mode.Application,
            version=curve.min_version - 1,
        )


@pytest.mark.parametrize("curve", [pt.EcdsaCurve.Secp256k1, pt.EcdsaCurve.Secp256r1])
def test_ecdsa_verify_basic(curve: pt.EcdsaCurve):
    args = [pt.Bytes("data"), pt.Bytes("sigA"), pt.Bytes("sigB")]
    pubkey = (pt.Bytes("X"), pt.Bytes("Y"))
    expr = pt.EcdsaVerify(curve, args[0], args[1], args[2], pubkey)
    assert expr.type_of() == pt.TealType.uint64

    expected = pt.TealSimpleBlock(
        [
            pt.TealOp(args[0], pt.Op.byte, '"data"'),
            pt.TealOp(args[1], pt.Op.byte, '"sigA"'),
            pt.TealOp(args[2], pt.Op.byte, '"sigB"'),
            pt.TealOp(pubkey[0], pt.Op.byte, '"X"'),
            pt.TealOp(pubkey[1], pt.Op.byte, '"Y"'),
            pt.TealOp(expr, pt.Op.ecdsa_verify, curve.arg_name),
        ]
    )

<<<<<<< HEAD
    actual, _ = expr.__teal__(avm5Options)
=======
    actual, _ = expr.__teal__(curve_options_map[curve])
>>>>>>> 594e8e42
    actual.addIncoming()
    actual = pt.TealBlock.NormalizeBlocks(actual)

    assert actual == expected

    # compile without errors this is necessary so assembly is also tested
    pt.compileTeal(
        pt.Seq(pt.Pop(expr), pt.Approve()),
        pt.Mode.Application,
        version=curve.min_version,
    )

    with pytest.raises(pt.TealInputError):
        pt.compileTeal(
            pt.Seq(pt.Pop(expr), pt.Approve()),
            pt.Mode.Application,
            version=curve.min_version - 1,
        )


@pytest.mark.parametrize("curve", [pt.EcdsaCurve.Secp256k1, pt.EcdsaCurve.Secp256r1])
def test_ecdsa_verify_compressed_pk(curve: pt.EcdsaCurve):
    args = [pt.Bytes("data"), pt.Bytes("sigA"), pt.Bytes("sigB")]
    compressed_pubkey = pt.Bytes("XY")
    pubkey = pt.EcdsaDecompress(curve, compressed_pubkey)
    expr = pt.EcdsaVerify(curve, args[0], args[1], args[2], pubkey)
    assert expr.type_of() == pt.TealType.uint64

    expected = pt.TealSimpleBlock(
        [
            pt.TealOp(compressed_pubkey, pt.Op.byte, '"XY"'),
            pt.TealOp(pubkey, pt.Op.ecdsa_pk_decompress, curve.arg_name),
            pt.TealOp(
                pubkey.output_slots[1].store(), pt.Op.store, pubkey.output_slots[1]
            ),
            pt.TealOp(
                pubkey.output_slots[0].store(), pt.Op.store, pubkey.output_slots[0]
            ),
            pt.TealOp(args[0], pt.Op.byte, '"data"'),
            pt.TealOp(args[1], pt.Op.byte, '"sigA"'),
            pt.TealOp(args[2], pt.Op.byte, '"sigB"'),
            pt.TealOp(
                pubkey.output_slots[0].load(), pt.Op.load, pubkey.output_slots[0]
            ),
            pt.TealOp(
                pubkey.output_slots[1].load(), pt.Op.load, pubkey.output_slots[1]
            ),
            pt.TealOp(expr, pt.Op.ecdsa_verify, curve.arg_name),
        ]
    )

<<<<<<< HEAD
    actual, _ = expr.__teal__(avm5Options)
=======
    actual, _ = expr.__teal__(curve_options_map[curve])
>>>>>>> 594e8e42
    actual.addIncoming()
    actual = pt.TealBlock.NormalizeBlocks(actual)

    with pt.TealComponent.Context.ignoreExprEquality():
        assert actual == expected

    # compile without errors this is necessary so assembly is also tested
    pt.compileTeal(
        pt.Seq(pt.Pop(expr), pt.Approve()),
        pt.Mode.Application,
        version=curve.min_version,
    )

    with pytest.raises(pt.TealInputError):
        pt.compileTeal(
            pt.Seq(pt.Pop(expr), pt.Approve()),
            pt.Mode.Application,
            version=curve.min_version - 1,
        )


@pytest.mark.parametrize("curve", [pt.EcdsaCurve.Secp256k1, pt.EcdsaCurve.Secp256r1])
def test_ecdsa_verify_recovered_pk(curve: pt.EcdsaCurve):
    args = [pt.Bytes("data"), pt.Int(1), pt.Bytes("sigA"), pt.Bytes("sigB")]
    pubkey = pt.EcdsaRecover(curve, args[0], args[1], args[2], args[3])
    expr = pt.EcdsaVerify(curve, args[0], args[2], args[3], pubkey)
    assert expr.type_of() == pt.TealType.uint64

    expected = pt.TealSimpleBlock(
        [
            pt.TealOp(args[0], pt.Op.byte, '"data"'),
            pt.TealOp(args[1], pt.Op.int, 1),
            pt.TealOp(args[2], pt.Op.byte, '"sigA"'),
            pt.TealOp(args[3], pt.Op.byte, '"sigB"'),
            pt.TealOp(pubkey, pt.Op.ecdsa_pk_recover, curve.arg_name),
            pt.TealOp(
                pubkey.output_slots[1].store(), pt.Op.store, pubkey.output_slots[1]
            ),
            pt.TealOp(
                pubkey.output_slots[0].store(), pt.Op.store, pubkey.output_slots[0]
            ),
            pt.TealOp(args[0], pt.Op.byte, '"data"'),
            pt.TealOp(args[1], pt.Op.byte, '"sigA"'),
            pt.TealOp(args[2], pt.Op.byte, '"sigB"'),
            pt.TealOp(
                pubkey.output_slots[0].load(), pt.Op.load, pubkey.output_slots[0]
            ),
            pt.TealOp(
                pubkey.output_slots[1].load(), pt.Op.load, pubkey.output_slots[1]
            ),
            pt.TealOp(expr, pt.Op.ecdsa_verify, curve.arg_name),
        ]
    )

<<<<<<< HEAD
    actual, _ = expr.__teal__(avm5Options)
=======
    actual, _ = expr.__teal__(curve_options_map[curve])
>>>>>>> 594e8e42
    actual.addIncoming()
    actual = pt.TealBlock.NormalizeBlocks(actual)

    with pt.TealComponent.Context.ignoreExprEquality():
        assert actual == expected

    # compile without errors this is necessary so assembly is also tested
    pt.compileTeal(
        pt.Seq(pt.Pop(expr), pt.Approve()),
        pt.Mode.Application,
        version=curve.min_version,
    )

    with pytest.raises(pt.TealInputError):
        pt.compileTeal(
            pt.Seq(pt.Pop(expr), pt.Approve()),
            pt.Mode.Application,
            version=curve.min_version - 1,
        )


@pytest.mark.parametrize("curve", [pt.EcdsaCurve.Secp256k1, pt.EcdsaCurve.Secp256r1])
def test_ecdsa_invalid(curve: pt.EcdsaCurve):
    with pytest.raises(pt.TealTypeError):
        args: List[Union[pt.Bytes, pt.Int]] = [
            pt.Bytes("data"),
            pt.Bytes("1"),
            pt.Bytes("sigA"),
            pt.Bytes("sigB"),
        ]
        pt.EcdsaRecover(curve, args[0], args[1], args[2], args[3])

    with pytest.raises(pt.TealTypeError):
        pt.EcdsaDecompress(curve, pt.Int(1))

    with pytest.raises(pt.TealTypeError):
        args = [pt.Bytes("data"), pt.Bytes("sigA"), pt.Bytes("sigB")]
        pubkey: Union[tuple[pt.Bytes, Union[pt.Int, pt.Bytes]], pt.MultiValue] = (
            pt.Bytes("X"),
            pt.Int(1),
        )
        pt.EcdsaVerify(curve, args[0], args[1], args[2], pubkey)

    with pytest.raises(pt.TealTypeError):
        args = [pt.Bytes("data"), pt.Int(1), pt.Bytes("sigB")]
        pubkey = (pt.Bytes("X"), pt.Bytes("Y"))
        pt.EcdsaVerify(curve, args[0], args[1], args[2], pubkey)

    with pytest.raises(pt.TealTypeError):
        args = [pt.Bytes("data"), pt.Bytes("sigA"), pt.Bytes("sigB")]
        compressed_pk = pt.Bytes("XY")
        pubkey = pt.MultiValue(
            pt.Op.ecdsa_pk_decompress,
            [pt.TealType.uint64, pt.TealType.bytes],
            immediate_args=[curve.__str__()],
            args=[compressed_pk],
        )
        pt.EcdsaVerify(curve, args[0], args[1], args[2], pubkey)

    with pytest.raises(pt.TealInputError):
        args = [pt.Bytes("data"), pt.Bytes("sigA"), pt.Bytes("sigB")]
        pubkey = (pt.Bytes("X"), pt.Bytes("Y"))
        expr = pt.EcdsaVerify(curve, args[0], args[1], args[2], pubkey)

        expr.__teal__(avm4Options)

    with pytest.raises(pt.TealTypeError):
        args = [pt.Bytes("data"), pt.Bytes("sigA"), pt.Bytes("sigB")]
        pubkey = (pt.Bytes("X"), pt.Bytes("Y"))
        expr = pt.EcdsaVerify(cast(pt.EcdsaCurve, 5), args[0], args[1], args[2], pubkey)<|MERGE_RESOLUTION|>--- conflicted
+++ resolved
@@ -3,18 +3,13 @@
 
 import pyteal as pt
 
-<<<<<<< HEAD
 avm4Options = pt.CompileOptions(version=4)
 avm5Options = pt.CompileOptions(version=5)
-=======
-teal4Options = pt.CompileOptions(version=4)
-teal5Options = pt.CompileOptions(version=5)
-teal7Options = pt.CompileOptions(version=7)
->>>>>>> 594e8e42
+avm7Options = pt.CompileOptions(version=7)
 
 curve_options_map = {
-    pt.EcdsaCurve.Secp256k1: teal5Options,
-    pt.EcdsaCurve.Secp256r1: teal7Options,
+    pt.EcdsaCurve.Secp256k1: avm5Options,
+    pt.EcdsaCurve.Secp256r1: avm7Options,
 }
 
 
@@ -37,11 +32,7 @@
         ]
     )
 
-<<<<<<< HEAD
-    actual, _ = pubkey.__teal__(avm5Options)
-=======
     actual, _ = pubkey.__teal__(curve_options_map[curve])
->>>>>>> 594e8e42
     actual.addIncoming()
     actual = pt.TealBlock.NormalizeBlocks(actual)
 
@@ -83,11 +74,7 @@
         ]
     )
 
-<<<<<<< HEAD
-    actual, _ = pubkey.__teal__(avm5Options)
-=======
     actual, _ = pubkey.__teal__(curve_options_map[curve])
->>>>>>> 594e8e42
     actual.addIncoming()
     actual = pt.TealBlock.NormalizeBlocks(actual)
 
@@ -125,11 +112,7 @@
         ]
     )
 
-<<<<<<< HEAD
-    actual, _ = expr.__teal__(avm5Options)
-=======
     actual, _ = expr.__teal__(curve_options_map[curve])
->>>>>>> 594e8e42
     actual.addIncoming()
     actual = pt.TealBlock.NormalizeBlocks(actual)
 
@@ -181,11 +164,7 @@
         ]
     )
 
-<<<<<<< HEAD
-    actual, _ = expr.__teal__(avm5Options)
-=======
     actual, _ = expr.__teal__(curve_options_map[curve])
->>>>>>> 594e8e42
     actual.addIncoming()
     actual = pt.TealBlock.NormalizeBlocks(actual)
 
@@ -240,11 +219,7 @@
         ]
     )
 
-<<<<<<< HEAD
-    actual, _ = expr.__teal__(avm5Options)
-=======
     actual, _ = expr.__teal__(curve_options_map[curve])
->>>>>>> 594e8e42
     actual.addIncoming()
     actual = pt.TealBlock.NormalizeBlocks(actual)
 
