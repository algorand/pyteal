import pytest
from typing import Union, List, cast

import pyteal as pt

<<<<<<< HEAD
teal4Options = pt.CompileOptions(version=4)
teal5Options = pt.CompileOptions(version=5)
teal7Options = pt.CompileOptions(version=7)

curve_options_map = {
    pt.EcdsaCurve.Secp256k1: teal5Options,
    pt.EcdsaCurve.Secp256r1: teal7Options,
=======
avm4Options = pt.CompileOptions(version=4)
avm5Options = pt.CompileOptions(version=5)
avm7Options = pt.CompileOptions(version=7)

curve_options_map = {
    pt.EcdsaCurve.Secp256k1: avm5Options,
    pt.EcdsaCurve.Secp256r1: avm7Options,
>>>>>>> 5aab1f93
}


@pytest.mark.parametrize("curve", [pt.EcdsaCurve.Secp256k1, pt.EcdsaCurve.Secp256r1])
def test_ecdsa_decompress(curve: pt.EcdsaCurve):
    compressed_pubkey = pt.Bytes("XY")
    pubkey = pt.EcdsaDecompress(curve, compressed_pubkey)
    assert pubkey.type_of() == pt.TealType.none

    expected = pt.TealSimpleBlock(
        [
            pt.TealOp(compressed_pubkey, pt.Op.byte, '"XY"'),
            pt.TealOp(pubkey, pt.Op.ecdsa_pk_decompress, curve.arg_name),
            pt.TealOp(
                pubkey.output_slots[1].store(), pt.Op.store, pubkey.output_slots[1]
            ),
            pt.TealOp(
                pubkey.output_slots[0].store(), pt.Op.store, pubkey.output_slots[0]
            ),
        ]
    )

    actual, _ = pubkey.__teal__(curve_options_map[curve])
    actual.addIncoming()
    actual = pt.TealBlock.NormalizeBlocks(actual)

    with pt.TealComponent.Context.ignoreExprEquality():
        assert actual == expected

    # compile without errors this is necessary so assembly is also tested
    pt.compileTeal(
        pt.Seq(pubkey, pt.Approve()), pt.Mode.Application, version=curve.min_version
    )

    with pytest.raises(pt.TealInputError):
        pt.compileTeal(
            pt.Seq(pubkey, pt.Approve()),
            pt.Mode.Application,
            version=curve.min_version - 1,
        )

<<<<<<< HEAD

@pytest.mark.parametrize("curve", [pt.EcdsaCurve.Secp256k1, pt.EcdsaCurve.Secp256r1])
def test_ecdsa_recover(curve: pt.EcdsaCurve):
    args = [pt.Bytes("data"), pt.Int(1), pt.Bytes("sigA"), pt.Bytes("sigB")]
    pubkey = pt.EcdsaRecover(curve, args[0], args[1], args[2], args[3])
    assert pubkey.type_of() == pt.TealType.none

    expected = pt.TealSimpleBlock(
        [
            pt.TealOp(args[0], pt.Op.byte, '"data"'),
            pt.TealOp(args[1], pt.Op.int, 1),
            pt.TealOp(args[2], pt.Op.byte, '"sigA"'),
            pt.TealOp(args[3], pt.Op.byte, '"sigB"'),
            pt.TealOp(pubkey, pt.Op.ecdsa_pk_recover, curve.arg_name),
            pt.TealOp(
                pubkey.output_slots[1].store(), pt.Op.store, pubkey.output_slots[1]
            ),
            pt.TealOp(
                pubkey.output_slots[0].store(), pt.Op.store, pubkey.output_slots[0]
            ),
        ]
    )

    actual, _ = pubkey.__teal__(curve_options_map[curve])
    actual.addIncoming()
    actual = pt.TealBlock.NormalizeBlocks(actual)
=======

@pytest.mark.parametrize("curve", [pt.EcdsaCurve.Secp256k1, pt.EcdsaCurve.Secp256r1])
def test_ecdsa_recover(curve: pt.EcdsaCurve):
    if curve != pt.EcdsaCurve.Secp256k1:
        with pytest.raises(pt.TealInputError):
            pt.EcdsaRecover(
                curve, pt.Bytes("data"), pt.Int(1), pt.Bytes("sigA"), pt.Bytes("sigB")
            )
    else:
        args = [pt.Bytes("data"), pt.Int(1), pt.Bytes("sigA"), pt.Bytes("sigB")]
        pubkey = pt.EcdsaRecover(curve, args[0], args[1], args[2], args[3])
        assert pubkey.type_of() == pt.TealType.none

        expected = pt.TealSimpleBlock(
            [
                pt.TealOp(args[0], pt.Op.byte, '"data"'),
                pt.TealOp(args[1], pt.Op.int, 1),
                pt.TealOp(args[2], pt.Op.byte, '"sigA"'),
                pt.TealOp(args[3], pt.Op.byte, '"sigB"'),
                pt.TealOp(pubkey, pt.Op.ecdsa_pk_recover, curve.arg_name),
                pt.TealOp(
                    pubkey.output_slots[1].store(), pt.Op.store, pubkey.output_slots[1]
                ),
                pt.TealOp(
                    pubkey.output_slots[0].store(), pt.Op.store, pubkey.output_slots[0]
                ),
            ]
        )

        actual, _ = pubkey.__teal__(curve_options_map[curve])
        actual.addIncoming()
        actual = pt.TealBlock.NormalizeBlocks(actual)
>>>>>>> 5aab1f93

        with pt.TealComponent.Context.ignoreExprEquality():
            assert actual == expected

<<<<<<< HEAD
    # compile without errors this is necessary so assembly is also tested
    pt.compileTeal(
        pt.Seq(pubkey, pt.Approve()), pt.Mode.Application, version=curve.min_version
    )

    with pytest.raises(pt.TealInputError):
        pt.compileTeal(
            pt.Seq(pubkey, pt.Approve()),
            pt.Mode.Application,
            version=curve.min_version - 1,
        )
=======
        # compile without errors this is necessary so assembly is also tested
        pt.compileTeal(
            pt.Seq(pubkey, pt.Approve()), pt.Mode.Application, version=curve.min_version
        )

        with pytest.raises(pt.TealInputError):
            pt.compileTeal(
                pt.Seq(pubkey, pt.Approve()),
                pt.Mode.Application,
                version=curve.min_version - 1,
            )
>>>>>>> 5aab1f93


@pytest.mark.parametrize("curve", [pt.EcdsaCurve.Secp256k1, pt.EcdsaCurve.Secp256r1])
def test_ecdsa_verify_basic(curve: pt.EcdsaCurve):
    args = [pt.Bytes("data"), pt.Bytes("sigA"), pt.Bytes("sigB")]
    pubkey = (pt.Bytes("X"), pt.Bytes("Y"))
    expr = pt.EcdsaVerify(curve, args[0], args[1], args[2], pubkey)
    assert expr.type_of() == pt.TealType.uint64

    expected = pt.TealSimpleBlock(
        [
            pt.TealOp(args[0], pt.Op.byte, '"data"'),
            pt.TealOp(args[1], pt.Op.byte, '"sigA"'),
            pt.TealOp(args[2], pt.Op.byte, '"sigB"'),
            pt.TealOp(pubkey[0], pt.Op.byte, '"X"'),
            pt.TealOp(pubkey[1], pt.Op.byte, '"Y"'),
            pt.TealOp(expr, pt.Op.ecdsa_verify, curve.arg_name),
        ]
    )

    actual, _ = expr.__teal__(curve_options_map[curve])
    actual.addIncoming()
    actual = pt.TealBlock.NormalizeBlocks(actual)

    assert actual == expected

    # compile without errors this is necessary so assembly is also tested
    pt.compileTeal(
        pt.Seq(pt.Pop(expr), pt.Approve()),
        pt.Mode.Application,
        version=curve.min_version,
    )

    with pytest.raises(pt.TealInputError):
        pt.compileTeal(
            pt.Seq(pt.Pop(expr), pt.Approve()),
            pt.Mode.Application,
            version=curve.min_version - 1,
        )


@pytest.mark.parametrize("curve", [pt.EcdsaCurve.Secp256k1, pt.EcdsaCurve.Secp256r1])
def test_ecdsa_verify_compressed_pk(curve: pt.EcdsaCurve):
    args = [pt.Bytes("data"), pt.Bytes("sigA"), pt.Bytes("sigB")]
    compressed_pubkey = pt.Bytes("XY")
    pubkey = pt.EcdsaDecompress(curve, compressed_pubkey)
    expr = pt.EcdsaVerify(curve, args[0], args[1], args[2], pubkey)
    assert expr.type_of() == pt.TealType.uint64

    expected = pt.TealSimpleBlock(
        [
            pt.TealOp(compressed_pubkey, pt.Op.byte, '"XY"'),
            pt.TealOp(pubkey, pt.Op.ecdsa_pk_decompress, curve.arg_name),
            pt.TealOp(
                pubkey.output_slots[1].store(), pt.Op.store, pubkey.output_slots[1]
            ),
            pt.TealOp(
                pubkey.output_slots[0].store(), pt.Op.store, pubkey.output_slots[0]
            ),
            pt.TealOp(args[0], pt.Op.byte, '"data"'),
            pt.TealOp(args[1], pt.Op.byte, '"sigA"'),
            pt.TealOp(args[2], pt.Op.byte, '"sigB"'),
            pt.TealOp(
                pubkey.output_slots[0].load(), pt.Op.load, pubkey.output_slots[0]
            ),
            pt.TealOp(
                pubkey.output_slots[1].load(), pt.Op.load, pubkey.output_slots[1]
            ),
            pt.TealOp(expr, pt.Op.ecdsa_verify, curve.arg_name),
        ]
    )

    actual, _ = expr.__teal__(curve_options_map[curve])
    actual.addIncoming()
    actual = pt.TealBlock.NormalizeBlocks(actual)

    with pt.TealComponent.Context.ignoreExprEquality():
        assert actual == expected

    # compile without errors this is necessary so assembly is also tested
    pt.compileTeal(
        pt.Seq(pt.Pop(expr), pt.Approve()),
        pt.Mode.Application,
        version=curve.min_version,
    )
<<<<<<< HEAD
=======

    with pytest.raises(pt.TealInputError):
        pt.compileTeal(
            pt.Seq(pt.Pop(expr), pt.Approve()),
            pt.Mode.Application,
            version=curve.min_version - 1,
        )
>>>>>>> 5aab1f93

    with pytest.raises(pt.TealInputError):
        pt.compileTeal(
            pt.Seq(pt.Pop(expr), pt.Approve()),
            pt.Mode.Application,
            version=curve.min_version - 1,
        )

<<<<<<< HEAD

@pytest.mark.parametrize("curve", [pt.EcdsaCurve.Secp256k1, pt.EcdsaCurve.Secp256r1])
def test_ecdsa_verify_recovered_pk(curve: pt.EcdsaCurve):
=======
def test_ecdsa_verify_recovered_pk():
    curve = pt.EcdsaCurve.Secp256k1
>>>>>>> 5aab1f93
    args = [pt.Bytes("data"), pt.Int(1), pt.Bytes("sigA"), pt.Bytes("sigB")]
    pubkey = pt.EcdsaRecover(curve, args[0], args[1], args[2], args[3])
    expr = pt.EcdsaVerify(curve, args[0], args[2], args[3], pubkey)
    assert expr.type_of() == pt.TealType.uint64

    expected = pt.TealSimpleBlock(
        [
            pt.TealOp(args[0], pt.Op.byte, '"data"'),
            pt.TealOp(args[1], pt.Op.int, 1),
            pt.TealOp(args[2], pt.Op.byte, '"sigA"'),
            pt.TealOp(args[3], pt.Op.byte, '"sigB"'),
            pt.TealOp(pubkey, pt.Op.ecdsa_pk_recover, curve.arg_name),
            pt.TealOp(
                pubkey.output_slots[1].store(), pt.Op.store, pubkey.output_slots[1]
            ),
            pt.TealOp(
                pubkey.output_slots[0].store(), pt.Op.store, pubkey.output_slots[0]
            ),
            pt.TealOp(args[0], pt.Op.byte, '"data"'),
            pt.TealOp(args[1], pt.Op.byte, '"sigA"'),
            pt.TealOp(args[2], pt.Op.byte, '"sigB"'),
            pt.TealOp(
                pubkey.output_slots[0].load(), pt.Op.load, pubkey.output_slots[0]
            ),
            pt.TealOp(
                pubkey.output_slots[1].load(), pt.Op.load, pubkey.output_slots[1]
            ),
            pt.TealOp(expr, pt.Op.ecdsa_verify, curve.arg_name),
        ]
    )

    actual, _ = expr.__teal__(curve_options_map[curve])
    actual.addIncoming()
    actual = pt.TealBlock.NormalizeBlocks(actual)

    with pt.TealComponent.Context.ignoreExprEquality():
        assert actual == expected

    # compile without errors this is necessary so assembly is also tested
    pt.compileTeal(
        pt.Seq(pt.Pop(expr), pt.Approve()),
        pt.Mode.Application,
        version=curve.min_version,
    )
<<<<<<< HEAD

    with pytest.raises(pt.TealInputError):
        pt.compileTeal(
            pt.Seq(pt.Pop(expr), pt.Approve()),
            pt.Mode.Application,
            version=curve.min_version - 1,
        )
=======
>>>>>>> 5aab1f93

    with pytest.raises(pt.TealInputError):
        pt.compileTeal(
            pt.Seq(pt.Pop(expr), pt.Approve()),
            pt.Mode.Application,
            version=curve.min_version - 1,
        )

<<<<<<< HEAD
@pytest.mark.parametrize("curve", [pt.EcdsaCurve.Secp256k1, pt.EcdsaCurve.Secp256r1])
def test_ecdsa_invalid(curve: pt.EcdsaCurve):
    with pytest.raises(pt.TealTypeError):
        args: List[Union[pt.Bytes, pt.Int]] = [
            pt.Bytes("data"),
            pt.Bytes("1"),
            pt.Bytes("sigA"),
            pt.Bytes("sigB"),
        ]
        pt.EcdsaRecover(curve, args[0], args[1], args[2], args[3])
=======

@pytest.mark.parametrize("curve", [pt.EcdsaCurve.Secp256k1, pt.EcdsaCurve.Secp256r1])
def test_ecdsa_invalid(curve: pt.EcdsaCurve):
    if curve == pt.EcdsaCurve.Secp256k1:
        with pytest.raises(pt.TealTypeError):
            args: List[Union[pt.Bytes, pt.Int]] = [
                pt.Bytes("data"),
                pt.Bytes("1"),
                pt.Bytes("sigA"),
                pt.Bytes("sigB"),
            ]
            pt.EcdsaRecover(curve, args[0], args[1], args[2], args[3])
>>>>>>> 5aab1f93

    with pytest.raises(pt.TealTypeError):
        pt.EcdsaDecompress(curve, pt.Int(1))

    with pytest.raises(pt.TealTypeError):
        args = [pt.Bytes("data"), pt.Bytes("sigA"), pt.Bytes("sigB")]
        pubkey: Union[tuple[pt.Bytes, Union[pt.Int, pt.Bytes]], pt.MultiValue] = (
            pt.Bytes("X"),
            pt.Int(1),
        )
        pt.EcdsaVerify(curve, args[0], args[1], args[2], pubkey)

    with pytest.raises(pt.TealTypeError):
        args = [pt.Bytes("data"), pt.Int(1), pt.Bytes("sigB")]
        pubkey = (pt.Bytes("X"), pt.Bytes("Y"))
        pt.EcdsaVerify(curve, args[0], args[1], args[2], pubkey)

    with pytest.raises(pt.TealTypeError):
        args = [pt.Bytes("data"), pt.Bytes("sigA"), pt.Bytes("sigB")]
        compressed_pk = pt.Bytes("XY")
        pubkey = pt.MultiValue(
            pt.Op.ecdsa_pk_decompress,
            [pt.TealType.uint64, pt.TealType.bytes],
            immediate_args=[curve.__str__()],
            args=[compressed_pk],
        )
        pt.EcdsaVerify(curve, args[0], args[1], args[2], pubkey)

    with pytest.raises(pt.TealInputError):
        args = [pt.Bytes("data"), pt.Bytes("sigA"), pt.Bytes("sigB")]
        pubkey = (pt.Bytes("X"), pt.Bytes("Y"))
        expr = pt.EcdsaVerify(curve, args[0], args[1], args[2], pubkey)

        expr.__teal__(avm4Options)

    with pytest.raises(pt.TealTypeError):
        args = [pt.Bytes("data"), pt.Bytes("sigA"), pt.Bytes("sigB")]
        pubkey = (pt.Bytes("X"), pt.Bytes("Y"))
        expr = pt.EcdsaVerify(cast(pt.EcdsaCurve, 5), args[0], args[1], args[2], pubkey)<|MERGE_RESOLUTION|>--- conflicted
+++ resolved
@@ -3,15 +3,6 @@
 
 import pyteal as pt
 
-<<<<<<< HEAD
-teal4Options = pt.CompileOptions(version=4)
-teal5Options = pt.CompileOptions(version=5)
-teal7Options = pt.CompileOptions(version=7)
-
-curve_options_map = {
-    pt.EcdsaCurve.Secp256k1: teal5Options,
-    pt.EcdsaCurve.Secp256r1: teal7Options,
-=======
 avm4Options = pt.CompileOptions(version=4)
 avm5Options = pt.CompileOptions(version=5)
 avm7Options = pt.CompileOptions(version=7)
@@ -19,7 +10,6 @@
 curve_options_map = {
     pt.EcdsaCurve.Secp256k1: avm5Options,
     pt.EcdsaCurve.Secp256r1: avm7Options,
->>>>>>> 5aab1f93
 }
 
 
@@ -61,34 +51,6 @@
             version=curve.min_version - 1,
         )
 
-<<<<<<< HEAD
-
-@pytest.mark.parametrize("curve", [pt.EcdsaCurve.Secp256k1, pt.EcdsaCurve.Secp256r1])
-def test_ecdsa_recover(curve: pt.EcdsaCurve):
-    args = [pt.Bytes("data"), pt.Int(1), pt.Bytes("sigA"), pt.Bytes("sigB")]
-    pubkey = pt.EcdsaRecover(curve, args[0], args[1], args[2], args[3])
-    assert pubkey.type_of() == pt.TealType.none
-
-    expected = pt.TealSimpleBlock(
-        [
-            pt.TealOp(args[0], pt.Op.byte, '"data"'),
-            pt.TealOp(args[1], pt.Op.int, 1),
-            pt.TealOp(args[2], pt.Op.byte, '"sigA"'),
-            pt.TealOp(args[3], pt.Op.byte, '"sigB"'),
-            pt.TealOp(pubkey, pt.Op.ecdsa_pk_recover, curve.arg_name),
-            pt.TealOp(
-                pubkey.output_slots[1].store(), pt.Op.store, pubkey.output_slots[1]
-            ),
-            pt.TealOp(
-                pubkey.output_slots[0].store(), pt.Op.store, pubkey.output_slots[0]
-            ),
-        ]
-    )
-
-    actual, _ = pubkey.__teal__(curve_options_map[curve])
-    actual.addIncoming()
-    actual = pt.TealBlock.NormalizeBlocks(actual)
-=======
 
 @pytest.mark.parametrize("curve", [pt.EcdsaCurve.Secp256k1, pt.EcdsaCurve.Secp256r1])
 def test_ecdsa_recover(curve: pt.EcdsaCurve):
@@ -121,24 +83,10 @@
         actual, _ = pubkey.__teal__(curve_options_map[curve])
         actual.addIncoming()
         actual = pt.TealBlock.NormalizeBlocks(actual)
->>>>>>> 5aab1f93
 
         with pt.TealComponent.Context.ignoreExprEquality():
             assert actual == expected
 
-<<<<<<< HEAD
-    # compile without errors this is necessary so assembly is also tested
-    pt.compileTeal(
-        pt.Seq(pubkey, pt.Approve()), pt.Mode.Application, version=curve.min_version
-    )
-
-    with pytest.raises(pt.TealInputError):
-        pt.compileTeal(
-            pt.Seq(pubkey, pt.Approve()),
-            pt.Mode.Application,
-            version=curve.min_version - 1,
-        )
-=======
         # compile without errors this is necessary so assembly is also tested
         pt.compileTeal(
             pt.Seq(pubkey, pt.Approve()), pt.Mode.Application, version=curve.min_version
@@ -150,7 +98,6 @@
                 pt.Mode.Application,
                 version=curve.min_version - 1,
             )
->>>>>>> 5aab1f93
 
 
 @pytest.mark.parametrize("curve", [pt.EcdsaCurve.Secp256k1, pt.EcdsaCurve.Secp256r1])
@@ -236,8 +183,6 @@
         pt.Mode.Application,
         version=curve.min_version,
     )
-<<<<<<< HEAD
-=======
 
     with pytest.raises(pt.TealInputError):
         pt.compileTeal(
@@ -245,23 +190,10 @@
             pt.Mode.Application,
             version=curve.min_version - 1,
         )
->>>>>>> 5aab1f93
-
-    with pytest.raises(pt.TealInputError):
-        pt.compileTeal(
-            pt.Seq(pt.Pop(expr), pt.Approve()),
-            pt.Mode.Application,
-            version=curve.min_version - 1,
-        )
-
-<<<<<<< HEAD
-
-@pytest.mark.parametrize("curve", [pt.EcdsaCurve.Secp256k1, pt.EcdsaCurve.Secp256r1])
-def test_ecdsa_verify_recovered_pk(curve: pt.EcdsaCurve):
-=======
+
+
 def test_ecdsa_verify_recovered_pk():
     curve = pt.EcdsaCurve.Secp256k1
->>>>>>> 5aab1f93
     args = [pt.Bytes("data"), pt.Int(1), pt.Bytes("sigA"), pt.Bytes("sigB")]
     pubkey = pt.EcdsaRecover(curve, args[0], args[1], args[2], args[3])
     expr = pt.EcdsaVerify(curve, args[0], args[2], args[3], pubkey)
@@ -306,7 +238,6 @@
         pt.Mode.Application,
         version=curve.min_version,
     )
-<<<<<<< HEAD
 
     with pytest.raises(pt.TealInputError):
         pt.compileTeal(
@@ -314,28 +245,7 @@
             pt.Mode.Application,
             version=curve.min_version - 1,
         )
-=======
->>>>>>> 5aab1f93
-
-    with pytest.raises(pt.TealInputError):
-        pt.compileTeal(
-            pt.Seq(pt.Pop(expr), pt.Approve()),
-            pt.Mode.Application,
-            version=curve.min_version - 1,
-        )
-
-<<<<<<< HEAD
-@pytest.mark.parametrize("curve", [pt.EcdsaCurve.Secp256k1, pt.EcdsaCurve.Secp256r1])
-def test_ecdsa_invalid(curve: pt.EcdsaCurve):
-    with pytest.raises(pt.TealTypeError):
-        args: List[Union[pt.Bytes, pt.Int]] = [
-            pt.Bytes("data"),
-            pt.Bytes("1"),
-            pt.Bytes("sigA"),
-            pt.Bytes("sigB"),
-        ]
-        pt.EcdsaRecover(curve, args[0], args[1], args[2], args[3])
-=======
+
 
 @pytest.mark.parametrize("curve", [pt.EcdsaCurve.Secp256k1, pt.EcdsaCurve.Secp256r1])
 def test_ecdsa_invalid(curve: pt.EcdsaCurve):
@@ -348,7 +258,6 @@
                 pt.Bytes("sigB"),
             ]
             pt.EcdsaRecover(curve, args[0], args[1], args[2], args[3])
->>>>>>> 5aab1f93
 
     with pytest.raises(pt.TealTypeError):
         pt.EcdsaDecompress(curve, pt.Int(1))
