from typing import TYPE_CHECKING, cast, Union

from pyteal.config import MAX_GROUP_SIZE

<<<<<<< HEAD
from ..errors import TealInputError, verifyFieldVersion, verifyTealVersion
from ..ir import TealOp, Op, TealBlock
from .expr import Expr
from .txn import TxnExpr, TxnField, TxnObject, TxnaExpr
=======
from pyteal.errors import TealInputError, verifyFieldVersion, verifyTealVersion
from pyteal.ir import TealOp, Op, TealBlock
from pyteal.ast.expr import Expr
from pyteal.ast.txn import TxnExpr, TxnField, TxnObject, TxnaExpr
>>>>>>> 8aafebb4

if TYPE_CHECKING:
    from pyteal.compiler import CompileOptions


class GitxnExpr(TxnExpr):
    """An expression that accesses an inner transaction field from an inner transaction in the last inner group."""

    def __init__(self, txnIndex: int, field: TxnField) -> None:
        super().__init__(Op.gitxn, "Gitxn", field)

        # Currently we do not have gitxns. Only gitxn with immediate transaction index supported.
        if type(txnIndex) is not int:
            raise TealInputError(
                "Invalid gitxn syntax with immediate transaction field {} and transaction index {}".format(
                    field, txnIndex
                )
            )

        self.txnIndex = txnIndex

    def __str__(self):
        return "({} {} {})".format(self.name, self.txnIndex, self.field.arg_name)

    def __teal__(self, options: "CompileOptions"):
        verifyFieldVersion(self.field.arg_name, self.field.min_version, options.version)

        verifyTealVersion(
            Op.gitxn.min_version,
            options.version,
            "TEAL version too low to use gitxn",
        )
        op = TealOp(self, Op.gitxn, self.txnIndex, self.field.arg_name)
        return TealBlock.FromOp(options, op)


GitxnExpr.__module__ = "pyteal"


class GitxnaExpr(TxnaExpr):
    """An expression that accesses an inner transaction array field from an inner transaction in the last inner group."""

    def __init__(self, txnIndex: int, field: TxnField, index: Union[int, Expr]) -> None:
        super().__init__(Op.gitxna, Op.gitxnas, "Gitxna", field, index)

        if type(txnIndex) is not int:
            raise TealInputError(
                f"Invalid txnIndex type:  Expected int, but received {txnIndex}."
            )

        self.txnIndex = txnIndex

    def __str__(self):
        return "({} {} {} {})".format(
            self.name, self.txnIndex, self.field.arg_name, self.index
        )

    def __teal__(self, options: "CompileOptions"):
        verifyFieldVersion(self.field.arg_name, self.field.min_version, options.version)

        if type(self.index) is int:
            opToUse = Op.gitxna
        else:
            opToUse = Op.gitxnas

        verifyTealVersion(
            opToUse.min_version,
            options.version,
            "TEAL version too low to use op {}".format(opToUse),
        )

        if type(self.index) is int:
            op = TealOp(self, opToUse, self.txnIndex, self.field.arg_name, self.index)
            return TealBlock.FromOp(options, op)
        op = TealOp(self, opToUse, self.txnIndex, self.field.arg_name)
        return TealBlock.FromOp(options, op, cast(Expr, self.index))


GitxnaExpr.__module__ = "pyteal"


class InnerTxnGroup:
    """Represents a group of inner transactions."""

    def __getitem__(self, txnIndex: int) -> TxnObject:
        if type(txnIndex) is not int:
            raise TealInputError(
                "Invalid gitxn syntax, immediate txn index must be int."
            )

        if txnIndex < 0 or txnIndex >= MAX_GROUP_SIZE:
            raise TealInputError(
                "Invalid Gtxn index {}, should be in [0, {})".format(
                    txnIndex, MAX_GROUP_SIZE
                )
            )

        return TxnObject(
            lambda field: GitxnExpr(txnIndex, field),
            lambda field, index: GitxnaExpr(txnIndex, field, index),
        )


InnerTxnGroup.__module__ = "pyteal"

Gitxn: InnerTxnGroup = InnerTxnGroup()

Gitxn.__module__ = "pyteal"<|MERGE_RESOLUTION|>--- conflicted
+++ resolved
@@ -1,18 +1,10 @@
 from typing import TYPE_CHECKING, cast, Union
 
+from pyteal.ast.expr import Expr
+from pyteal.ast.txn import TxnExpr, TxnField, TxnObject, TxnaExpr
 from pyteal.config import MAX_GROUP_SIZE
-
-<<<<<<< HEAD
-from ..errors import TealInputError, verifyFieldVersion, verifyTealVersion
-from ..ir import TealOp, Op, TealBlock
-from .expr import Expr
-from .txn import TxnExpr, TxnField, TxnObject, TxnaExpr
-=======
 from pyteal.errors import TealInputError, verifyFieldVersion, verifyTealVersion
 from pyteal.ir import TealOp, Op, TealBlock
-from pyteal.ast.expr import Expr
-from pyteal.ast.txn import TxnExpr, TxnField, TxnObject, TxnaExpr
->>>>>>> 8aafebb4
 
 if TYPE_CHECKING:
     from pyteal.compiler import CompileOptions
