--- conflicted
+++ resolved
@@ -1,22 +1,17 @@
 from enum import Enum
-<<<<<<< HEAD
+import algosdk
+
 from typing import Dict, TYPE_CHECKING, List, Union, cast
 from pyteal.ast.for_ import For
 from pyteal.ast.int import Int
 from pyteal.ast.scratchvar import ScratchVar
-=======
 from typing import TYPE_CHECKING, cast
-import algosdk
-from pyteal.ast.abi.util import type_specs_from_signature
-from pyteal.ast.int import EnumInt
->>>>>>> cf560841
 
 from pyteal.ast.methodsig import MethodSignature
 from pyteal.types import TealType, require_type
 from pyteal.errors import TealInputError, TealTypeError, verifyTealVersion
 from pyteal.ir import TealOp, Op, TealBlock
 from pyteal.ast.expr import Expr
-<<<<<<< HEAD
 from pyteal.ast.txn import (
     TxnArray,
     TxnField,
@@ -24,9 +19,6 @@
     TxnaExprBuilder,
     TxnObject,
 )
-=======
-from pyteal.ast.txn import TxnField, TxnExprBuilder, TxnType, TxnaExprBuilder, TxnObject
->>>>>>> cf560841
 from pyteal.ast.seq import Seq
 from pyteal.ast.bytes import Bytes
 from pyteal.ast import abi
@@ -158,13 +150,7 @@
         return InnerTxnActionExpr(InnerTxnAction.Submit)
 
     @classmethod
-<<<<<<< HEAD
-    def SetField(
-        cls, field: TxnField, value: Union[Expr, List[Expr], TxnArray]
-    ) -> Expr:
-=======
     def SetField(cls, field: TxnField, value: Expr | list[Expr]) -> Expr:
->>>>>>> cf560841
         """Set a field of the current inner transaction.
 
         :any:`InnerTxnBuilder.Begin` must be called before setting any fields on an inner
