--- conflicted
+++ resolved
@@ -544,8 +544,7 @@
         overriding_name: str = None,
         method_config: MethodConfig = None,
         description: str = None,
-<<<<<<< HEAD
-    ) -> None:
+    ) -> ABIReturnSubroutine:
         """Add a method call handler to this Router.
 
         Args:
@@ -559,9 +558,6 @@
             description (optional): A description for this method. Defaults to the docstring of
                 method_call, if there is one.
         """
-=======
-    ) -> ABIReturnSubroutine:
->>>>>>> 7f78f9b7
         if not isinstance(method_call, ABIReturnSubroutine):
             raise TealInputError(
                 "for adding method handler, must be ABIReturnSubroutine"
