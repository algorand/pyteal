--- conflicted
+++ resolved
@@ -134,12 +134,6 @@
 MethodConfig.__module__ = "pyteal"
 
 
-<<<<<<< HEAD
-=======
-ActionType = Expr | SubroutineFnWrapper | ABIReturnSubroutine
-
-
->>>>>>> a98779c2
 @dataclass(frozen=True)
 class OnCompleteAction:
     """
