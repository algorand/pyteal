--- conflicted
+++ resolved
@@ -90,12 +90,7 @@
         # - or *BARE APP CALL* (numAppArg == 0)
         method_or_bare_condition = (
             And(
-<<<<<<< HEAD
-                Txn.application_args[0]
-                == MethodSignature(method_to_register.method_signature()),
-=======
                 Txn.application_args[0] == MethodSignature(method_signature),
->>>>>>> 1e7d7799
                 Txn.application_args.length()
                 == Int(
                     1
