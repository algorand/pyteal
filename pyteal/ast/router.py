--- conflicted
+++ resolved
@@ -24,10 +24,7 @@
     OutputKwArgInfo,
     Subroutine,
     SubroutineCall,
-<<<<<<< HEAD
-    SubroutineDefinition,
-=======
->>>>>>> e2ade2f1
+    SubroutineDefinition
     SubroutineFnWrapper,
 )
 from pyteal.ast.txn import Txn
@@ -36,11 +33,7 @@
 from pyteal.config import METHOD_ARG_NUM_CUTOFF
 from pyteal.errors import AlgodClientError, TealInputError, TealInternalError
 from pyteal.ir.ops import Mode
-<<<<<<< HEAD
-from pyteal.stack_frame import NatalStackFrame
-=======
 from pyteal.stack_frame import NatalStackFrame, sourcemapping_off_context
->>>>>>> e2ade2f1
 from pyteal.types import TealType
 from pyteal.util import algod_with_assertion
 
@@ -143,40 +136,20 @@
 MethodConfig.__module__ = "pyteal"
 
 
-<<<<<<< HEAD
-=======
 @dataclass
->>>>>>> e2ade2f1
 class OnCompleteAction:
     """
     OnComplete Action, registers bare calls to one single OnCompletion case.
     """
 
-<<<<<<< HEAD
-    def __init__(
-        self,
-        action: ActionType | None = None,
-        call_config: CallConfig = CallConfig.NEVER,
-    ):
-        self.action: Final[ActionType | None] = action
-        self.call_config: Final[CallConfig] = call_config
-=======
     action: ActionType | None = field(kw_only=True, default=None)
     call_config: CallConfig = field(kw_only=True, default=CallConfig.NEVER)
 
     def __post_init__(self):
->>>>>>> e2ade2f1
         if bool(self.call_config) ^ bool(self.action):
             raise TealInputError(
                 f"action {self.action} and call_config {self.call_config!r} contradicts"
             )
-<<<<<<< HEAD
-        # TODO: is this now obsolete?
-        # if isinstance(self.action, Expr):
-        #     self.action._user_defined = True
-
-=======
->>>>>>> e2ade2f1
         self.stack_frames: NatalStackFrame = NatalStackFrame()
 
     @staticmethod
@@ -367,7 +340,6 @@
         if not (isinstance(self.condition, Expr) or self.condition == 1):
             raise TealInputError("Invalid condition input for CondWithMethod")
 
-<<<<<<< HEAD
         user_frames_holder: list[NatalStackFrame] = []
         res = ASTBuilder.wrap_handler(
             True,
@@ -386,20 +358,11 @@
         cn = CondNode(walk_in_cond, res)
         cn.reframe_asts(user_frames)
         return cn
-=======
-        res = ASTBuilder.wrap_handler(True, self.method, use_frame_pt=use_frame_pt)
-        if isinstance(self.condition, Expr):
-            res = Seq(Assert(self.condition), res)
-            NatalStackFrame.reframe_asts(self.condition.stack_frames, res)
-        return CondNode(walk_in_cond, res)
->>>>>>> e2ade2f1
 
 
 CondWithMethod.__module__ = "pyteal"
 
 
-<<<<<<< HEAD
-=======
 def _smap_friendly_approve():
     # TODO: Consider replacing _smap_friendly_approve() with a reframe_asts()
     a = Approve()
@@ -407,7 +370,6 @@
     return a
 
 
->>>>>>> e2ade2f1
 @dataclass
 class ASTBuilder:
     def __init__(self):
@@ -576,10 +538,7 @@
         *,
         wrap_to_name: str | None = None,
         use_frame_pt: bool = False,
-<<<<<<< HEAD
         handler_stack_frames_container: list[NatalStackFrame] | None = None,
-=======
->>>>>>> e2ade2f1
     ) -> Expr:
         """This is a helper function that handles transaction arguments passing in bare-app-call/abi-method handlers.
         If `is_method_call` is True, then it can only be `ABIReturnSubroutine`,
@@ -614,16 +573,8 @@
                         raise TealInputError(
                             f"{wrap_to_name} handler should be TealType.none not {handler.type_of()}."
                         )
-<<<<<<< HEAD
                     scavenge(handler)
                     return handler if handler.has_return() else Seq(handler, Approve())
-=======
-                    return (
-                        handler
-                        if handler.has_return()
-                        else Seq(handler, _smap_friendly_approve())
-                    )
->>>>>>> e2ade2f1
                 case SubroutineFnWrapper():
                     if handler.type_of() != TealType.none:
                         raise TealInputError(
@@ -634,15 +585,11 @@
                             f"subroutine call should take 0 arg for {wrap_to_name}. "
                             f"this subroutine takes {handler.subroutine.argument_count()}."
                         )
-<<<<<<< HEAD
                     handler_evald = handler()
                     if isinstance(handler_evald, abi.ReturnedValue):
                         handler_evald = handler_evald.computation
                     scavenge(cast(SubroutineCall, handler_evald).subroutine)
                     return Seq(handler_evald, Approve())
-=======
-                    return Seq(handler(), _smap_friendly_approve())
->>>>>>> e2ade2f1
                 case ABIReturnSubroutine():
                     if handler.type_of() != "void":
                         raise TealInputError(
@@ -653,21 +600,16 @@
                             f"abi-returning subroutine call should take 0 arg for {wrap_to_name}. "
                             f"this abi-returning subroutine takes {handler.subroutine.argument_count()}."
                         )
-<<<<<<< HEAD
                     handler_evald = handler()
                     if isinstance(handler_evald, abi.ReturnedValue):
                         handler_evald = handler_evald.computation
 
                     scavenge(handler_evald)
                     return Seq(cast(Expr, handler_evald), Approve())
-=======
-                    return Seq(cast(Expr, handler()), _smap_friendly_approve())
->>>>>>> e2ade2f1
                 case _:
                     raise TealInputError(
                         f"{wrap_to_name} can only accept: none type Expr, or Subroutine/ABIReturnSubroutine with none return and no arg"
                     )
-<<<<<<< HEAD
 
         # else: method case
         wrap_to_name = wrap_to_name or "method call"
@@ -680,7 +622,7 @@
                 f"{wrap_to_name} ABIReturnSubroutine is not routable "
                 f"got {handler.subroutine.argument_count()} args with {len(handler.subroutine.abi_args)} ABI args."
             )
-
+        
         ret_expr, subdef = (
             ASTBuilder.__de_abify_subroutine_frame_pointers(handler)
             if use_frame_pt
@@ -921,265 +863,18 @@
         approval_sourcemap: PyTealSourceMap | None = None
         clear_sourcemap: PyTealSourceMap | None = None
         if self.approval_sourcemapper:
-            approval_sourcemap = self.approval_sourcemapper.get_sourcemap()
+            approval_sourcemap = self.approval_sourcemapper.get_sourcemap(self.approval_teal)
         if self.clear_sourcemapper:
-            clear_sourcemap = self.clear_sourcemapper.get_sourcemap()
+            clear_sourcemap = self.clear_sourcemapper.get_sourcemap(self.clear_teal)
 
         return RouterResults(
-            self.approval_teal,
-            self.clear_teal,
-            self.abi_contract,
-            approval_sourcemap,
-            clear_sourcemap,
-        )
-
-=======
-
-        # else: method case
-        wrap_to_name = wrap_to_name or "method call"
-        if not isinstance(handler, ABIReturnSubroutine):
-            raise TealInputError(
-                f"{wrap_to_name} should be only registering ABIReturnSubroutine, got {type(handler)}."
-            )
-        if not handler.is_abi_routable():
-            raise TealInputError(
-                f"{wrap_to_name} ABIReturnSubroutine is not routable "
-                f"got {handler.subroutine.argument_count()} args with {len(handler.subroutine.abi_args)} ABI args."
-            )
-        if not use_frame_pt:
-            return ASTBuilder.__de_abify_subroutine_vanilla(handler)
-        else:
-            return ASTBuilder.__de_abify_subroutine_frame_pointers(handler)
-
-    @staticmethod
-    def __de_abify_subroutine_vanilla(handler: ActionType) -> Expr:
-        """This private function retains the previous (pre-frame-pointer) logic of handling ABIReturnSubroutine method's IO.
-
-        This function can be roughly separated into following 4 parts:
-        - handler type check
-        - handler argument instance generate
-        - handler argument decode from Txn.application_args
-        - generating execution branch that calls handler and handles handler return.
-          NOTE: the very last step is handled differently from the frame pointer version; see the illustration below:
-
-        |
-        | main execution
-        |
-        `-> (assuming satisfying all preconditions: method selector match + OnComplete options match)
-            +-----------------------------------------------------------------------------------+
-            | We need to first allocate some scratch slots for the handler's ABI arguments,     |
-            | for we don't want the intermediate handler steps to destroy memory on arguments.  |
-            |                                                                                   |
-            | Decoding scheme relies on internal storage in ABI value (default scratch slot).   |
-            | NOTE: if the handler has more than 15 args, we need to de-tuple the last one.     |
-            |       The detupling process is also done over the scratch slots.                  |
-            |                                                                                   |
-            | This section represents the expressions in `decoding_steps`.                      |
-            +-----------------------------------------------------------------------------------+
-            | At this point, all of the handler arguments (ABI typed) are prepared.             |
-            | We call the handler with all these handler arguments.                             |
-            | If the handler has output, we dig the result to top of the stack and log it.      |
-            |                                                                                   |
-            | NOTE: if output exists inside of a subroutine, we alloc a scratch slot for output.|
-            |       Right before retsub, use `deferred_expr` to place output encoding on stack. |
-            +-----------------------------------------------------------------------------------+
-            | Now that the handler return (if exists) is handled, we `Approve()` and exit prog. |
-            +-----------------------------------------------------------------------------------+
-        """
-        handler = ASTBuilder.__filter_invalid_handlers_and_typecast(handler)
-        (
-            arg_vals,
-            app_arg_vals,
-            txn_arg_vals,
-        ) = ASTBuilder.__subroutine_argument_instance_generate(handler)
-
-        (
-            decode_instructions,
-            arg_vals,
-            _,
-        ) = ASTBuilder.__decode_constructions_and_args(
-            arg_vals, app_arg_vals, txn_arg_vals, handler
-        )
-
-        if handler.type_of() == sdk_abi.Returns.VOID:
-            return Seq(
-                *decode_instructions,
-                cast(SubroutineCall, handler(*arg_vals)),
-                _smap_friendly_approve(),
-            )
-        else:
-            output_temp: abi.BaseType = cast(
-                OutputKwArgInfo, handler.output_kwarg_info
-            ).abi_type.new_instance()
-            returned_val: abi.ReturnedValue = cast(
-                abi.ReturnedValue, handler(*arg_vals)
-            )
-            return Seq(
-                *decode_instructions,
-                returned_val.store_into(output_temp),
-                abi.MethodReturn(output_temp),
-                _smap_friendly_approve(),
-            )
-
-    @staticmethod
-    def __de_abify_subroutine_frame_pointers(handler: ActionType) -> Expr:
-        """This private function implements the frame-pointer-based logic of handling ABIReturnSubroutine method's IO.
-
-        This function can be roughly separated into following 4 parts:
-        - handler type check
-        - handler argument instance generate
-        - handler argument decode from Txn.application_args (with use_frame_pt=True option on)
-        - generating execution branch that calls the handler and handles handler return.
-          NOTE: the very last step is handled differently from the frame pointer version; see the illustration below:
-
-        |
-        | main execution
-        |
-        `-> (assuming satisfying all preconditions: method selector match + OnComplete options match)
-            +-----------------------------------------------------------------------------------+
-            | We wrap the following section up in an intermediate function:                     |
-            +-----------------------------------------------------------------------------------+
-            |                                                                                   |
-            |  We construct an intermediate subroutine with 0 args and 0 returns as follows:    |
-            |  +--------------------------------------------------------------------------------+
-            |  | Thus we use `proto 0 0` to clean up stack once handler computation completes.  |
-            |  +--------------------------------------------------------------------------------+
-            |  |We need to allocate some stack space to handle memory for the following 2 cases:|
-            |  | - If handler has an ABI output returning, need to store in a grid on stack.    |
-            |  | - All of the other handler arguments from `Txn.application_args` should be     |
-            |  |   decoded into ABI values and placed on stack.                                 |
-            |  |   NOTE: if the handler has more than 15 args, we need to de-tuple the last one.|
-            |  |         The detupling process is also done over the stack with frame pointers. |
-            |  |                                                                                |
-            |  | To keep track of each arg's memory location,                                   |
-            |  | we use FrameVar to keep track of relative dist against stack height at proto.  |
-            |  |                                                                                |
-            |  | Also notice that all of the decoding operations are done over local vars,      |
-            |  | proto 0 0 can come in and clean all the stack variables away.                  |
-            |  |                                                                                |
-            |  | This section represents the expressions in `decoding_steps`.                   |
-            |  +--------------------------------------------------------------------------------+
-            |  | At this point, all of the handler arguments (ABI typed) are prepared.          |
-            |  | We call the handler with all of these handler arguments.                       |
-            |  | If the handler has output, we dig the result to the top of stack and log it.   |
-            |  |                                                                                |
-            |  | This section represents the expressions in `returning_steps`.                  |
-            +  +--------------------------------------------------------------------------------+
-            |                                                                                   |
-            | Now that handler is done computing in the intermediate function,                  |
-            | we `Approve()` and exit prog.                                                     |
-            +-----------------------------------------------------------------------------------+
-        """
-        handler = ASTBuilder.__filter_invalid_handlers_and_typecast(handler)
-        (
-            arg_vals,
-            app_arg_vals,
-            txn_arg_vals,
-        ) = ASTBuilder.__subroutine_argument_instance_generate(handler)
-
-        (
-            decode_instructions,
-            arg_vals,
-            proto,
-        ) = ASTBuilder.__decode_constructions_and_args(
-            arg_vals,
-            app_arg_vals,
-            txn_arg_vals,
-            handler,
-            use_frame_pt=True,
-        )
-
-        subroutine_caster = Subroutine(TealType.none, f"{handler.name()}_caster")
-
-        proto = cast(Proto, proto)
-        proto.mem_layout = cast(ProtoStackLayout, proto.mem_layout)
-
-        decoding_steps: list[Expr] = [
-            *proto.mem_layout._succinct_repr(),
-            *decode_instructions,
-        ]
-        returning_steps: list[Expr]
-
-        if handler.type_of() == sdk_abi.Returns.VOID:
-            returning_steps = [cast(SubroutineCall, handler(*arg_vals))]
-        else:
-            output_temp: abi.BaseType = cast(
-                OutputKwArgInfo, handler.output_kwarg_info
-            ).abi_type.new_instance()
-            output_temp._stored_value = FrameVar(proto, 0)
-            returned_val: abi.ReturnedValue = cast(
-                abi.ReturnedValue, handler(*arg_vals)
-            )
-            returning_steps = [
-                returned_val.store_into(output_temp),
-                abi.MethodReturn(output_temp),
-            ]
-
-        def declaration():
-            return Seq(*decoding_steps, *returning_steps)
-
-        return Seq(subroutine_caster(declaration)(), _smap_friendly_approve())
-
-    def add_method_to_ast(
-        self, method_signature: str, cond: Expr | int, handler: ABIReturnSubroutine
-    ) -> None:
-        if isinstance(cond, int) and cond == 0:
-            return
-        self.methods_with_conds.append(CondWithMethod(method_signature, cond, handler))
-
-    def program_construction(self, use_frame_pt: bool = False) -> Expr:
-        conditions_n_branches: list[CondNode] = self.bare_calls + [
-            method_with_cond.to_cond_node(use_frame_pt=use_frame_pt)
-            for method_with_cond in self.methods_with_conds
-        ]
-
-        if not conditions_n_branches:
-            return Reject()
-        return Cond(*[[n.condition, n.branch] for n in conditions_n_branches])
-
-
-ASTBuilder.__module__ = "pyteal"
-
-
-@dataclass(frozen=True)
-class RouterResults:
-    approval_teal: str
-    clear_teal: str
-    abi_contract: sdk_abi.Contract
-    approval_sourcemap: Optional[PyTealSourceMap] = None
-    clear_sourcemap: Optional[PyTealSourceMap] = None
-
-
-@dataclass
-class _RouterBundle:
-    """Private class that includes a full sourcemapper object"""
-
-    approval_program: Expr
-    clear_program: Expr
-    abi_contract: sdk_abi.Contract
-    approval_teal: str
-    clear_teal: str
-    approval_sourcemapper: Optional[_PyTealSourceMapper] = None
-    clear_sourcemapper: Optional[_PyTealSourceMapper] = None
-    input: Optional["_RouterCompileInput"] = None
-
-    def get_results(self) -> RouterResults:
-        approval_sm: PyTealSourceMap | None = None
-        clear_sm: PyTealSourceMap | None = None
-        if self.approval_sourcemapper:
-            approval_sm = self.approval_sourcemapper.get_sourcemap(self.approval_teal)
-        if self.clear_sourcemapper:
-            clear_sm = self.clear_sourcemapper.get_sourcemap(self.clear_teal)
-
-        return RouterResults(
-            self.approval_teal,
-            self.clear_teal,
-            self.abi_contract,
-            approval_sm,
-            clear_sm,
-        )
-
->>>>>>> e2ade2f1
+            approval_teal=self.approval_teal,
+            clear_teal=self.clear_teal,
+            abi_contract=self.abi_contract,
+            approval_sourcemap=approval_sourcemap,
+            clear_sourcemap=clear_sourcemap,
+        )
+
 
 @dataclass
 class _RouterCompileInput:
@@ -1467,18 +1162,11 @@
                 self.approval_ast.bare_calls = [
                     CondNode(
                         cond := Txn.application_args.length() == Int(0),
-<<<<<<< HEAD
-                        cast(Expr, bare_call_approval),
-                    )
-                ]
-                NatalStackFrame.reframe_asts(bare_call_approval.stack_frames, cond)
-=======
                         act := cast(Expr, bare_call_approval),
                     )
                 ]
                 NatalStackFrame.reframe_asts(bare_call_approval.stack_frames, cond)
                 act.stack_frames = bare_call_approval.stack_frames
->>>>>>> e2ade2f1
 
         optimize = optimize or OptimizeOptions()
         use_frame_pt = optimize.use_frame_pointers(version)
@@ -1491,17 +1179,11 @@
     @contextmanager
     def _cleaning_context(self):
         starting_slot_id = ScratchSlot.nextSlotId
-<<<<<<< HEAD
-        yield
-        self._clean()
-        ScratchSlot.reset_slot_numbering(starting_slot_id)
-=======
         try:
             yield
         finally:
             self._clean()
             ScratchSlot.reset_slot_numbering(starting_slot_id)
->>>>>>> e2ade2f1
 
     def compile_program(
         self,
@@ -1511,10 +1193,7 @@
         optimize: Optional[OptimizeOptions] = None,
     ) -> tuple[str, str, sdk_abi.Contract]:
         """
-<<<<<<< HEAD
         TODO: Not so sure about the following _DEPRECATION_ anymore !!!!
-=======
->>>>>>> e2ade2f1
         DEPRECATED BUT KEPT FOR BACKWARDS COMPATIBILITY. PREFER Router.compile().
 
         Constructs and compiles approval and clear-state programs from the registered methods and
@@ -1558,11 +1237,6 @@
         annotate_teal_concise: bool = True,
     ) -> RouterResults:
         """
-<<<<<<< HEAD
-        TODO: out of date comment
-
-=======
->>>>>>> e2ade2f1
         Constructs and compiles approval and clear-state programs from the registered methods and
         bare app calls in the router, and also generates a Contract object to allow client read and call
         the methods easily.
@@ -1573,20 +1247,12 @@
         or clear state programs, then that program will reject all transactions.
 
         Returns:
-<<<<<<< HEAD
-            A tuple of three objects.
-
-            * approval_program: compiled approval program string
-            * clear_state_program: compiled clear-state program string
-            * contract: a Python SDK Contract object to allow clients to make off-chain calls
-=======
             A RouterResults containing the following:
             * approval_teal (str): compiled approval program
             * clear_teal (str): compiled clear-state program
             * abi_contract (abi.Contract): a Python SDK Contract object to allow clients to make off-chain calls
             * approval_sourcemap (PyTealSourceMap | None): source map results for approval program
             * clear_sourcemap (PyTealSourceMap | None): source map results for clear-state program
->>>>>>> e2ade2f1
         """
         approval_filename = approval_filename or f"{self.name}_approval.teal"
         clear_filename = clear_filename or f"{self.name}_clear.teal"
@@ -1637,8 +1303,6 @@
                 annotate_teal_concise=input.annotate_teal_concise,
             )
 
-<<<<<<< HEAD
-=======
         if input.with_sourcemaps:
             # rerun the build and compilation without the source mapper
             # and verify that the teal programs are the same
@@ -1671,7 +1335,6 @@
                     msg="FATAL ERROR. Clear Program without sourcemaps (LEFT) differs from Clear Program with (RIGHT)",
                 )
 
->>>>>>> e2ade2f1
         return _RouterBundle(
             approval_program=ap,
             clear_program=csp,
