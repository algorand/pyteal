from contextlib import contextmanager
from dataclasses import dataclass, field, astuple
from enum import IntFlag
from typing import cast, Callable, Final, Optional

from algosdk import abi as sdk_abi
from algosdk import encoding
from algosdk.v2client.algod import AlgodClient

from pyteal.ast import abi
from pyteal.ast.app import OnComplete
from pyteal.ast.assert_ import Assert
from pyteal.ast.cond import Cond
from pyteal.ast.expr import Expr
from pyteal.ast.frame import FrameVar, Proto, ProtoStackLayout
from pyteal.ast.int import EnumInt, Int
from pyteal.ast.methodsig import MethodSignature
from pyteal.ast.naryexpr import And, Or
from pyteal.ast.return_ import Approve, Reject
from pyteal.ast.scratch import ScratchSlot
from pyteal.ast.seq import Seq
from pyteal.ast.subroutine import (
    ABIReturnSubroutine,
    OutputKwArgInfo,
    Subroutine,
    SubroutineFnWrapper,
)
from pyteal.ast.txn import Txn
from pyteal.compiler.compiler import DEFAULT_TEAL_VERSION, Compilation, OptimizeOptions
from pyteal.compiler.sourcemap import _PyTealSourceMapper, PyTealSourceMap
from pyteal.config import METHOD_ARG_NUM_CUTOFF
from pyteal.errors import AlgodClientError, TealInputError, TealInternalError
from pyteal.ir.ops import Mode
from pyteal.stack_frame import NatalStackFrame
from pyteal.types import TealType
from pyteal.util import algod_with_assertion

ActionType = Expr | SubroutineFnWrapper | ABIReturnSubroutine

ActionType = Expr | SubroutineFnWrapper | ABIReturnSubroutine


class CallConfig(IntFlag):
    """
    CallConfig: a "bitset"-like class for more fine-grained control over
    `call or create` for a method about an OnComplete case.

    This enumeration class allows for specifying one of the four following cases:
    - CALL
    - CREATE
    - ALL
    - NEVER
    for a method call on one on_complete case.
    """

    NEVER = 0
    CALL = 1
    CREATE = 2
    ALL = 3

    def approval_condition_under_config(self) -> Expr | int:
        match self:
            case CallConfig.NEVER:
                return 0
            case CallConfig.CALL:
                return Txn.application_id() != Int(0)
            case CallConfig.CREATE:
                return Txn.application_id() == Int(0)
            case CallConfig.ALL:
                return 1
            case _:
                raise TealInternalError(f"unexpected CallConfig {self}")


CallConfig.__module__ = "pyteal"


@dataclass(frozen=True)
class MethodConfig:
    """
    MethodConfig keep track of one method's CallConfigs for all OnComplete cases.

    The `MethodConfig` implementation generalized contract method call such that the registered
    method call is paired with certain OnCompletion conditions and creation conditions.
    """

    no_op: CallConfig = field(kw_only=True, default=CallConfig.NEVER)
    opt_in: CallConfig = field(kw_only=True, default=CallConfig.NEVER)
    close_out: CallConfig = field(kw_only=True, default=CallConfig.NEVER)
    clear_state: CallConfig = field(kw_only=True, default=CallConfig.NEVER)
    update_application: CallConfig = field(kw_only=True, default=CallConfig.NEVER)
    delete_application: CallConfig = field(kw_only=True, default=CallConfig.NEVER)

    def __post_init__(self):
        if self.clear_state != CallConfig.NEVER:
            raise TealInputError(
                "Attempt to construct clear state program from MethodConfig: "
                "Use Router top level argument `clear_state` instead. "
                "For more details please refer to "
                "https://pyteal.readthedocs.io/en/latest/abi.html#registering-bare-app-calls"
            )

    def is_never(self) -> bool:
        return all(map(lambda cc: cc == CallConfig.NEVER, astuple(self)))

    def approval_cond(self) -> Expr | int:
        config_oc_pairs: list[tuple[CallConfig, EnumInt]] = [
            (self.no_op, OnComplete.NoOp),
            (self.opt_in, OnComplete.OptIn),
            (self.close_out, OnComplete.CloseOut),
            (self.update_application, OnComplete.UpdateApplication),
            (self.delete_application, OnComplete.DeleteApplication),
        ]
        if all(config == CallConfig.NEVER for config, _ in config_oc_pairs):
            return 0
        elif all(config == CallConfig.ALL for config, _ in config_oc_pairs):
            return 1
        else:
            cond_list = []
            for config, oc in config_oc_pairs:
                config_cond = config.approval_condition_under_config()
                match config_cond:
                    case Expr():
                        cond_list.append(And(Txn.on_completion() == oc, config_cond))
                    case 1:
                        cond_list.append(Txn.on_completion() == oc)
                    case 0:
                        continue
                    case _:
                        raise TealInternalError(
                            f"unexpected condition_under_config: {config_cond}"
                        )
            return Or(*cond_list)


MethodConfig.__module__ = "pyteal"


<<<<<<< HEAD
@dataclass
=======
@dataclass(frozen=True)
>>>>>>> f1ae6bf9
class OnCompleteAction:
    """
    OnComplete Action, registers bare calls to one single OnCompletion case.
    """

    action: ActionType | None = field(kw_only=True, default=None)
    call_config: CallConfig = field(kw_only=True, default=CallConfig.NEVER)

    def __post_init__(self):
        if bool(self.call_config) ^ bool(self.action):
            raise TealInputError(
                f"action {self.action} and call_config {self.call_config!r} contradicts"
            )
        self.stack_frames: NatalStackFrame = NatalStackFrame()

    @staticmethod
    def never() -> "OnCompleteAction":
        return OnCompleteAction()

    @staticmethod
    def create_only(f: ActionType) -> "OnCompleteAction":
        return OnCompleteAction(action=f, call_config=CallConfig.CREATE)

    @staticmethod
    def call_only(f: ActionType) -> "OnCompleteAction":
        return OnCompleteAction(action=f, call_config=CallConfig.CALL)

    @staticmethod
    def always(f: ActionType) -> "OnCompleteAction":
        return OnCompleteAction(action=f, call_config=CallConfig.ALL)

    def is_empty(self) -> bool:
        return not self.action and self.call_config == CallConfig.NEVER


OnCompleteAction.__module__ = "pyteal"


class BareCallActions:
    """
    BareCallActions keep track of bare-call registrations to all OnCompletion cases.
    """

    def __init__(
        self,
        *,
        close_out: OnCompleteAction = OnCompleteAction.never(),
        clear_state: OnCompleteAction = OnCompleteAction.never(),
        delete_application: OnCompleteAction = OnCompleteAction.never(),
        no_op: OnCompleteAction = OnCompleteAction.never(),
        opt_in: OnCompleteAction = OnCompleteAction.never(),
        update_application: OnCompleteAction = OnCompleteAction.never(),
    ):
        self.close_out: Final[OnCompleteAction] = close_out
        self.clear_state: Final[OnCompleteAction] = clear_state
        self.delete_application: Final[OnCompleteAction] = delete_application
        self.no_op: Final[OnCompleteAction] = no_op
        self.opt_in: Final[OnCompleteAction] = opt_in
        self.update_application: Final[OnCompleteAction] = update_application
        if not self.clear_state.is_empty():
            raise TealInputError(
                "Attempt to construct clear state program from bare app call: "
                "Use Router top level argument `clear_state` instead. "
                "For more details please refer to "
                "https://pyteal.readthedocs.io/en/latest/abi.html#registering-bare-app-calls"
            )

        self.stack_frames: NatalStackFrame = NatalStackFrame()

    def asdict(self) -> dict[str, OnCompleteAction]:
        return {
            "clear_state": self.clear_state,
            "close_out": self.close_out,
            "delete_application": self.delete_application,
            "no_op": self.no_op,
            "opt_in": self.opt_in,
            "update_application": self.update_application,
        }

    def aslist(self) -> list[OnCompleteAction]:
        return list(self.asdict().values())

    def is_empty(self) -> bool:
        return all([a.is_empty() for a in self.aslist()])

    def approval_construction(self) -> Optional[Expr]:
        oc_action_pair: list[tuple[EnumInt, OnCompleteAction]] = [
            (OnComplete.NoOp, self.no_op),
            (OnComplete.OptIn, self.opt_in),
            (OnComplete.CloseOut, self.close_out),
            (OnComplete.UpdateApplication, self.update_application),
            (OnComplete.DeleteApplication, self.delete_application),
        ]
        if all(oca.is_empty() for _, oca in oc_action_pair):
            return None

        conditions_n_branches: list[CondNode] = list()
        for oc, oca in oc_action_pair:
            if oca.is_empty():
                continue
            wrapped_handler = ASTBuilder.wrap_handler(
                False,
                cast(ActionType, oca.action),
            )
            match oca.call_config:
                case CallConfig.ALL:
                    cond_body = wrapped_handler
                case CallConfig.CALL | CallConfig.CREATE:
                    cond_body = Seq(
                        Assert(
                            cast(
                                Expr, oca.call_config.approval_condition_under_config()
                            )
                        ),
                        wrapped_handler,
                    )
                case _:
                    raise TealInternalError(
                        f"Unexpected CallConfig: {oca.call_config!r}"
                    )
            conditions_n_branches.append(
                CondNode(
                    Txn.on_completion() == oc,
                    cond_body,
                )
            )
        return Cond(*[[n.condition, n.branch] for n in conditions_n_branches])


BareCallActions.__module__ = "pyteal"


@dataclass(frozen=True)
class CondNode:
    """CondNode is a node inside generated program AST.

    `condition` is the logic condition that decides if the program should execute the branch.
    `branch` is the expression containing most of executation.
    """

    condition: Expr
    branch: Expr


CondNode.__module__ = "pyteal"


@dataclass(frozen=True)
class CondWithMethod:
    """CondWithMethod converts method_signature, condition, and method `ABIReturnSubroutine` into an AST node (`CondNode`).

    `method_signature` and `condition` generates the condition expression in `CondNode`:
    - `method_sig: str` is the method signature of `method: ABIReturnSubroutine`.
    - `condition: Expr | int` is the condition representing the `OnComplete` allowance condition,
       generated by `MethodConfig.approval_cond`:
       - `Expr`: some of `OnComplete` options are allowed, e.g.,
         `Or(Txn.on_completion() == OnComplete.NoOp, Txn.on_completion() == OnComplete.OptIn)`.
       - 1: all of `OnComplete` options for approval program are allowed
       - 0: no `OnComplete` option is allowed
         NOTE: since this is generating a dead branch in TEAL generated code, we error here on encountering a 0 condition.

    `method`, which is an `ABIReturnSubroutine`, is wrapped into an `Expr`:
    - Router would generate the code that handles IO for the subroutine:
      - Generated code parses `Txn.application_args`, converts them into ABI value instances, and passes them into method.
      - Generated code logs method result, and exit program with `Approve()`.

    Because of the introduction of `frame_pointer`, there are 2 flavors of generated code:
    - pre-frame-pointer (scratch slot based)
    - frame-pointer based.

    For more details, refer to implementation of `ASTBuilder.wrap_handler`.
    """

    method_sig: str
    condition: Expr | int
    method: ABIReturnSubroutine

    def to_cond_node(self, use_frame_pt: bool = False) -> CondNode:
        walk_in_cond = Txn.application_args[0] == MethodSignature(self.method_sig)

        if not (isinstance(self.condition, Expr) or self.condition == 1):
            raise TealInputError("Invalid condition input for CondWithMethod")

        res = ASTBuilder.wrap_handler(True, self.method, use_frame_pt=use_frame_pt)
        if isinstance(self.condition, Expr):
            res = Seq(Assert(self.condition), res)
        return CondNode(walk_in_cond, res)


CondWithMethod.__module__ = "pyteal"


def _smap_friendly_approve():
    # TODO: Consider replacing _smap_friendly_approve() with a reframe_asts()
    a = Approve()
    a.stack_frames._compiler_gen = True
    return a


@dataclass
class ASTBuilder:
    def __init__(self):
        self.methods_with_conds: list[CondWithMethod] = []
        self.bare_calls: list[CondNode] = []

    def _clean_bare_calls(self) -> None:
        self.bare_calls = []

    @staticmethod
    def __filter_invalid_handlers_and_typecast(
        subroutine: ABIReturnSubroutine | SubroutineFnWrapper | Expr,
    ) -> ABIReturnSubroutine:
        """This method filters out invalid handlers that might be normal subroutine, Expr, or unroutable ABIReturnSubroutine.
        It accepts only routable ABIReturnSubroutine, and shrink the type to ABIReturnSubroutine from argument's union type.
        """
        if not isinstance(subroutine, ABIReturnSubroutine):
            raise TealInputError(
                f"method call should be only registering ABIReturnSubroutine, got {type(subroutine)}."
            )
        if not subroutine.is_abi_routable():
            raise TealInputError(
                f"method call ABIReturnSubroutine is not routable: "
                f"got {subroutine.subroutine.argument_count()} args "
                f"with {len(subroutine.subroutine.abi_args)} ABI args."
            )
        return subroutine

    @staticmethod
    def __subroutine_argument_instance_generate(
        subroutine: ABIReturnSubroutine,
    ) -> tuple[list[abi.BaseType], list[abi.BaseType], list[abi.Transaction]]:
        # All subroutine args types
        type_specs = cast(list[abi.TypeSpec], subroutine.subroutine.expected_arg_types)

        # All subroutine arg values, initialize here and use below instead of
        # creating new instances on the fly, so we don't have to think about splicing
        # back in the transaction types
        arg_vals = [typespec.new_instance() for typespec in type_specs]

        # Only args that appear in app args
        app_arg_vals: list[abi.BaseType] = [
            ats for ats in arg_vals if not isinstance(ats, abi.Transaction)
        ]

        # only transaction args (these are omitted from app args)
        txn_arg_vals: list[abi.Transaction] = [
            ats for ats in arg_vals if isinstance(ats, abi.Transaction)
        ]

        for aav in app_arg_vals:
            # If we're here we know the top level isn't a Transaction but a transaction may
            # be included in some collection type like a Tuple or Array, raise error
            # as these are not supported
            if abi.contains_type_spec(aav.type_spec(), abi.TransactionTypeSpecs):
                raise TealInputError(
                    "A Transaction type may not be included in Tuples or Arrays"
                )

        return arg_vals, app_arg_vals, txn_arg_vals

    @staticmethod
    def __decode_constructions_and_args(
        arg_vals: list[abi.BaseType],
        app_arg_vals: list[abi.BaseType],
        txn_arg_vals: list[abi.Transaction],
        subroutine: ABIReturnSubroutine,
        use_frame_pt: bool = False,
    ) -> tuple[list[Expr], list[abi.BaseType], Optional[Proto]]:
        """
        Assumption: arg_vals = app_args_vals union with txn_arg_vals
        """

        # if subroutine has ABI output, then local variables start from 1
        # otherwise local variables start from 0
        index_start_from = 1 if subroutine.output_kwarg_info is not None else 0

        # prepare the local stack type list for local variable allocation
        local_types: list[TealType] = [i._stored_value.storage_type() for i in arg_vals]

        if subroutine.output_kwarg_info:
            local_types = [
                subroutine.output_kwarg_info.abi_type.storage_type()
            ] + local_types

        # assign to a var here since we modify app_arg_vals later
        tuplify = len(app_arg_vals) > METHOD_ARG_NUM_CUTOFF

        # Tuple-ify any app args after the limit
        tupled_app_args: list[abi.BaseType] = []

        if tuplify:
            tupled_app_args = app_arg_vals[METHOD_ARG_NUM_CUTOFF - 1 :]
            last_arg_specs_grouped: list[abi.TypeSpec] = [
                t.type_spec() for t in tupled_app_args
            ]
            app_arg_vals = app_arg_vals[: METHOD_ARG_NUM_CUTOFF - 1]
            app_args_tupled = abi.TupleTypeSpec(*last_arg_specs_grouped).new_instance()
            local_types.append(app_args_tupled._stored_value.storage_type())
            app_arg_vals.append(app_args_tupled)

        proto: Optional[Proto] = None
        if use_frame_pt:
            proto = Proto(0, 0, mem_layout=ProtoStackLayout([], local_types, 0))
            for i, arg_val in enumerate(arg_vals):
                arg_val._stored_value = FrameVar(proto, i + index_start_from)
            if tuplify:
                app_arg_vals[-1]._stored_value = FrameVar(proto, len(local_types) - 1)

        # decode app args
        decode_instructions: list[Expr] = [
            app_arg.decode(Txn.application_args[idx + 1])
            for idx, app_arg in enumerate(app_arg_vals)
        ]

        # "decode" transaction types by setting the relative index
        if len(txn_arg_vals) > 0:
            txn_arg_len = len(txn_arg_vals)
            # The transactions should appear in the group in the order they're specified in the method signature
            # and should be relative to the current transaction.

            # ex:
            # doit(axfer,pay,appl)
            # would be 4 transactions
            #      current_idx-3 = axfer
            #      current_idx-2 = pay
            #      current_idx-1 = appl
            #      current_idx-0 = the txn that triggered the current eval (not specified but here for completeness)

            # since we're iterating in order of the txns appearance in the args we
            # subtract the current index from the total length to get the offset.
            # and subtract that from the current index to get the absolute position
            # in the group

            txn_decode_instructions: list[Expr] = []

            for idx, arg_val in enumerate(txn_arg_vals):
                txn_decode_instructions.append(
                    arg_val._set_index(Txn.group_index() - Int(txn_arg_len - idx))
                )
                spec = arg_val.type_spec()
                if type(spec) is not abi.TransactionTypeSpec:
                    # this is a specific transaction type
                    txn_decode_instructions.append(
                        Assert(arg_val.get().type_enum() == spec.txn_type_enum())
                    )

            decode_instructions += txn_decode_instructions

        # de-tuple into specific values using `store_into` on
        # each element of the tuple'd arguments
        if tuplify:
            tupled_arg: abi.Tuple = cast(abi.Tuple, app_arg_vals[-1])
            de_tuple_instructions: list[Expr] = [
                tupled_arg[idx].store_into(arg_val)
                for idx, arg_val in enumerate(tupled_app_args)
            ]
            decode_instructions += de_tuple_instructions

        return decode_instructions, arg_vals, proto

    @staticmethod
    def wrap_handler(
        is_method_call: bool,
        handler: ActionType,
        *,
        wrap_to_name: str | None = None,
        use_frame_pt: bool = False,
    ) -> Expr:
        """This is a helper function that handles transaction arguments passing in bare-app-call/abi-method handlers.
        If `is_method_call` is True, then it can only be `ABIReturnSubroutine`,
        otherwise:
            - both `ABIReturnSubroutine` and `Subroutine` takes 0 argument on the stack.
            - all three cases have none (or void) type.
        On ABI method case, if the ABI method has more than 15 args, this function manages to de-tuple
        the last (16-th) Txn app-arg into a list of ABI method arguments, and pass in to the ABI method.
        Args:
            is_method_call: a boolean value that specify if the handler is an ABI method.
            handler: an `ABIReturnSubroutine`, or `SubroutineFnWrapper` (for `Subroutine` case), or an `Expr`.
            use_frame_pt: a boolean value that specify if router is compiled to frame pointer based code.
        Returns:
            Expr:
                - for bare-appcall it returns an expression that the handler takes no txn arg and Approve
                - for abi-method it returns the txn args correctly decomposed into ABI variables,
                  passed in ABIReturnSubroutine and logged, then approve.
        """
        if not is_method_call:
            wrap_to_name = wrap_to_name or "bare appcall"

            match handler:
                case Expr():
                    if handler.type_of() != TealType.none:
                        raise TealInputError(
                            f"{wrap_to_name} handler should be TealType.none not {handler.type_of()}."
                        )
                    return (
                        handler
                        if handler.has_return()
                        else Seq(handler, _smap_friendly_approve())
                    )
                case SubroutineFnWrapper():
                    if handler.type_of() != TealType.none:
                        raise TealInputError(
                            f"subroutine call should be returning TealType.none not {handler.type_of()}."
                        )
                    if handler.subroutine.argument_count() != 0:
                        raise TealInputError(
                            f"subroutine call should take 0 arg for {wrap_to_name}. "
                            f"this subroutine takes {handler.subroutine.argument_count()}."
                        )
                    return Seq(handler(), _smap_friendly_approve())
                case ABIReturnSubroutine():
                    if handler.type_of() != "void":
                        raise TealInputError(
                            f"abi-returning subroutine call should be returning void not {handler.type_of()}."
                        )
                    if handler.subroutine.argument_count() != 0:
                        raise TealInputError(
                            f"abi-returning subroutine call should take 0 arg for {wrap_to_name}. "
                            f"this abi-returning subroutine takes {handler.subroutine.argument_count()}."
                        )
                    return Seq(cast(Expr, handler()), _smap_friendly_approve())
                case _:
                    raise TealInputError(
                        f"{wrap_to_name} can only accept: none type Expr, or Subroutine/ABIReturnSubroutine with none return and no arg"
                    )

        wrap_to_name = wrap_to_name or "method call"
        if not isinstance(handler, ABIReturnSubroutine):
            raise TealInputError(
                f"{wrap_to_name} should be only registering ABIReturnSubroutine, got {type(handler)}."
            )
        if not handler.is_abi_routable():
            raise TealInputError(
                f"{wrap_to_name} ABIReturnSubroutine is not routable "
                f"got {handler.subroutine.argument_count()} args with {len(handler.subroutine.abi_args)} ABI args."
            )
        if not use_frame_pt:
            return ASTBuilder.__de_abify_subroutine_vanilla(handler)
        else:
            return ASTBuilder.__de_abify_subroutine_frame_pointers(handler)

    @staticmethod
    def __de_abify_subroutine_vanilla(handler: ActionType) -> Expr:
        """This private function retains the previous (pre-frame-pointer) logic of handling ABIReturnSubroutine method's IO.

        This function can be roughly separated into following 4 parts:
        - handler type check
        - handler argument instance generate
        - handler argument decode from Txn.application_args
        - generating execution branch that calles handler and handles handler return.
          NOTE: the very last step is handled different from frame-pt version, see illustration below:

        |
        | main execution
        |
        `-> (assuming satisfying all preconditions: method selector match + OnComplete options match)
            +-----------------------------------------------------------------------------------+
            | We need to first allocate some scratch slots for handler's ABI arguments,         |
            | for we don't want the intermediate steps in handler destroy memory on arguments.  |
            |                                                                                   |
            | Decoding scheme relies on internal storage in ABI value (default scratch slot).   |
            | NOTE: if handler has more than 15 args, we need to de-tuple the last one.         |
            |       The detupling process is also done over the scratch slots.                  |
            |                                                                                   |
            | This section represents the expressions in `decoding_steps`.                      |
            +-----------------------------------------------------------------------------------+
            | At this point, all of the handler arguments (ABI typed) are prepared.             |
            | We call the handler with all these handler arguments.                             |
            | If handler has output, we dig the result to top of the stack, and log it.         |
            |                                                                                   |
            | NOTE: if output exists, inside of subroutine, we alloc a scratch slot for output, |
            |       Right before retsub, use `deferred_expr` to place output encoding on stack. |
            +-----------------------------------------------------------------------------------+
            | Now that handler return (if exists) is handled, we `Approve()` and exit prog.     |
            +-----------------------------------------------------------------------------------+
        """
        handler = ASTBuilder.__filter_invalid_handlers_and_typecast(handler)
        (
            arg_vals,
            app_arg_vals,
            txn_arg_vals,
        ) = ASTBuilder.__subroutine_argument_instance_generate(handler)

        (
            decode_instructions,
            arg_vals,
            _,
        ) = ASTBuilder.__decode_constructions_and_args(
            arg_vals, app_arg_vals, txn_arg_vals, handler
        )

        if handler.type_of() == sdk_abi.Returns.VOID:
            return Seq(
                *decode_instructions,
                cast(Expr, handler(*arg_vals)),
                _smap_friendly_approve(),
            )
        else:
            output_temp: abi.BaseType = cast(
                OutputKwArgInfo, handler.output_kwarg_info
            ).abi_type.new_instance()
            subroutine_call: abi.ReturnedValue = cast(
                abi.ReturnedValue, handler(*arg_vals)
            )
            return Seq(
                *decode_instructions,
                subroutine_call.store_into(output_temp),
                abi.MethodReturn(output_temp),
                _smap_friendly_approve(),
            )

    @staticmethod
    def __de_abify_subroutine_frame_pointers(handler: ActionType) -> Expr:
        """This private function implements the frame-pointer-based logic of handling ABIReturnSubroutine method's IO.

        This function can be roughly separated into following 4 parts:
        - handler type check
        - handler argument instance generate
        - handler argument decode from Txn.application_args (with use_frame_pt=True option on)
        - generating execution branch that calles handler and handles handler return.
          NOTE: the very last step is handled different from pre-frame-pt version, see illustration below:

        |
        | main execution
        |
        `-> (assuming satisfying all preconditions: method selector match + OnComplete options match)
            +-----------------------------------------------------------------------------------+
            | We wrap the following section up in an intermediate function:                     |
            +-----------------------------------------------------------------------------------+
            |                                                                                   |
            |  We construct a intermediate subroutine with 0 arg and 0 return as follows:       |
            |  +--------------------------------------------------------------------------------+
            |  | Thus we use `proto 0 0` to clean up stack once completed handler computation.  |
            |  +--------------------------------------------------------------------------------+
            |  | We need to allocate some stack space to handle memory of 2 following cases:    |
            |  | - If handler has an ABI output returning, need to store in a grid on stack.    |
            |  | - All of the other handler arguments from `Txn.application_args` should be     |
            |  |   decoded into ABI values and placed on stack.                                 |
            |  |   NOTE: if handler has more than 15 args, we need to de-tuple the last one.    |
            |  |         The detupling process is also done over the stack with frame pointer.  |
            |  |                                                                                |
            |  | To keep track of each arg's memory location,                                   |
            |  | we use FrameVar to keep track of relative dist against stack height at proto.  |
            |  |                                                                                |
            |  | Also notice that, all of the decoding operations are done over local vars,     |
            |  | proto 0 0 can come in and clean all the stack variables away.                  |
            |  |                                                                                |
            |  | This section represents the expressions in `decoding_steps`.                   |
            |  +--------------------------------------------------------------------------------+
            |  | At this point, all of the handler arguments (ABI typed) are prepared.          |
            |  | We call the handler with all these handler arguments.                          |
            |  | If handler has output, we dig the result to top of the stack, and log it.      |
            |  |                                                                                |
            |  | This section represents the expressions in `returning_steps`.                  |
            +  +--------------------------------------------------------------------------------+
            |                                                                                   |
            | Now that handler is done computing in the intermediate function,                  |
            | we `Approve()` and exit prog.                                                     |
            +-----------------------------------------------------------------------------------+
        """
        handler = ASTBuilder.__filter_invalid_handlers_and_typecast(handler)
        (
            arg_vals,
            app_arg_vals,
            txn_arg_vals,
        ) = ASTBuilder.__subroutine_argument_instance_generate(handler)

        (
            decode_instructions,
            arg_vals,
            proto,
        ) = ASTBuilder.__decode_constructions_and_args(
            arg_vals,
            app_arg_vals,
            txn_arg_vals,
            handler,
            use_frame_pt=True,
        )

        subroutine_caster = Subroutine(TealType.none, f"{handler.name()}_caster")

        proto = cast(Proto, proto)
        proto.mem_layout = cast(ProtoStackLayout, proto.mem_layout)

        decoding_steps: list[Expr] = [
            *proto.mem_layout._succinct_repr(),
            *decode_instructions,
        ]
        returning_steps: list[Expr]

        if handler.type_of() == sdk_abi.Returns.VOID:
            returning_steps = [cast(Expr, handler(*arg_vals))]
        else:
            output_temp: abi.BaseType = cast(
                OutputKwArgInfo, handler.output_kwarg_info
            ).abi_type.new_instance()
            output_temp._stored_value = FrameVar(proto, 0)
            subroutine_call: abi.ReturnedValue = cast(
                abi.ReturnedValue, handler(*arg_vals)
            )
            returning_steps = [
                subroutine_call.store_into(output_temp),
                abi.MethodReturn(output_temp),
            ]

        def declaration():
            return Seq(*decoding_steps, *returning_steps)

        return Seq(subroutine_caster(declaration)(), _smap_friendly_approve())

    def add_method_to_ast(
        self, method_signature: str, cond: Expr | int, handler: ABIReturnSubroutine
    ) -> None:
        if isinstance(cond, int) and cond == 0:
            return
        self.methods_with_conds.append(CondWithMethod(method_signature, cond, handler))

    def program_construction(self, use_frame_pt: bool = False) -> Expr:
        conditions_n_branches: list[CondNode] = self.bare_calls + [
            method_with_cond.to_cond_node(use_frame_pt=use_frame_pt)
            for method_with_cond in self.methods_with_conds
        ]

        if not conditions_n_branches:
            return Reject()
        return Cond(*[[n.condition, n.branch] for n in conditions_n_branches])


ASTBuilder.__module__ = "pyteal"


@dataclass(frozen=True)
class RouterResults:
    approval_teal: str
    clear_teal: str
    abi_contract: sdk_abi.Contract
    approval_sourcemap: Optional[PyTealSourceMap] = None
    clear_sourcemap: Optional[PyTealSourceMap] = None


@dataclass
class _RouterBundle:
    """Private class that includes a full sourcemapper object"""

    approval_program: Expr
    clear_program: Expr
    abi_contract: sdk_abi.Contract
    approval_teal: str
    clear_teal: str
    approval_sourcemapper: Optional[_PyTealSourceMapper] = None
    clear_sourcemapper: Optional[_PyTealSourceMapper] = None
    input: Optional["_RouterCompileInput"] = None

    def get_results(self) -> RouterResults:
        approval_sourcemap: PyTealSourceMap | None = None
        clear_sourcemap: PyTealSourceMap | None = None
        if self.approval_sourcemapper:
            approval_sourcemap = self.approval_sourcemapper.get_sourcemap()
        if self.clear_sourcemapper:
            clear_sourcemap = self.clear_sourcemapper.get_sourcemap()

        return RouterResults(
            self.approval_teal,
            self.clear_teal,
            self.abi_contract,
            approval_sourcemap,
            clear_sourcemap,
        )


@dataclass
class _RouterCompileInput:
    version: int
    assemble_constants: bool
    optimize: Optional[OptimizeOptions] = None
    with_sourcemaps: bool = False
    pcs_in_sourcemaps: bool = False
    approval_filename: Optional[str] = None
    clear_filename: Optional[str] = None
    algod_client: Optional[AlgodClient] = None
    annotate_teal: bool = False
    annotate_teal_headers: bool = False
    annotate_teal_concise: bool = True

    def __post_init__(self):
        # The following params are non-sensical when truthy without sourcemaps.
        # However, they are not defining anything actionable so are simple ignored
        # rather than erroring when `with_source == False`:
        # * pcs_in_sourcemap
        # * approval_filename
        # * clear_filename
        # * algod_client

        # On the other hand, self.annotate_teal indicates a user request which cannot
        # be provided on when there isn't a sourcemap
        if self.annotate_teal and not self.with_sourcemaps:
            raise ValueError(
                "In order annotate generated teal source, must set with_sourcemap True"
            )

        if self.pcs_in_sourcemaps:
            # bootstrap an algod_client if not provided, and in either case, run a healthcheck
            try:
                self.algod_client = algod_with_assertion(self.algod_client)
            except AlgodClientError as ace:
                raise ResourceWarning(
                    "algod_with_assertion has failed: are you sure there is an available node such as Sandbox?"
                ) from ace

    def get_compilation(self, program: Expr) -> Compilation:
        return Compilation(
            ast=program,
            mode=Mode.Application,
            version=self.version,
            assemble_constants=self.assemble_constants,
            optimize=self.optimize,
        )


class Router:
    """
    The Router class helps construct the approval and clear state programs for an ARC-4 compliant
    application.

    Additionally, this class can produce an ARC-4 contract description object for the application.

    **WARNING:** The ABI Router is still taking shape and is subject to backwards incompatible changes.

    * Based on feedback, the API and usage patterns are likely to change.
    * Expect migration issues in future PyTeal versions.

    For these reasons, we strongly recommend using :any:`pragma` to pin the version of PyTeal in your
    source code.
    """

    def __init__(
        self,
        name: str,
        bare_calls: BareCallActions | None = None,
        descr: str | None = None,
        *,
        clear_state: Optional[ActionType] = None,
    ) -> None:
        """
        Args:
            name: the name of the smart contract, used in the JSON object.
            bare_calls: the bare app call registered for each on_completion.
            descr: a description of the smart contract, used in the JSON object.
            clear_state: an expression describing the behavior of clear state program. This
                expression will be the entirety of the clear state program; no additional code is
                inserted by the Router. If not provided, the clear state program will always reject.
        """

        self.name: str = name
        self.descr = descr

        self.approval_ast = ASTBuilder()
        self.clear_state: Expr = (
            Reject()
            if clear_state is None
            else ASTBuilder.wrap_handler(
                False, clear_state, wrap_to_name="clear state call"
            )
        )

        self.methods: list[sdk_abi.Method] = []
        self.method_sig_to_selector: dict[str, bytes] = dict()
        self.method_selector_to_sig: dict[bytes, str] = dict()
<<<<<<< HEAD
        self.bare_calls: BareCallActions | None = bare_calls
=======

        self.bare_call_actions: BareCallActions = bare_calls or BareCallActions()
>>>>>>> f1ae6bf9

    def _clean(self) -> None:
        self.approval_ast._clean_bare_calls()

    def add_method_handler(
        self,
        method_call: ABIReturnSubroutine,
        overriding_name: str | None = None,
        method_config: MethodConfig | None = None,
        description: str | None = None,
    ) -> ABIReturnSubroutine:
        """Add a method call handler to this Router.

        Args:
            method_call: An ABIReturnSubroutine that implements the method body.
            overriding_name (optional): A name for this method. Defaults to the function name of
                method_call.
            method_config (optional): An object describing the on completion actions and
                creation/non-creation call statuses that are valid for calling this method. All
                invalid configurations will be rejected. Defaults to :code:`MethodConfig(no_op=CallConfig.CALL)`
                (i.e. only the no-op action during a non-creation call is accepted) if none is provided.
            description (optional): A description for this method. Defaults to the docstring of
                method_call, if there is one.
        """
        if not isinstance(method_call, ABIReturnSubroutine):
            raise TealInputError(
                "for adding method handler, must be ABIReturnSubroutine"
            )
        method_signature = method_call.method_signature(overriding_name)
        if method_config is None:
            method_config = MethodConfig(no_op=CallConfig.CALL)
        if method_config.is_never():
            raise TealInputError(
                f"registered method {method_signature} is never executed"
            )
        method_selector = encoding.checksum(bytes(method_signature, "utf-8"))[:4]

        if method_signature in self.method_sig_to_selector:
            raise TealInputError(f"re-registering method {method_signature} detected")
        if method_selector in self.method_selector_to_sig:
            raise TealInputError(
                f"re-registering method {method_signature} has hash collision "
                f"with {self.method_selector_to_sig[method_selector]}"
            )

        meth = method_call.method_spec()
        if description is not None:
            meth.desc = description
        self.methods.append(meth)

        self.method_sig_to_selector[method_signature] = method_selector
        self.method_selector_to_sig[method_selector] = method_signature

        method_approval_cond = method_config.approval_cond()
        self.approval_ast.add_method_to_ast(
            method_signature, method_approval_cond, method_call
        )
        return method_call

    def method(
        self,
        func: Callable | None = None,
        /,
        *,
        name: str | None = None,
        description: str | None = None,
        no_op: CallConfig | None = None,
        opt_in: CallConfig | None = None,
        close_out: CallConfig | None = None,
        clear_state: CallConfig | None = None,
        update_application: CallConfig | None = None,
        delete_application: CallConfig | None = None,
    ):
        """This is an alternative way to register a method, as supposed to :code:`add_method_handler`.

        This is a decorator that's meant to be used over a Python function, which is internally
        wrapped with ABIReturnSubroutine. Additional keyword arguments on this decorator can be used
        to specify the OnCompletion statuses that are valid for the registered method.

        NOTE: By default, all OnCompletion actions other than `no_op` are set to `CallConfig.NEVER`,
        while `no_op` field is set to `CallConfig.CALL`. However, if you provide any keywords for
        OnCompletion actions, then the `no_op` field will default to `CallConfig.NEVER`.

        Args:
            func: A function that implements the method body. This should *NOT* be wrapped with the
                :code:`ABIReturnSubroutine` decorator yet.
            name (optional): A name for this method. Defaults to the function name of func.
            description (optional): A description for this method. Defaults to the docstring of
                func, if there is one.
            no_op (optional): The allowed calls during :code:`OnComplete.NoOp`.
            opt_in (optional): The allowed calls during :code:`OnComplete.OptIn`.
            close_out (optional): The allowed calls during :code:`OnComplete.CloseOut`.
            clear_state (optional): The allowed calls during :code:`OnComplete.ClearState`.
                This argument has been deprecated, and will error on compile time if one wants to access it.
                Use Router top level argument `clear_state` instead.
            update_application (optional): The allowed calls during :code:`OnComplete.UpdateApplication`.
            delete_application (optional): The allowed calls during :code:`OnComplete.DeleteApplication`.
        """
        # we use `is None` extensively for CallConfig to distinguish 2 following cases
        # - None
        # - CallConfig.Never
        # both cases evaluate to False in if statement.
        if clear_state is not None:
            raise TealInputError(
                "Attempt to register ABI method for clear state program: "
                "Use Router top level argument `clear_state` instead. "
                "For more details please refer to "
                "https://pyteal.readthedocs.io/en/latest/abi.html#registering-bare-app-calls"
            )

        def wrap(_func) -> ABIReturnSubroutine:
            wrapped_subroutine = ABIReturnSubroutine(_func, overriding_name=name)
            call_configs: MethodConfig

            ocs = dict(
                no_op=no_op,
                opt_in=opt_in,
                close_out=close_out,
                clear_state=clear_state,
                update_application=update_application,
                delete_application=delete_application,
            )
            if all(oc is None for oc in ocs.values()):
                call_configs = MethodConfig(no_op=CallConfig.CALL)
            else:

                def none_to_never(x: None | CallConfig):
                    return CallConfig.NEVER if x is None else x

                call_configs = MethodConfig(
                    **{k: none_to_never(v) for k, v in ocs.items()}
                )
            return self.add_method_handler(
                wrapped_subroutine, name, call_configs, description
            )

        if not func:
            return wrap
        return wrap(func)

    def contract_construct(self) -> sdk_abi.Contract:
        """A helper function in constructing a `Contract` object.

        It takes out the method spec from approval program methods,
        and constructs an `Contract` object.

        Returns:
            A Python SDK `Contract` object constructed from the registered methods on this router.
        """

        return sdk_abi.Contract(self.name, self.methods, self.descr)

    def _build_program(
        self,
        *,
        version: int = DEFAULT_TEAL_VERSION,
        optimize: OptimizeOptions | None = None,
    ) -> tuple[Expr, Expr, sdk_abi.Contract]:
        """
        Constructs ASTs for approval and clear-state programs from the registered methods and bare
        app calls in the router, and also generates a Contract object to allow client read and call
        the methods easily.

        Note that if no methods or bare app call actions have been registered to either the approval
        or clear state programs, then that program will reject all transactions.

        Returns:
            A tuple of three objects.

            * approval_program: an AST for approval program
            * clear_state_program: an AST for clear-state program
            * contract: a Python SDK Contract object to allow clients to make off-chain calls
        """
        if not self.bare_call_actions.is_empty():
            bare_call_approval = self.bare_call_actions.approval_construction()
            if bare_call_approval:
                self.approval_ast.bare_calls = [
                    CondNode(
                        cond := Txn.application_args.length() == Int(0),
                        act := cast(Expr, bare_call_approval),
                    )
                ]
                NatalStackFrame.reframe_asts(bare_call_approval.stack_frames, cond)
                act.stack_frames = bare_call_approval.stack_frames

        optimize = optimize if optimize else OptimizeOptions()
        use_frame_pt = optimize.use_frame_pointers(version)
        return (
            self.approval_ast.program_construction(use_frame_pt=use_frame_pt),
            self.clear_state,
            self.contract_construct(),
        )

    @contextmanager
    def _cleaning_context(self):
        starting_slot_id = ScratchSlot.nextSlotId
        yield
        self._clean()
        ScratchSlot.reset_slot_numbering(starting_slot_id)

    def compile_program(
        self,
        *,
        version: int = DEFAULT_TEAL_VERSION,
        assemble_constants: bool = False,
        optimize: Optional[OptimizeOptions] = None,
    ) -> tuple[str, str, sdk_abi.Contract]:
        """
        TODO: Not so sure about the following _DEPRECATION_ anymore !!!!
        DEPRECATED BUT KEPT FOR BACKWARDS COMPATIBILITY. PREFER Router.compile().

        Constructs and compiles approval and clear-state programs from the registered methods and
        bare app calls in the router, and also generates a Contract object to allow client read and call
        the methods easily.

        This method combines `Router._build_program` and `Compilation.compile`.

        Note that if no methods or bare app call actions have been registered to either the approval
        or clear state programs, then that program will reject all transactions.

        Returns:
            A tuple of three objects.

            * approval_program: compiled approval program string
            * clear_state_program: compiled clear-state program string
            * contract: a Python SDK Contract object to allow clients to make off-chain calls
        """
        input = _RouterCompileInput(
            version=version,
            assemble_constants=assemble_constants,
            optimize=optimize,
        )
        cpb = self._build_impl(input)

        return cpb.approval_teal, cpb.clear_teal, cpb.abi_contract

    def compile(
        self,
        *,
        version: int = DEFAULT_TEAL_VERSION,
        assemble_constants: bool = False,
        optimize: Optional[OptimizeOptions] = None,
        approval_filename: Optional[str] = None,
        clear_filename: Optional[str] = None,
        with_sourcemaps: bool = False,
        pcs_in_sourcemap: bool = False,
        algod_client: Optional[AlgodClient] = None,
        annotate_teal: bool = True,
        annotate_teal_headers: bool = False,
        annotate_teal_concise: bool = True,
    ) -> RouterResults:
        """
        TODO: out of date comment

        Constructs and compiles approval and clear-state programs from the registered methods and
        bare app calls in the router, and also generates a Contract object to allow client read and call
        the methods easily.

        This method combines `Router._build_program` and `Compilation.compile`.

        Note that if no methods or bare app call actions have been registered to either the approval
        or clear state programs, then that program will reject all transactions.

        Returns:
            A tuple of three objects.

            * approval_program: compiled approval program string
            * clear_state_program: compiled clear-state program string
            * contract: a Python SDK Contract object to allow clients to make off-chain calls
        """
        approval_filename = approval_filename or f"{self.name}_approval.teal"
        clear_filename = clear_filename or f"{self.name}_clear.teal"

        input = _RouterCompileInput(
            version=version,
            assemble_constants=assemble_constants,
            optimize=optimize,
            with_sourcemaps=with_sourcemaps,
            approval_filename=approval_filename,
            clear_filename=clear_filename,
            pcs_in_sourcemaps=pcs_in_sourcemap,
            algod_client=algod_client,
            annotate_teal=annotate_teal,
            annotate_teal_headers=annotate_teal_headers,
            annotate_teal_concise=annotate_teal_concise,
        )
        return self._build_impl(input).get_results()

    def _build_impl(self, input: _RouterCompileInput) -> _RouterBundle:
        with self._cleaning_context():
            ap, csp, contract = self._build_program(
                version=input.version, optimize=input.optimize
            )

            abundle = input.get_compilation(ap)._compile_impl(
                with_sourcemap=input.with_sourcemaps,
                teal_filename=input.approval_filename,
                pcs_in_sourcemap=input.pcs_in_sourcemaps,
                algod_client=input.algod_client,
                annotate_teal=input.annotate_teal,
                annotate_teal_headers=input.annotate_teal_headers,
                annotate_teal_concise=input.annotate_teal_concise,
            )

            # TODO: ideally, the clear-state compilation ought to be in it's own
            # _cleaning_context to allow for fresh slot numbering. However,
            # the side effects of separating is not yet obvious and
            # clear state programs generally aren't so complex so this isn't
            # of high urgency
            csbundle = input.get_compilation(csp)._compile_impl(
                with_sourcemap=input.with_sourcemaps,
                teal_filename=input.clear_filename,
                pcs_in_sourcemap=input.pcs_in_sourcemaps,
                algod_client=input.algod_client,
                annotate_teal=input.annotate_teal,
                annotate_teal_headers=input.annotate_teal_headers,
                annotate_teal_concise=input.annotate_teal_concise,
            )

        return _RouterBundle(
            approval_program=ap,
            clear_program=csp,
            abi_contract=contract,
            approval_teal=abundle.teal,
            clear_teal=csbundle.teal,
            approval_sourcemapper=abundle.sourcemapper,
            clear_sourcemapper=csbundle.sourcemapper,
            input=input,
        )


Router.__module__ = "pyteal"<|MERGE_RESOLUTION|>--- conflicted
+++ resolved
@@ -34,8 +34,6 @@
 from pyteal.stack_frame import NatalStackFrame
 from pyteal.types import TealType
 from pyteal.util import algod_with_assertion
-
-ActionType = Expr | SubroutineFnWrapper | ABIReturnSubroutine
 
 ActionType = Expr | SubroutineFnWrapper | ABIReturnSubroutine
 
@@ -136,11 +134,7 @@
 MethodConfig.__module__ = "pyteal"
 
 
-<<<<<<< HEAD
 @dataclass
-=======
-@dataclass(frozen=True)
->>>>>>> f1ae6bf9
 class OnCompleteAction:
     """
     OnComplete Action, registers bare calls to one single OnCompletion case.
@@ -909,12 +903,8 @@
         self.methods: list[sdk_abi.Method] = []
         self.method_sig_to_selector: dict[str, bytes] = dict()
         self.method_selector_to_sig: dict[bytes, str] = dict()
-<<<<<<< HEAD
-        self.bare_calls: BareCallActions | None = bare_calls
-=======
 
         self.bare_call_actions: BareCallActions = bare_calls or BareCallActions()
->>>>>>> f1ae6bf9
 
     def _clean(self) -> None:
         self.approval_ast._clean_bare_calls()
