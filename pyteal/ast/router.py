from contextlib import contextmanager
from dataclasses import dataclass, field, fields, astuple
from enum import IntFlag
from typing import cast, Optional, Callable

from algosdk import abi as sdk_abi
from algosdk import encoding

from pyteal.config import METHOD_ARG_NUM_CUTOFF
from pyteal.errors import (
    TealInputError,
    TealInternalError,
)
from pyteal.types import TealType
from pyteal.compiler.compiler import compileTeal, DEFAULT_TEAL_VERSION, OptimizeOptions
from pyteal.ir.ops import Mode

from pyteal.ast import abi
from pyteal.ast.subroutine import (
    OutputKwArgInfo,
    Subroutine,
    SubroutineFnWrapper,
    ABIReturnSubroutine,
)
from pyteal.ast.assert_ import Assert
from pyteal.ast.cond import Cond
from pyteal.ast.expr import Expr
from pyteal.ast.frame import FrameVar, Proto, ProtoStackLayout
from pyteal.ast.app import OnComplete
from pyteal.ast.int import Int, EnumInt
from pyteal.ast.scratch import ScratchSlot
from pyteal.ast.seq import Seq
from pyteal.ast.methodsig import MethodSignature
from pyteal.ast.naryexpr import And, Or
from pyteal.ast.txn import Txn
from pyteal.ast.return_ import Approve, Reject


class CallConfig(IntFlag):
    """
    CallConfig: a "bitset"-like class for more fine-grained control over
    `call or create` for a method about an OnComplete case.

    This enumeration class allows for specifying one of the four following cases:
    - CALL
    - CREATE
    - ALL
    - NEVER
    for a method call on one on_complete case.
    """

    NEVER = 0
    CALL = 1
    CREATE = 2
    ALL = 3

    def approval_condition_under_config(self) -> Expr | int:
        match self:
            case CallConfig.NEVER:
                return 0
            case CallConfig.CALL:
                return Txn.application_id() != Int(0)
            case CallConfig.CREATE:
                return Txn.application_id() == Int(0)
            case CallConfig.ALL:
                return 1
            case _:
                raise TealInternalError(f"unexpected CallConfig {self}")


CallConfig.__module__ = "pyteal"


@dataclass(frozen=True)
class MethodConfig:
    """
    MethodConfig keep track of one method's CallConfigs for all OnComplete cases.

    The `MethodConfig` implementation generalized contract method call such that the registered
    method call is paired with certain OnCompletion conditions and creation conditions.
    """

    no_op: CallConfig = field(kw_only=True, default=CallConfig.NEVER)
    opt_in: CallConfig = field(kw_only=True, default=CallConfig.NEVER)
    close_out: CallConfig = field(kw_only=True, default=CallConfig.NEVER)
    clear_state: CallConfig = field(kw_only=True, default=CallConfig.NEVER)
    update_application: CallConfig = field(kw_only=True, default=CallConfig.NEVER)
    delete_application: CallConfig = field(kw_only=True, default=CallConfig.NEVER)

    def __post_init__(self):
        if self.clear_state != CallConfig.NEVER:
            raise TealInputError(
                "Attempt to construct clear state program from MethodConfig: "
                "Use Router top level argument `clear_state` instead. "
                "For more details please refer to "
                "https://pyteal.readthedocs.io/en/latest/abi.html#registering-bare-app-calls"
            )

    def is_never(self) -> bool:
        return all(map(lambda cc: cc == CallConfig.NEVER, astuple(self)))

    def approval_cond(self) -> Expr | int:
        config_oc_pairs: list[tuple[CallConfig, EnumInt]] = [
            (self.no_op, OnComplete.NoOp),
            (self.opt_in, OnComplete.OptIn),
            (self.close_out, OnComplete.CloseOut),
            (self.update_application, OnComplete.UpdateApplication),
            (self.delete_application, OnComplete.DeleteApplication),
        ]
        if all(config == CallConfig.NEVER for config, _ in config_oc_pairs):
            return 0
        elif all(config == CallConfig.ALL for config, _ in config_oc_pairs):
            return 1
        else:
            cond_list = []
            for config, oc in config_oc_pairs:
                config_cond = config.approval_condition_under_config()
                match config_cond:
                    case Expr():
                        cond_list.append(And(Txn.on_completion() == oc, config_cond))
                    case 1:
                        cond_list.append(Txn.on_completion() == oc)
                    case 0:
                        continue
                    case _:
                        raise TealInternalError(
                            f"unexpected condition_under_config: {config_cond}"
                        )
            return Or(*cond_list)


MethodConfig.__module__ = "pyteal"


ActionType = Expr | SubroutineFnWrapper | ABIReturnSubroutine


MethodConfig.__module__ = "pyteal"


@dataclass(frozen=True)
class OnCompleteAction:
    """
    OnComplete Action, registers bare calls to one single OnCompletion case.
    """

    action: Optional[ActionType] = field(kw_only=True, default=None)
    call_config: CallConfig = field(kw_only=True, default=CallConfig.NEVER)

    def __post_init__(self):
        if bool(self.call_config) ^ bool(self.action):
            raise TealInputError(
                f"action {self.action} and call_config {self.call_config!r} contradicts"
            )

    @staticmethod
    def never() -> "OnCompleteAction":
        return OnCompleteAction()

    @staticmethod
    def create_only(f: ActionType) -> "OnCompleteAction":
        return OnCompleteAction(action=f, call_config=CallConfig.CREATE)

    @staticmethod
    def call_only(f: ActionType) -> "OnCompleteAction":
        return OnCompleteAction(action=f, call_config=CallConfig.CALL)

    @staticmethod
    def always(f: ActionType) -> "OnCompleteAction":
        return OnCompleteAction(action=f, call_config=CallConfig.ALL)

    def is_empty(self) -> bool:
        return not self.action and self.call_config == CallConfig.NEVER


OnCompleteAction.__module__ = "pyteal"


@dataclass(frozen=True)
class BareCallActions:
    """
    BareCallActions keep track of bare-call registrations to all OnCompletion cases.
    """

    close_out: OnCompleteAction = field(kw_only=True, default=OnCompleteAction.never())
    clear_state: OnCompleteAction = field(
        kw_only=True, default=OnCompleteAction.never()
    )
    delete_application: OnCompleteAction = field(
        kw_only=True, default=OnCompleteAction.never()
    )
    no_op: OnCompleteAction = field(kw_only=True, default=OnCompleteAction.never())
    opt_in: OnCompleteAction = field(kw_only=True, default=OnCompleteAction.never())
    update_application: OnCompleteAction = field(
        kw_only=True, default=OnCompleteAction.never()
    )

    def __post_init__(self):
        if not self.clear_state.is_empty():
            raise TealInputError(
                "Attempt to construct clear state program from bare app call: "
                "Use Router top level argument `clear_state` instead. "
                "For more details please refer to "
                "https://pyteal.readthedocs.io/en/latest/abi.html#registering-bare-app-calls"
            )

    def is_empty(self) -> bool:
        for action_field in fields(self):
            action: OnCompleteAction = getattr(self, action_field.name)
            if not action.is_empty():
                return False
        return True

    def approval_construction(self) -> Optional[Expr]:
        oc_action_pair: list[tuple[EnumInt, OnCompleteAction]] = [
            (OnComplete.NoOp, self.no_op),
            (OnComplete.OptIn, self.opt_in),
            (OnComplete.CloseOut, self.close_out),
            (OnComplete.UpdateApplication, self.update_application),
            (OnComplete.DeleteApplication, self.delete_application),
        ]
        if all(oca.is_empty() for _, oca in oc_action_pair):
            return None
        conditions_n_branches: list[CondNode] = list()
        for oc, oca in oc_action_pair:
            if oca.is_empty():
                continue
            wrapped_handler = ASTBuilder.wrap_handler(
                False,
                cast(ActionType, oca.action),
            )
            match oca.call_config:
                case CallConfig.ALL:
                    cond_body = wrapped_handler
                case CallConfig.CALL | CallConfig.CREATE:
                    cond_body = Seq(
                        Assert(
                            cast(
                                Expr, oca.call_config.approval_condition_under_config()
                            )
                        ),
                        wrapped_handler,
                    )
                case _:
                    raise TealInternalError(
                        f"Unexpected CallConfig: {oca.call_config!r}"
                    )
            conditions_n_branches.append(
                CondNode(
                    Txn.on_completion() == oc,
                    cond_body,
                )
            )
        return Cond(*[[n.condition, n.branch] for n in conditions_n_branches])

    def get_method_config(self) -> MethodConfig:
        return MethodConfig(
            no_op=self.no_op.call_config,
            opt_in=self.opt_in.call_config,
            close_out=self.close_out.call_config,
            update_application=self.update_application.call_config,
            delete_application=self.delete_application.call_config,
        )


BareCallActions.__module__ = "pyteal"


@dataclass(frozen=True)
class CondNode:
    condition: Expr
    branch: Expr


CondNode.__module__ = "pyteal"


@dataclass(frozen=True)
class CondWithMethod:
    """CondWithMethod unifies the generation to CondNode from compilation w/wo frame pointer.

    It takes following arguments:
    - method_sig: str
    - condition: Expr | int, which matches the on_completion conditions
    - method: ABIReturnSubroutine, assuming that the method is ABI routable
    """

    method_sig: str
    condition: Expr | int
    method: ABIReturnSubroutine

    def to_cond_node(self, use_frame_pt: bool = False) -> CondNode:
        walk_in_cond = Txn.application_args[0] == MethodSignature(self.method_sig)

        if not (isinstance(self.condition, Expr) or self.condition == 1):
            raise TealInputError("Invalid condition input for CondWithMethod")

        res = ASTBuilder.wrap_handler(True, self.method, use_frame_pt=use_frame_pt)
        if isinstance(self.condition, Expr):
            res = Seq(Assert(self.condition), res)
        return CondNode(walk_in_cond, res)


CondWithMethod.__module__ = "pyteal"


class ASTBuilder:
    def __init__(self):
        self.methods_with_conds: list[CondWithMethod] = []
        self.bare_calls: list[CondNode] = []

    def _clean_bare_calls(self) -> None:
        self.bare_calls = []

    @staticmethod
    def __filter_invalid_handlers_and_typecast(
        subroutine: ABIReturnSubroutine | SubroutineFnWrapper | Expr,
    ) -> ABIReturnSubroutine:
        """This method filters out invalid handlers that might be normal subroutine, Expr, or unroutable ABIReturnSubroutine.

        It accepts only routable ABIReturnSubroutine, and shrink the type to ABIReturnSubroutine from argument's union type.
        """
        if not isinstance(subroutine, ABIReturnSubroutine):
            raise TealInputError(
                f"method call should be only registering ABIReturnSubroutine, got {type(subroutine)}."
            )
        if not subroutine.is_abi_routable():
            raise TealInputError(
                f"method call ABIReturnSubroutine is not routable: "
                f"got {subroutine.subroutine.argument_count()} args "
                f"with {len(subroutine.subroutine.abi_args)} ABI args."
            )
        return subroutine

    @staticmethod
    def __subroutine_argument_instance_generate(
        subroutine: ABIReturnSubroutine,
    ) -> tuple[list[abi.BaseType], list[abi.BaseType], list[abi.Transaction]]:
        # All subroutine args types
        type_specs = cast(list[abi.TypeSpec], subroutine.subroutine.expected_arg_types)

        # All subroutine arg values, initialize here and use below instead of
        # creating new instances on the fly, so we don't have to think about splicing
        # back in the transaction types
        arg_vals = [typespec.new_instance() for typespec in type_specs]

        # Only args that appear in app args
        app_arg_vals: list[abi.BaseType] = [
            ats for ats in arg_vals if not isinstance(ats, abi.Transaction)
        ]

        # only transaction args (these are omitted from app args)
        txn_arg_vals: list[abi.Transaction] = [
            ats for ats in arg_vals if isinstance(ats, abi.Transaction)
        ]

        for aav in app_arg_vals:
            # If we're here we know the top level isn't a Transaction but a transaction may
            # be included in some collection type like a Tuple or Array, raise error
            # as these are not supported
            if abi.contains_type_spec(aav.type_spec(), abi.TransactionTypeSpecs):
                raise TealInputError(
                    "A Transaction type may not be included in Tuples or Arrays"
                )

        return arg_vals, app_arg_vals, txn_arg_vals

    @staticmethod
    def __decode_constructions_and_args(
        arg_vals: list[abi.BaseType],
        app_arg_vals: list[abi.BaseType],
        txn_arg_vals: list[abi.Transaction],
        subroutine: ABIReturnSubroutine,
        use_frame_pt: bool = False,
    ) -> tuple[list[Expr], list[abi.BaseType], Optional[Proto]]:
        """
        Assumption: arg_vals = app_args_vals union with txn_arg_vals
        """

        # if subroutine has ABI output, then local variables start from 1
        # otherwise local variables start from 0
        index_start_from = int(subroutine.output_kwarg_info is not None)

        # prepare the local stack type list for local variable allocation
        local_types: list[TealType] = [i._stored_value.storage_type() for i in arg_vals]

        if subroutine.output_kwarg_info:
            local_types = [
                subroutine.output_kwarg_info.abi_type.storage_type()
            ] + local_types

        # assign to a var here since we modify app_arg_vals later
        tuplify = len(app_arg_vals) > METHOD_ARG_NUM_CUTOFF

        # Tuple-ify any app args after the limit
        tupled_app_args: list[abi.BaseType] = []

        if tuplify:
            tupled_app_args = app_arg_vals[METHOD_ARG_NUM_CUTOFF - 1 :]
            last_arg_specs_grouped: list[abi.TypeSpec] = [
                t.type_spec() for t in tupled_app_args
            ]
            app_arg_vals = app_arg_vals[: METHOD_ARG_NUM_CUTOFF - 1]
            app_args_tupled = abi.TupleTypeSpec(*last_arg_specs_grouped).new_instance()
            local_types.append(app_args_tupled._stored_value.storage_type())
            app_arg_vals.append(app_args_tupled)

        proto: Optional[Proto] = None
        if use_frame_pt:
            proto = Proto(0, 0, mem_layout=ProtoStackLayout([], local_types, 0))
            for i, arg_val in enumerate(arg_vals):
                arg_val._stored_value = FrameVar(proto, i + index_start_from)
            if tuplify:
                app_arg_vals[-1]._stored_value = FrameVar(proto, len(local_types) - 1)

        # decode app args
        decode_instructions: list[Expr] = [
            app_arg.decode(Txn.application_args[idx + 1])
            for idx, app_arg in enumerate(app_arg_vals)
        ]

        # "decode" transaction types by setting the relative index
        if len(txn_arg_vals) > 0:
            txn_arg_len = len(txn_arg_vals)
            # The transactions should appear in the group in the order they're specified in the method signature
            # and should be relative to the current transaction.

            # ex:
            # doit(axfer,pay,appl)
            # would be 4 transactions
            #      current_idx-3 = axfer
            #      current_idx-2 = pay
            #      current_idx-1 = appl
            #      current_idx-0 = the txn that triggered the current eval (not specified but here for completeness)

            # since we're iterating in order of the txns appearance in the args we
            # subtract the current index from the total length to get the offset.
            # and subtract that from the current index to get the absolute position
            # in the group

            txn_decode_instructions: list[Expr] = []

            for idx, arg_val in enumerate(txn_arg_vals):
                txn_decode_instructions.append(
                    arg_val._set_index(Txn.group_index() - Int(txn_arg_len - idx))
                )
                spec = arg_val.type_spec()
                if type(spec) is not abi.TransactionTypeSpec:
                    # this is a specific transaction type
                    txn_decode_instructions.append(
                        Assert(arg_val.get().type_enum() == spec.txn_type_enum())
                    )

            decode_instructions += txn_decode_instructions

        # de-tuple into specific values using `store_into` on
        # each element of the tuple'd arguments
        if tuplify:
            tupled_arg: abi.Tuple = cast(abi.Tuple, app_arg_vals[-1])
            de_tuple_instructions: list[Expr] = [
                tupled_arg[idx].store_into(arg_val)
                for idx, arg_val in enumerate(tupled_app_args)
            ]
            decode_instructions += de_tuple_instructions

        return decode_instructions, arg_vals, proto

    @staticmethod
    def wrap_handler(
        is_method_call: bool,
        handler: ActionType,
        *,
        wrap_to_name: str | None = None,
        use_frame_pt: bool = False,
    ) -> Expr:
        """This is a helper function that handles transaction arguments passing in bare-app-call/abi-method handlers.

        If `is_method_call` is True, then it can only be `ABIReturnSubroutine`,
        otherwise:
            - both `ABIReturnSubroutine` and `Subroutine` takes 0 argument on the stack.
            - all three cases have none (or void) type.

        On ABI method case, if the ABI method has more than 15 args, this function manages to de-tuple
        the last (16-th) Txn app-arg into a list of ABI method arguments, and pass in to the ABI method.

        Args:
            is_method_call: a boolean value that specify if the handler is an ABI method.
            handler: an `ABIReturnSubroutine`, or `SubroutineFnWrapper` (for `Subroutine` case), or an `Expr`.
            use_frame_pt: a boolean value that specify if router is compiled to frame pointer based code.
        Returns:
            Expr:
                - for bare-appcall it returns an expression that the handler takes no txn arg and Approve
                - for abi-method it returns the txn args correctly decomposed into ABI variables,
                  passed in ABIReturnSubroutine and logged, then approve.
        """
        if not is_method_call:
            wrap_to_name = wrap_to_name or "bare appcall"

            match handler:
                case Expr():
                    if handler.type_of() != TealType.none:
                        raise TealInputError(
                            f"{wrap_to_name} handler should be TealType.none not {handler.type_of()}."
                        )
                    return handler if handler.has_return() else Seq(handler, Approve())
                case SubroutineFnWrapper():
                    if handler.type_of() != TealType.none:
                        raise TealInputError(
                            f"subroutine call should be returning TealType.none not {handler.type_of()}."
                        )
                    if handler.subroutine.argument_count() != 0:
                        raise TealInputError(
                            f"subroutine call should take 0 arg for {wrap_to_name}. "
                            f"this subroutine takes {handler.subroutine.argument_count()}."
                        )
                    return Seq(handler(), Approve())
                case ABIReturnSubroutine():
                    if handler.type_of() != "void":
                        raise TealInputError(
                            f"abi-returning subroutine call should be returning void not {handler.type_of()}."
                        )
                    if handler.subroutine.argument_count() != 0:
                        raise TealInputError(
                            f"abi-returning subroutine call should take 0 arg for {wrap_to_name}. "
                            f"this abi-returning subroutine takes {handler.subroutine.argument_count()}."
                        )
                    return Seq(cast(Expr, handler()), Approve())
                case _:
                    raise TealInputError(
                        f"{wrap_to_name} can only accept: none type Expr, or Subroutine/ABIReturnSubroutine with none return and no arg"
                    )

        wrap_to_name = wrap_to_name or "method call"
        if not isinstance(handler, ABIReturnSubroutine):
            raise TealInputError(
                f"{wrap_to_name} should be only registering ABIReturnSubroutine, got {type(handler)}."
            )
        if not handler.is_abi_routable():
            raise TealInputError(
                f"{wrap_to_name} ABIReturnSubroutine is not routable "
                f"got {handler.subroutine.argument_count()} args with {len(handler.subroutine.abi_args)} ABI args."
            )
        if not use_frame_pt:
            return ASTBuilder.__de_abify_subroutine_vanilla(handler)
        else:
            return ASTBuilder.__de_abify_subroutine_frame_pointers(handler)

    @staticmethod
    def __de_abify_subroutine_vanilla(
        handler: ABIReturnSubroutine | SubroutineFnWrapper | Expr,
    ) -> Expr:
        handler = ASTBuilder.__filter_invalid_handlers_and_typecast(handler)
        (
            arg_vals,
            app_arg_vals,
            txn_arg_vals,
        ) = ASTBuilder.__subroutine_argument_instance_generate(handler)

        (
            decode_instructions,
            arg_vals,
            _,
        ) = ASTBuilder.__decode_constructions_and_args(
            arg_vals, app_arg_vals, txn_arg_vals, handler
        )

        if handler.type_of() == sdk_abi.Returns.VOID:
            return Seq(
                *decode_instructions,
                cast(Expr, handler(*arg_vals)),
                Approve(),
            )
        else:
            output_temp: abi.BaseType = cast(
                OutputKwArgInfo, handler.output_kwarg_info
            ).abi_type.new_instance()
            subroutine_call: abi.ReturnedValue = cast(
                abi.ReturnedValue, handler(*arg_vals)
            )
            return Seq(
                *decode_instructions,
                subroutine_call.store_into(output_temp),
                abi.MethodReturn(output_temp),
                Approve(),
            )

    @staticmethod
    def __de_abify_subroutine_frame_pointers(
        handler: ABIReturnSubroutine | SubroutineFnWrapper | Expr,
    ) -> Expr:
        handler = ASTBuilder.__filter_invalid_handlers_and_typecast(handler)
        (
            arg_vals,
            app_arg_vals,
            txn_arg_vals,
        ) = ASTBuilder.__subroutine_argument_instance_generate(handler)

        (
            decode_instructions,
            arg_vals,
            proto,
        ) = ASTBuilder.__decode_constructions_and_args(
            arg_vals,
            app_arg_vals,
            txn_arg_vals,
            handler,
            use_frame_pt=True,
        )

        subroutine_caster = Subroutine(TealType.none, f"{handler.name()}_caster")

        proto = cast(Proto, proto)
        proto.mem_layout = cast(ProtoStackLayout, proto.mem_layout)

        decoding_steps: list[Expr] = [
            *proto.mem_layout._succinct_repr(),
            *decode_instructions,
        ]
        returning_steps: list[Expr]

        if handler.type_of() == sdk_abi.Returns.VOID:
            returning_steps = [cast(Expr, handler(*arg_vals))]
        else:
            output_temp: abi.BaseType = cast(
                OutputKwArgInfo, handler.output_kwarg_info
            ).abi_type.new_instance()
            output_temp._stored_value = FrameVar(proto, 0)
            subroutine_call: abi.ReturnedValue = cast(
                abi.ReturnedValue, handler(*arg_vals)
            )
            returning_steps = [
                subroutine_call.store_into(output_temp),
                abi.MethodReturn(output_temp),
            ]

        def declaration():
            return Seq(*decoding_steps, *returning_steps)

        return Seq(subroutine_caster(declaration)(), Approve())

    def add_method_to_ast(
        self, method_signature: str, cond: Expr | int, handler: ABIReturnSubroutine
    ) -> None:
        if isinstance(cond, int) and cond == 0:
            return
        self.methods_with_conds.append(CondWithMethod(method_signature, cond, handler))

    def program_construction(self, use_frame_pt: bool = False) -> Expr:
        conditions_n_branches: list[CondNode] = self.bare_calls + [
            method_with_cond.to_cond_node(use_frame_pt=use_frame_pt)
            for method_with_cond in self.methods_with_conds
        ]

        if not conditions_n_branches:
            return Reject()
        return Cond(*[[n.condition, n.branch] for n in conditions_n_branches])


ASTBuilder.__module__ = "pyteal"


class Router:
    """
    The Router class helps construct the approval and clear state programs for an ARC-4 compliant
    application.

    Additionally, this class can produce an ARC-4 contract description object for the application.

    **WARNING:** The ABI Router is still taking shape and is subject to backwards incompatible changes.

    * Based on feedback, the API and usage patterns are likely to change.
    * Expect migration issues in future PyTeal versions.

    For these reasons, we strongly recommend using :any:`pragma` to pin the version of PyTeal in your
    source code.
    """

    def __init__(
        self,
        name: str,
        bare_calls: BareCallActions | None = None,
        descr: str | None = None,
        *,
        clear_state: Optional[ActionType] = None,
    ) -> None:
        """
        Args:
            name: the name of the smart contract, used in the JSON object.
            bare_calls: the bare app call registered for each on_completion.
            descr: a description of the smart contract, used in the JSON object.
            clear_state: an expression describing the behavior of clear state program. This
                expression will be the entirety of the clear state program; no additional code is
                inserted by the Router. If not provided, the clear state program will always reject.
        """

        self.name: str = name
        self.descr = descr

        self.approval_ast = ASTBuilder()
        self.clear_state: Expr = (
            Reject()
            if clear_state is None
            else ASTBuilder.wrap_handler(
                False, clear_state, wrap_to_name="clear state call"
            )
        )

        self.methods: list[sdk_abi.Method] = []
        self.method_sig_to_selector: dict[str, bytes] = dict()
        self.method_selector_to_sig: dict[bytes, str] = dict()

<<<<<<< HEAD
        self.method_configs: dict[str | None, MethodConfig] = dict()

        if bare_calls and not bare_calls.is_empty():
            bare_call_approval = bare_calls.approval_construction()
            if bare_call_approval:
                self.approval_ast.conditions_n_branches.append(
                    CondNode(
                        Txn.application_args.length() == Int(0),
                        cast(Expr, bare_call_approval),
                    )
                )
            self.method_configs[None] = bare_calls.get_method_config()
=======
        self.bare_calls: BareCallActions | None = bare_calls

    def _clean(self) -> None:
        self.approval_ast._clean_bare_calls()
>>>>>>> 459487f6

    def add_method_handler(
        self,
        method_call: ABIReturnSubroutine,
        overriding_name: str | None = None,
        method_config: MethodConfig | None = None,
        description: str | None = None,
    ) -> ABIReturnSubroutine:
        """Add a method call handler to this Router.

        Args:
            method_call: An ABIReturnSubroutine that implements the method body.
            overriding_name (optional): A name for this method. Defaults to the function name of
                method_call.
            method_config (optional): An object describing the on completion actions and
                creation/non-creation call statuses that are valid for calling this method. All
                invalid configurations will be rejected. Defaults to :code:`MethodConfig(no_op=CallConfig.CALL)`
                (i.e. only the no-op action during a non-creation call is accepted) if none is provided.
            description (optional): A description for this method. Defaults to the docstring of
                method_call, if there is one.
        """
        if not isinstance(method_call, ABIReturnSubroutine):
            raise TealInputError(
                "for adding method handler, must be ABIReturnSubroutine"
            )
        method_signature = method_call.method_signature(overriding_name)
        final_name = overriding_name or method_call.name()
        if method_config is None:
            method_config = MethodConfig(no_op=CallConfig.CALL)
        if method_config.is_never():
            raise TealInputError(
                f"registered method {method_signature} is never executed"
            )
        method_selector = encoding.checksum(bytes(method_signature, "utf-8"))[:4]

        if method_signature in self.method_sig_to_selector:
            raise TealInputError(f"re-registering method {method_signature} detected")
        if method_selector in self.method_selector_to_sig:
            raise TealInputError(
                f"re-registering method {method_signature} has hash collision "
                f"with {self.method_selector_to_sig[method_selector]}"
            )

        meth = method_call.method_spec()
        if description is not None:
            meth.desc = description
        self.methods.append(meth)

        self.method_sig_to_selector[method_signature] = method_selector
        self.method_selector_to_sig[method_selector] = method_signature

        method_approval_cond = method_config.approval_cond()
        self.approval_ast.add_method_to_ast(
            method_signature, method_approval_cond, method_call
        )
        self.method_configs[final_name] = method_config
        return method_call

    def method(
        self,
        func: Callable | None = None,
        /,
        *,
        name: str | None = None,
        description: str | None = None,
        no_op: CallConfig | None = None,
        opt_in: CallConfig | None = None,
        close_out: CallConfig | None = None,
        clear_state: CallConfig | None = None,
        update_application: CallConfig | None = None,
        delete_application: CallConfig | None = None,
    ):
        """This is an alternative way to register a method, as supposed to :code:`add_method_handler`.

        This is a decorator that's meant to be used over a Python function, which is internally
        wrapped with ABIReturnSubroutine. Additional keyword arguments on this decorator can be used
        to specify the OnCompletion statuses that are valid for the registered method.

        NOTE: By default, all OnCompletion actions other than `no_op` are set to `CallConfig.NEVER`,
        while `no_op` field is set to `CallConfig.CALL`. However, if you provide any keywords for
        OnCompletion actions, then the `no_op` field will default to `CallConfig.NEVER`.

        Args:
            func: A function that implements the method body. This should *NOT* be wrapped with the
                :code:`ABIReturnSubroutine` decorator yet.
            name (optional): A name for this method. Defaults to the function name of func.
            description (optional): A description for this method. Defaults to the docstring of
                func, if there is one.
            no_op (optional): The allowed calls during :code:`OnComplete.NoOp`.
            opt_in (optional): The allowed calls during :code:`OnComplete.OptIn`.
            close_out (optional): The allowed calls during :code:`OnComplete.CloseOut`.
            clear_state (optional): The allowed calls during :code:`OnComplete.ClearState`.
                This argument has been deprecated, and will error on compile time if one wants to access it.
                Use Router top level argument `clear_state` instead.
            update_application (optional): The allowed calls during :code:`OnComplete.UpdateApplication`.
            delete_application (optional): The allowed calls during :code:`OnComplete.DeleteApplication`.
        """
        # we use `is None` extensively for CallConfig to distinguish 2 following cases
        # - None
        # - CallConfig.Never
        # both cases evaluate to False in if statement.

        if clear_state is not None:
            raise TealInputError(
                "Attempt to register ABI method for clear state program: "
                "Use Router top level argument `clear_state` instead. "
                "For more details please refer to "
                "https://pyteal.readthedocs.io/en/latest/abi.html#registering-bare-app-calls"
            )

        def wrap(_func) -> ABIReturnSubroutine:
            wrapped_subroutine = ABIReturnSubroutine(_func, overriding_name=name)
            call_configs: MethodConfig
            if (
                no_op is None
                and opt_in is None
                and close_out is None
                and update_application is None
                and delete_application is None
            ):
                call_configs = MethodConfig(no_op=CallConfig.CALL)
            else:
                _no_op = no_op or CallConfig.NEVER
                _opt_in = opt_in or CallConfig.NEVER
                _close_out = close_out or CallConfig.NEVER
                _update_app = update_application or CallConfig.NEVER
                _delete_app = delete_application or CallConfig.NEVER

                call_configs = MethodConfig(
                    no_op=_no_op,
                    opt_in=_opt_in,
                    close_out=_close_out,
                    update_application=_update_app,
                    delete_application=_delete_app,
                )
            return self.add_method_handler(
                wrapped_subroutine, name, call_configs, description
            )

        if not func:
            return wrap
        return wrap(func)

    def contract_construct(self) -> sdk_abi.Contract:
        """A helper function in constructing a `Contract` object.

        It takes out the method spec from approval program methods,
        and constructs an `Contract` object.

        Returns:
            A Python SDK `Contract` object constructed from the registered methods on this router.
        """

        return sdk_abi.Contract(self.name, self.methods, self.descr)

    def _build_program(
        self,
        *,
        version: int = DEFAULT_TEAL_VERSION,
        optimize: OptimizeOptions | None = None,
    ) -> tuple[Expr, Expr, sdk_abi.Contract]:
        """
        Constructs ASTs for approval and clear-state programs from the registered methods and bare
        app calls in the router, and also generates a Contract object to allow client read and call
        the methods easily.

        Note that if no methods or bare app call actions have been registered to either the approval
        or clear state programs, then that program will reject all transactions.

        Returns:
            A tuple of three objects.

            * approval_program: an AST for approval program
            * clear_state_program: an AST for clear-state program
            * contract: a Python SDK Contract object to allow clients to make off-chain calls
        """
        if self.bare_calls and not self.bare_calls.is_empty():
            bare_call_approval = self.bare_calls.approval_construction()
            if bare_call_approval:
                self.approval_ast.bare_calls = [
                    CondNode(
                        Txn.application_args.length() == Int(0),
                        cast(Expr, bare_call_approval),
                    )
                ]

        optimize = optimize if optimize else OptimizeOptions()
        use_frame_pt = optimize.use_frame_pointers(version)
        return (
            self.approval_ast.program_construction(use_frame_pt=use_frame_pt),
            self.clear_state,
            self.contract_construct(),
        )

    @contextmanager
    def _cleaning_context(self):
        starting_slot_id = ScratchSlot.nextSlotId
        yield
        self._clean()
        ScratchSlot.reset_slot_numbering(starting_slot_id)

    def compile_program(
        self,
        *,
        version: int = DEFAULT_TEAL_VERSION,
        assemble_constants: bool = False,
        optimize: Optional[OptimizeOptions] = None,
    ) -> tuple[str, str, sdk_abi.Contract]:
        """
        Constructs and compiles approval and clear-state programs from the registered methods and
        bare app calls in the router, and also generates a Contract object to allow client read and call
        the methods easily.

        This method combines `Router._build_program` and :any:`compileTeal`.

        Note that if no methods or bare app call actions have been registered to either the approval
        or clear state programs, then that program will reject all transactions.

        Returns:
            A tuple of three objects.

            * approval_program: compiled approval program string
            * clear_state_program: compiled clear-state program string
            * contract: a Python SDK Contract object to allow clients to make off-chain calls
        """
        with self._cleaning_context():
            ap, csp, contract = self._build_program(version=version, optimize=optimize)
            ap_compiled = compileTeal(
                ap,
                Mode.Application,
                version=version,
                assembleConstants=assemble_constants,
                optimize=optimize,
            )
            csp_compiled = compileTeal(
                csp,
                Mode.Application,
                version=version,
                assembleConstants=assemble_constants,
                optimize=optimize,
            )
        return ap_compiled, csp_compiled, contract


Router.__module__ = "pyteal"<|MERGE_RESOLUTION|>--- conflicted
+++ resolved
@@ -709,25 +709,15 @@
         self.method_sig_to_selector: dict[str, bytes] = dict()
         self.method_selector_to_sig: dict[bytes, str] = dict()
 
-<<<<<<< HEAD
         self.method_configs: dict[str | None, MethodConfig] = dict()
 
+        self.bare_calls: BareCallActions | None = bare_calls
+
         if bare_calls and not bare_calls.is_empty():
-            bare_call_approval = bare_calls.approval_construction()
-            if bare_call_approval:
-                self.approval_ast.conditions_n_branches.append(
-                    CondNode(
-                        Txn.application_args.length() == Int(0),
-                        cast(Expr, bare_call_approval),
-                    )
-                )
             self.method_configs[None] = bare_calls.get_method_config()
-=======
-        self.bare_calls: BareCallActions | None = bare_calls
 
     def _clean(self) -> None:
         self.approval_ast._clean_bare_calls()
->>>>>>> 459487f6
 
     def add_method_handler(
         self,
