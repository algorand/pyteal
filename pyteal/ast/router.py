from contextlib import contextmanager
from dataclasses import dataclass, field, astuple
from enum import IntFlag
from typing import cast, Callable, Final, Optional

from algosdk import abi as sdk_abi
from algosdk import encoding
from algosdk.v2client.algod import AlgodClient

from pyteal.ast import abi
from pyteal.ast.app import OnComplete
from pyteal.ast.assert_ import Assert
from pyteal.ast.cond import Cond
from pyteal.ast.expr import Expr
from pyteal.ast.frame import FrameVar, Proto, ProtoStackLayout
from pyteal.ast.int import EnumInt, Int
from pyteal.ast.methodsig import MethodSignature
from pyteal.ast.naryexpr import And, Or
from pyteal.ast.return_ import Approve, Reject
from pyteal.ast.scratch import ScratchSlot
from pyteal.ast.seq import Seq
from pyteal.ast.subroutine import (
    ABIReturnSubroutine,
    OutputKwArgInfo,
    Subroutine,
    SubroutineFnWrapper,
)
from pyteal.ast.txn import Txn
from pyteal.compiler.compiler import DEFAULT_TEAL_VERSION, Compilation, OptimizeOptions
from pyteal.compiler.sourcemap import _PyTealSourceMapper, PyTealSourceMap
from pyteal.config import METHOD_ARG_NUM_CUTOFF
from pyteal.errors import AlgodClientError, TealInputError, TealInternalError
from pyteal.ir.ops import Mode
from pyteal.stack_frame import NatalStackFrame
from pyteal.types import TealType
from pyteal.util import algod_with_assertion

ActionType = Expr | SubroutineFnWrapper | ABIReturnSubroutine


class CallConfig(IntFlag):
    """
    CallConfig: a "bitset"-like class for more fine-grained control over
    `call or create` for a method about an OnComplete case.

    This enumeration class allows for specifying one of the four following cases:
    - CALL
    - CREATE
    - ALL
    - NEVER
    for a method call on one on_complete case.
    """

    NEVER = 0
    CALL = 1
    CREATE = 2
    ALL = 3

    def approval_condition_under_config(self) -> Expr | int:
        match self:
            case CallConfig.NEVER:
                return 0
            case CallConfig.CALL:
                return Txn.application_id() != Int(0)
            case CallConfig.CREATE:
                return Txn.application_id() == Int(0)
            case CallConfig.ALL:
                return 1
            case _:
                raise TealInternalError(f"unexpected CallConfig {self}")


CallConfig.__module__ = "pyteal"


@dataclass(frozen=True)
class MethodConfig:
    """
    MethodConfig keep track of one method's CallConfigs for all OnComplete cases.

    The `MethodConfig` implementation generalized contract method call such that the registered
    method call is paired with certain OnCompletion conditions and creation conditions.
    """

    no_op: CallConfig = field(kw_only=True, default=CallConfig.NEVER)
    opt_in: CallConfig = field(kw_only=True, default=CallConfig.NEVER)
    close_out: CallConfig = field(kw_only=True, default=CallConfig.NEVER)
    clear_state: CallConfig = field(kw_only=True, default=CallConfig.NEVER)
    update_application: CallConfig = field(kw_only=True, default=CallConfig.NEVER)
    delete_application: CallConfig = field(kw_only=True, default=CallConfig.NEVER)

    def __post_init__(self):
        if self.clear_state != CallConfig.NEVER:
            raise TealInputError(
                "Attempt to construct clear state program from MethodConfig: "
                "Use Router top level argument `clear_state` instead. "
                "For more details please refer to "
                "https://pyteal.readthedocs.io/en/latest/abi.html#registering-bare-app-calls"
            )

    def is_never(self) -> bool:
        return all(map(lambda cc: cc == CallConfig.NEVER, astuple(self)))

    def approval_cond(self) -> Expr | int:
        config_oc_pairs: list[tuple[CallConfig, EnumInt]] = [
            (self.no_op, OnComplete.NoOp),
            (self.opt_in, OnComplete.OptIn),
            (self.close_out, OnComplete.CloseOut),
            (self.update_application, OnComplete.UpdateApplication),
            (self.delete_application, OnComplete.DeleteApplication),
        ]
        if all(config == CallConfig.NEVER for config, _ in config_oc_pairs):
            return 0
        elif all(config == CallConfig.ALL for config, _ in config_oc_pairs):
            return 1
        else:
            cond_list = []
            for config, oc in config_oc_pairs:
                config_cond = config.approval_condition_under_config()
                match config_cond:
                    case Expr():
                        cond_list.append(And(Txn.on_completion() == oc, config_cond))
                    case 1:
                        cond_list.append(Txn.on_completion() == oc)
                    case 0:
                        continue
                    case _:
                        raise TealInternalError(
                            f"unexpected condition_under_config: {config_cond}"
                        )
            return Or(*cond_list)


MethodConfig.__module__ = "pyteal"


@dataclass
class OnCompleteAction:
    """
    OnComplete Action, registers bare calls to one single OnCompletion case.
    """

    action: ActionType | None = field(kw_only=True, default=None)
    call_config: CallConfig = field(kw_only=True, default=CallConfig.NEVER)

    def __post_init__(self):
        if bool(self.call_config) ^ bool(self.action):
            raise TealInputError(
                f"action {self.action} and call_config {self.call_config!r} contradicts"
            )
        self.stack_frames: NatalStackFrame = NatalStackFrame()

    @staticmethod
    def never() -> "OnCompleteAction":
        return OnCompleteAction()

    @staticmethod
    def create_only(f: ActionType) -> "OnCompleteAction":
        return OnCompleteAction(action=f, call_config=CallConfig.CREATE)

    @staticmethod
    def call_only(f: ActionType) -> "OnCompleteAction":
        return OnCompleteAction(action=f, call_config=CallConfig.CALL)

    @staticmethod
    def always(f: ActionType) -> "OnCompleteAction":
        return OnCompleteAction(action=f, call_config=CallConfig.ALL)

    def is_empty(self) -> bool:
        return not self.action and self.call_config == CallConfig.NEVER


OnCompleteAction.__module__ = "pyteal"


class BareCallActions:
    """
    BareCallActions keep track of bare-call registrations to all OnCompletion cases.
    """

    def __init__(
        self,
        *,
        close_out: OnCompleteAction = OnCompleteAction.never(),
        clear_state: OnCompleteAction = OnCompleteAction.never(),
        delete_application: OnCompleteAction = OnCompleteAction.never(),
        no_op: OnCompleteAction = OnCompleteAction.never(),
        opt_in: OnCompleteAction = OnCompleteAction.never(),
        update_application: OnCompleteAction = OnCompleteAction.never(),
    ):
        self.close_out: Final[OnCompleteAction] = close_out
        self.clear_state: Final[OnCompleteAction] = clear_state
        self.delete_application: Final[OnCompleteAction] = delete_application
        self.no_op: Final[OnCompleteAction] = no_op
        self.opt_in: Final[OnCompleteAction] = opt_in
        self.update_application: Final[OnCompleteAction] = update_application
        if not self.clear_state.is_empty():
            raise TealInputError(
                "Attempt to construct clear state program from bare app call: "
                "Use Router top level argument `clear_state` instead. "
                "For more details please refer to "
                "https://pyteal.readthedocs.io/en/latest/abi.html#registering-bare-app-calls"
            )

        self.stack_frames: NatalStackFrame = NatalStackFrame()

    def asdict(self) -> dict[str, OnCompleteAction]:
        return {
            "clear_state": self.clear_state,
            "close_out": self.close_out,
            "delete_application": self.delete_application,
            "no_op": self.no_op,
            "opt_in": self.opt_in,
            "update_application": self.update_application,
        }

    def aslist(self) -> list[OnCompleteAction]:
        return list(self.asdict().values())

    def is_empty(self) -> bool:
        return all([a.is_empty() for a in self.aslist()])

    def approval_construction(self) -> Optional[Expr]:
        oc_action_pair: list[tuple[EnumInt, OnCompleteAction]] = [
            (OnComplete.NoOp, self.no_op),
            (OnComplete.OptIn, self.opt_in),
            (OnComplete.CloseOut, self.close_out),
            (OnComplete.UpdateApplication, self.update_application),
            (OnComplete.DeleteApplication, self.delete_application),
        ]
        if all(oca.is_empty() for _, oca in oc_action_pair):
            return None

        conditions_n_branches: list[CondNode] = list()
        for oc, oca in oc_action_pair:
            if oca.is_empty():
                continue
            wrapped_handler = ASTBuilder.wrap_handler(
                False,
                cast(ActionType, oca.action),
            )
            match oca.call_config:
                case CallConfig.ALL:
                    cond_body = wrapped_handler
                case CallConfig.CALL | CallConfig.CREATE:
                    cond_body = Seq(
                        Assert(
                            cast(
                                Expr, oca.call_config.approval_condition_under_config()
                            )
                        ),
                        wrapped_handler,
                    )
                case _:
                    raise TealInternalError(
                        f"Unexpected CallConfig: {oca.call_config!r}"
                    )
            conditions_n_branches.append(
                CondNode(
                    Txn.on_completion() == oc,
                    cond_body,
                )
            )
        return Cond(*[[n.condition, n.branch] for n in conditions_n_branches])


BareCallActions.__module__ = "pyteal"


@dataclass(frozen=True)
class CondNode:
    """CondNode is a node inside generated program AST.

    `condition` is the logic condition that decides if the program should execute the branch.
    `branch` is the expression containing most of executation.
    """

    condition: Expr
    branch: Expr


CondNode.__module__ = "pyteal"


@dataclass(frozen=True)
class CondWithMethod:
    """CondWithMethod converts method_signature, condition, and method `ABIReturnSubroutine` into an AST node (`CondNode`).

    `method_signature` and `condition` generates the condition expression in `CondNode`:
    - `method_sig: str` is the method signature of `method: ABIReturnSubroutine`.
    - `condition: Expr | int` is the condition representing the `OnComplete` allowance condition,
       generated by `MethodConfig.approval_cond`:
       - `Expr`: some of `OnComplete` options are allowed, e.g.,
         `Or(Txn.on_completion() == OnComplete.NoOp, Txn.on_completion() == OnComplete.OptIn)`.
       - 1: all of `OnComplete` options for approval program are allowed
       - 0: no `OnComplete` option is allowed
         NOTE: since this is generating a dead branch in TEAL generated code, we error here on encountering a 0 condition.

    `method`, which is an `ABIReturnSubroutine`, is wrapped into an `Expr`:
    - Router would generate the code that handles IO for the subroutine:
      - Generated code parses `Txn.application_args`, converts them into ABI value instances, and passes them into method.
      - Generated code logs method result, and exit program with `Approve()`.

    Because of the introduction of `frame_pointer`, there are 2 flavors of generated code:
    - pre-frame-pointer (scratch slot based)
    - frame-pointer based.

    For more details, refer to implementation of `ASTBuilder.wrap_handler`.
    """

    method_sig: str
    condition: Expr | int
    method: ABIReturnSubroutine

    def to_cond_node(self, use_frame_pt: bool = False) -> CondNode:
        walk_in_cond = Txn.application_args[0] == MethodSignature(self.method_sig)

        if not (isinstance(self.condition, Expr) or self.condition == 1):
            raise TealInputError("Invalid condition input for CondWithMethod")

        res = ASTBuilder.wrap_handler(True, self.method, use_frame_pt=use_frame_pt)
        if isinstance(self.condition, Expr):
            res = Seq(Assert(self.condition), res)
        return CondNode(walk_in_cond, res)


CondWithMethod.__module__ = "pyteal"


def _smap_friendly_approve():
    # TODO: Consider replacing _smap_friendly_approve() with a reframe_asts()
    a = Approve()
    a.stack_frames._compiler_gen = True
    return a


@dataclass
class ASTBuilder:
    def __init__(self):
        self.methods_with_conds: list[CondWithMethod] = []
        self.bare_calls: list[CondNode] = []

    def _clean_bare_calls(self) -> None:
        self.bare_calls = []

    @staticmethod
    def __filter_invalid_handlers_and_typecast(
        subroutine: ABIReturnSubroutine | SubroutineFnWrapper | Expr,
    ) -> ABIReturnSubroutine:
        """This method filters out invalid handlers that might be normal subroutine, Expr, or unroutable ABIReturnSubroutine.
        It accepts only routable ABIReturnSubroutine, and shrink the type to ABIReturnSubroutine from argument's union type.
        """
        if not isinstance(subroutine, ABIReturnSubroutine):
            raise TealInputError(
                f"method call should be only registering ABIReturnSubroutine, got {type(subroutine)}."
            )
        if not subroutine.is_abi_routable():
            raise TealInputError(
                f"method call ABIReturnSubroutine is not routable: "
                f"got {subroutine.subroutine.argument_count()} args "
                f"with {len(subroutine.subroutine.abi_args)} ABI args."
            )
        return subroutine

    @staticmethod
    def __subroutine_argument_instance_generate(
        subroutine: ABIReturnSubroutine,
    ) -> tuple[list[abi.BaseType], list[abi.BaseType], list[abi.Transaction]]:
        # All subroutine args types
        type_specs = cast(list[abi.TypeSpec], subroutine.subroutine.expected_arg_types)

        # All subroutine arg values, initialize here and use below instead of
        # creating new instances on the fly, so we don't have to think about splicing
        # back in the transaction types
        arg_vals = [typespec.new_instance() for typespec in type_specs]

        # Only args that appear in app args
        app_arg_vals: list[abi.BaseType] = [
            ats for ats in arg_vals if not isinstance(ats, abi.Transaction)
        ]

        # only transaction args (these are omitted from app args)
        txn_arg_vals: list[abi.Transaction] = [
            ats for ats in arg_vals if isinstance(ats, abi.Transaction)
        ]

        for aav in app_arg_vals:
            # If we're here we know the top level isn't a Transaction but a transaction may
            # be included in some collection type like a Tuple or Array, raise error
            # as these are not supported
            if abi.contains_type_spec(aav.type_spec(), abi.TransactionTypeSpecs):
                raise TealInputError(
                    "A Transaction type may not be included in Tuples or Arrays"
                )

        return arg_vals, app_arg_vals, txn_arg_vals

    @staticmethod
    def __decode_constructions_and_args(
        arg_vals: list[abi.BaseType],
        app_arg_vals: list[abi.BaseType],
        txn_arg_vals: list[abi.Transaction],
        subroutine: ABIReturnSubroutine,
        use_frame_pt: bool = False,
    ) -> tuple[list[Expr], list[abi.BaseType], Optional[Proto]]:
        """
        Assumption: arg_vals = app_args_vals union with txn_arg_vals
        """

        # if subroutine has ABI output, then local variables start from 1
        # otherwise local variables start from 0
        index_start_from = 1 if subroutine.output_kwarg_info is not None else 0

        # prepare the local stack type list for local variable allocation
        local_types: list[TealType] = [i._stored_value.storage_type() for i in arg_vals]

        if subroutine.output_kwarg_info:
            local_types = [
                subroutine.output_kwarg_info.abi_type.storage_type()
            ] + local_types

        # assign to a var here since we modify app_arg_vals later
        tuplify = len(app_arg_vals) > METHOD_ARG_NUM_CUTOFF

        # Tuple-ify any app args after the limit
        tupled_app_args: list[abi.BaseType] = []

        if tuplify:
            tupled_app_args = app_arg_vals[METHOD_ARG_NUM_CUTOFF - 1 :]
            last_arg_specs_grouped: list[abi.TypeSpec] = [
                t.type_spec() for t in tupled_app_args
            ]
            app_arg_vals = app_arg_vals[: METHOD_ARG_NUM_CUTOFF - 1]
            app_args_tupled = abi.TupleTypeSpec(*last_arg_specs_grouped).new_instance()
            local_types.append(app_args_tupled._stored_value.storage_type())
            app_arg_vals.append(app_args_tupled)

        proto: Optional[Proto] = None
        if use_frame_pt:
            proto = Proto(0, 0, mem_layout=ProtoStackLayout([], local_types, 0))
            for i, arg_val in enumerate(arg_vals):
                arg_val._stored_value = FrameVar(proto, i + index_start_from)
            if tuplify:
                app_arg_vals[-1]._stored_value = FrameVar(proto, len(local_types) - 1)

        # decode app args
        decode_instructions: list[Expr] = [
            app_arg.decode(Txn.application_args[idx + 1])
            for idx, app_arg in enumerate(app_arg_vals)
        ]

        # "decode" transaction types by setting the relative index
        if len(txn_arg_vals) > 0:
            txn_arg_len = len(txn_arg_vals)
            # The transactions should appear in the group in the order they're specified in the method signature
            # and should be relative to the current transaction.

            # ex:
            # doit(axfer,pay,appl)
            # would be 4 transactions
            #      current_idx-3 = axfer
            #      current_idx-2 = pay
            #      current_idx-1 = appl
            #      current_idx-0 = the txn that triggered the current eval (not specified but here for completeness)

            # since we're iterating in order of the txns appearance in the args we
            # subtract the current index from the total length to get the offset.
            # and subtract that from the current index to get the absolute position
            # in the group

            txn_decode_instructions: list[Expr] = []

            for idx, arg_val in enumerate(txn_arg_vals):
                txn_decode_instructions.append(
                    arg_val._set_index(Txn.group_index() - Int(txn_arg_len - idx))
                )
                spec = arg_val.type_spec()
                if type(spec) is not abi.TransactionTypeSpec:
                    # this is a specific transaction type
                    txn_decode_instructions.append(
                        Assert(arg_val.get().type_enum() == spec.txn_type_enum())
                    )

            decode_instructions += txn_decode_instructions

        # de-tuple into specific values using `store_into` on
        # each element of the tuple'd arguments
        if tuplify:
            tupled_arg: abi.Tuple = cast(abi.Tuple, app_arg_vals[-1])
            de_tuple_instructions: list[Expr] = [
                tupled_arg[idx].store_into(arg_val)
                for idx, arg_val in enumerate(tupled_app_args)
            ]
            decode_instructions += de_tuple_instructions

        return decode_instructions, arg_vals, proto

    @staticmethod
    def wrap_handler(
        is_method_call: bool,
        handler: ActionType,
        *,
        wrap_to_name: str | None = None,
        use_frame_pt: bool = False,
    ) -> Expr:
        """This is a helper function that handles transaction arguments passing in bare-app-call/abi-method handlers.
        If `is_method_call` is True, then it can only be `ABIReturnSubroutine`,
        otherwise:
            - both `ABIReturnSubroutine` and `Subroutine` takes 0 argument on the stack.
            - all three cases have none (or void) type.
        On ABI method case, if the ABI method has more than 15 args, this function manages to de-tuple
        the last (16-th) Txn app-arg into a list of ABI method arguments, and pass in to the ABI method.
        Args:
            is_method_call: a boolean value that specify if the handler is an ABI method.
            handler: an `ABIReturnSubroutine`, or `SubroutineFnWrapper` (for `Subroutine` case), or an `Expr`.
            use_frame_pt: a boolean value that specify if router is compiled to frame pointer based code.
        Returns:
            Expr:
                - for bare-appcall it returns an expression that the handler takes no txn arg and Approve
                - for abi-method it returns the txn args correctly decomposed into ABI variables,
                  passed in ABIReturnSubroutine and logged, then approve.
        """
        if not is_method_call:
            wrap_to_name = wrap_to_name or "bare appcall"

            match handler:
                case Expr():
                    if handler.type_of() != TealType.none:
                        raise TealInputError(
                            f"{wrap_to_name} handler should be TealType.none not {handler.type_of()}."
                        )
                    return (
                        handler
                        if handler.has_return()
                        else Seq(handler, _smap_friendly_approve())
                    )
                case SubroutineFnWrapper():
                    if handler.type_of() != TealType.none:
                        raise TealInputError(
                            f"subroutine call should be returning TealType.none not {handler.type_of()}."
                        )
                    if handler.subroutine.argument_count() != 0:
                        raise TealInputError(
                            f"subroutine call should take 0 arg for {wrap_to_name}. "
                            f"this subroutine takes {handler.subroutine.argument_count()}."
                        )
                    return Seq(handler(), _smap_friendly_approve())
                case ABIReturnSubroutine():
                    if handler.type_of() != "void":
                        raise TealInputError(
                            f"abi-returning subroutine call should be returning void not {handler.type_of()}."
                        )
                    if handler.subroutine.argument_count() != 0:
                        raise TealInputError(
                            f"abi-returning subroutine call should take 0 arg for {wrap_to_name}. "
                            f"this abi-returning subroutine takes {handler.subroutine.argument_count()}."
                        )
                    return Seq(cast(Expr, handler()), _smap_friendly_approve())
                case _:
                    raise TealInputError(
                        f"{wrap_to_name} can only accept: none type Expr, or Subroutine/ABIReturnSubroutine with none return and no arg"
                    )

        wrap_to_name = wrap_to_name or "method call"
        if not isinstance(handler, ABIReturnSubroutine):
            raise TealInputError(
                f"{wrap_to_name} should be only registering ABIReturnSubroutine, got {type(handler)}."
            )
        if not handler.is_abi_routable():
            raise TealInputError(
                f"{wrap_to_name} ABIReturnSubroutine is not routable "
                f"got {handler.subroutine.argument_count()} args with {len(handler.subroutine.abi_args)} ABI args."
            )
        if not use_frame_pt:
            return ASTBuilder.__de_abify_subroutine_vanilla(handler)
        else:
            return ASTBuilder.__de_abify_subroutine_frame_pointers(handler)

    @staticmethod
    def __de_abify_subroutine_vanilla(handler: ActionType) -> Expr:
        """This private function retains the previous (pre-frame-pointer) logic of handling ABIReturnSubroutine method's IO.

        This function can be roughly separated into following 4 parts:
        - handler type check
        - handler argument instance generate
        - handler argument decode from Txn.application_args
        - generating execution branch that calles handler and handles handler return.
<<<<<<< HEAD
=======
          NOTE: the very last step is handled different from frame-pt version, see illustration below:

        |
        | main execution
        |
        `-> (assuming satisfying all preconditions: method selector match + OnComplete options match)
            +-----------------------------------------------------------------------------------+
            | We need to first allocate some scratch slots for handler's ABI arguments,         |
            | for we don't want the intermediate steps in handler destroy memory on arguments.  |
            |                                                                                   |
            | Decoding scheme relies on internal storage in ABI value (default scratch slot).   |
            | NOTE: if handler has more than 15 args, we need to de-tuple the last one.         |
            |       The detupling process is also done over the scratch slots.                  |
            |                                                                                   |
            | This section represents the expressions in `decoding_steps`.                      |
            +-----------------------------------------------------------------------------------+
            | At this point, all of the handler arguments (ABI typed) are prepared.             |
            | We call the handler with all these handler arguments.                             |
            | If handler has output, we dig the result to top of the stack, and log it.         |
            |                                                                                   |
            | NOTE: if output exists, inside of subroutine, we alloc a scratch slot for output, |
            |       Right before retsub, use `deferred_expr` to place output encoding on stack. |
            +-----------------------------------------------------------------------------------+
            | Now that handler return (if exists) is handled, we `Approve()` and exit prog.     |
            +-----------------------------------------------------------------------------------+
>>>>>>> a98779c2
        """
        handler = ASTBuilder.__filter_invalid_handlers_and_typecast(handler)
        (
            arg_vals,
            app_arg_vals,
            txn_arg_vals,
        ) = ASTBuilder.__subroutine_argument_instance_generate(handler)

        (
            decode_instructions,
            arg_vals,
            _,
        ) = ASTBuilder.__decode_constructions_and_args(
            arg_vals, app_arg_vals, txn_arg_vals, handler
        )

        if handler.type_of() == sdk_abi.Returns.VOID:
            return Seq(
                *decode_instructions,
                cast(Expr, handler(*arg_vals)),
                _smap_friendly_approve(),
            )
        else:
            output_temp: abi.BaseType = cast(
                OutputKwArgInfo, handler.output_kwarg_info
            ).abi_type.new_instance()
            subroutine_call: abi.ReturnedValue = cast(
                abi.ReturnedValue, handler(*arg_vals)
            )
            return Seq(
                *decode_instructions,
                subroutine_call.store_into(output_temp),
                abi.MethodReturn(output_temp),
                _smap_friendly_approve(),
            )

    @staticmethod
    def __de_abify_subroutine_frame_pointers(handler: ActionType) -> Expr:
        """This private function implements the frame-pointer-based logic of handling ABIReturnSubroutine method's IO.

        This function can be roughly separated into following 4 parts:
        - handler type check
        - handler argument instance generate
        - handler argument decode from Txn.application_args (with use_frame_pt=True option on)
        - generating execution branch that calles handler and handles handler return.
          NOTE: the very last step is handled different from pre-frame-pt version, see illustration below:

        |
        | main execution
        |
        `-> (assuming satisfying all preconditions: method selector match + OnComplete options match)
            +-----------------------------------------------------------------------------------+
            | We wrap the following section up in an intermediate function:                     |
            +-----------------------------------------------------------------------------------+
            |                                                                                   |
            |  We construct a intermediate subroutine with 0 arg and 0 return as follows:       |
            |  +--------------------------------------------------------------------------------+
            |  | Thus we use `proto 0 0` to clean up stack once completed handler computation.  |
            |  +--------------------------------------------------------------------------------+
            |  | We need to allocate some stack space to handle memory of 2 following cases:    |
            |  | - If handler has an ABI output returning, need to store in a grid on stack.    |
            |  | - All of the other handler arguments from `Txn.application_args` should be     |
            |  |   decoded into ABI values and placed on stack.                                 |
            |  |   NOTE: if handler has more than 15 args, we need to de-tuple the last one.    |
            |  |         The detupling process is also done over the stack with frame pointer.  |
            |  |                                                                                |
            |  | To keep track of each arg's memory location,                                   |
            |  | we use FrameVar to keep track of relative dist against stack height at proto.  |
            |  |                                                                                |
<<<<<<< HEAD
=======
            |  | Also notice that, all of the decoding operations are done over local vars,     |
            |  | proto 0 0 can come in and clean all the stack variables away.                  |
            |  |                                                                                |
>>>>>>> a98779c2
            |  | This section represents the expressions in `decoding_steps`.                   |
            |  +--------------------------------------------------------------------------------+
            |  | At this point, all of the handler arguments (ABI typed) are prepared.          |
            |  | We call the handler with all these handler arguments.                          |
            |  | If handler has output, we dig the result to top of the stack, and log it.      |
            |  |                                                                                |
            |  | This section represents the expressions in `returning_steps`.                  |
            +  +--------------------------------------------------------------------------------+
            |                                                                                   |
<<<<<<< HEAD
            | Now that handler return (if exists) is handled, we `Approve()` and exit prog.     |
=======
            | Now that handler is done computing in the intermediate function,                  |
            | we `Approve()` and exit prog.                                                     |
>>>>>>> a98779c2
            +-----------------------------------------------------------------------------------+
        """
        handler = ASTBuilder.__filter_invalid_handlers_and_typecast(handler)
        (
            arg_vals,
            app_arg_vals,
            txn_arg_vals,
        ) = ASTBuilder.__subroutine_argument_instance_generate(handler)

        (
            decode_instructions,
            arg_vals,
            proto,
        ) = ASTBuilder.__decode_constructions_and_args(
            arg_vals,
            app_arg_vals,
            txn_arg_vals,
            handler,
            use_frame_pt=True,
        )

        subroutine_caster = Subroutine(TealType.none, f"{handler.name()}_caster")

        proto = cast(Proto, proto)
        proto.mem_layout = cast(ProtoStackLayout, proto.mem_layout)

        decoding_steps: list[Expr] = [
            *proto.mem_layout._succinct_repr(),
            *decode_instructions,
        ]
        returning_steps: list[Expr]

        if handler.type_of() == sdk_abi.Returns.VOID:
            returning_steps = [cast(Expr, handler(*arg_vals))]
        else:
            output_temp: abi.BaseType = cast(
                OutputKwArgInfo, handler.output_kwarg_info
            ).abi_type.new_instance()
            output_temp._stored_value = FrameVar(proto, 0)
            subroutine_call: abi.ReturnedValue = cast(
                abi.ReturnedValue, handler(*arg_vals)
            )
            returning_steps = [
                subroutine_call.store_into(output_temp),
                abi.MethodReturn(output_temp),
            ]

        def declaration():
            return Seq(*decoding_steps, *returning_steps)

        return Seq(subroutine_caster(declaration)(), _smap_friendly_approve())

    def add_method_to_ast(
        self, method_signature: str, cond: Expr | int, handler: ABIReturnSubroutine
    ) -> None:
        if isinstance(cond, int) and cond == 0:
            return
        self.methods_with_conds.append(CondWithMethod(method_signature, cond, handler))

    def program_construction(self, use_frame_pt: bool = False) -> Expr:
        conditions_n_branches: list[CondNode] = self.bare_calls + [
            method_with_cond.to_cond_node(use_frame_pt=use_frame_pt)
            for method_with_cond in self.methods_with_conds
        ]

        if not conditions_n_branches:
            return Reject()
        return Cond(*[[n.condition, n.branch] for n in conditions_n_branches])


ASTBuilder.__module__ = "pyteal"


@dataclass(frozen=True)
class RouterResults:
    approval_teal: str
    clear_teal: str
    abi_contract: sdk_abi.Contract
    approval_sourcemap: Optional[PyTealSourceMap] = None
    clear_sourcemap: Optional[PyTealSourceMap] = None


@dataclass
class _RouterBundle:
    """Private class that includes a full sourcemapper object"""

    approval_program: Expr
    clear_program: Expr
    abi_contract: sdk_abi.Contract
    approval_teal: str
    clear_teal: str
    approval_sourcemapper: Optional[_PyTealSourceMapper] = None
    clear_sourcemapper: Optional[_PyTealSourceMapper] = None
    input: Optional["_RouterCompileInput"] = None

    def get_results(self) -> RouterResults:
        approval_sourcemap: PyTealSourceMap | None = None
        clear_sourcemap: PyTealSourceMap | None = None
        if self.approval_sourcemapper:
            approval_sourcemap = self.approval_sourcemapper.get_sourcemap()
        if self.clear_sourcemapper:
            clear_sourcemap = self.clear_sourcemapper.get_sourcemap()

        return RouterResults(
            self.approval_teal,
            self.clear_teal,
            self.abi_contract,
            approval_sourcemap,
            clear_sourcemap,
        )


@dataclass
class _RouterCompileInput:
    version: int
    assemble_constants: bool
    optimize: Optional[OptimizeOptions] = None
    with_sourcemaps: bool = False
    pcs_in_sourcemaps: bool = False
    approval_filename: Optional[str] = None
    clear_filename: Optional[str] = None
    algod_client: Optional[AlgodClient] = None
    annotate_teal: bool = False
    annotate_teal_headers: bool = False
    annotate_teal_concise: bool = True

    def __post_init__(self):
        # The following params are non-sensical when truthy without sourcemaps.
        # However, they are not defining anything actionable so are simple ignored
        # rather than erroring when `with_source == False`:
        # * pcs_in_sourcemap
        # * approval_filename
        # * clear_filename
        # * algod_client

        # On the other hand, self.annotate_teal indicates a user request which cannot
        # be provided on when there isn't a sourcemap
        if self.annotate_teal and not self.with_sourcemaps:
            raise ValueError(
                "In order annotate generated teal source, must set with_sourcemap True"
            )

        if self.pcs_in_sourcemaps:
            # bootstrap an algod_client if not provided, and in either case, run a healthcheck
            try:
                self.algod_client = algod_with_assertion(self.algod_client)
            except AlgodClientError as ace:
                raise ResourceWarning(
                    "algod_with_assertion has failed: are you sure there is an available node such as Sandbox?"
                ) from ace

    def get_compilation(self, program: Expr) -> Compilation:
        return Compilation(
            ast=program,
            mode=Mode.Application,
            version=self.version,
            assemble_constants=self.assemble_constants,
            optimize=self.optimize,
        )


class Router:
    """
    The Router class helps construct the approval and clear state programs for an ARC-4 compliant
    application.

    Additionally, this class can produce an ARC-4 contract description object for the application.

    **WARNING:** The ABI Router is still taking shape and is subject to backwards incompatible changes.

    * Based on feedback, the API and usage patterns are likely to change.
    * Expect migration issues in future PyTeal versions.

    For these reasons, we strongly recommend using :any:`pragma` to pin the version of PyTeal in your
    source code.
    """

    def __init__(
        self,
        name: str,
        bare_calls: BareCallActions | None = None,
        descr: str | None = None,
        *,
        clear_state: Optional[ActionType] = None,
    ) -> None:
        """
        Args:
            name: the name of the smart contract, used in the JSON object.
            bare_calls: the bare app call registered for each on_completion.
            descr: a description of the smart contract, used in the JSON object.
            clear_state: an expression describing the behavior of clear state program. This
                expression will be the entirety of the clear state program; no additional code is
                inserted by the Router. If not provided, the clear state program will always reject.
        """

        self.name: str = name
        self.descr = descr

        self.approval_ast = ASTBuilder()
        self.clear_state: Expr = (
            Reject()
            if clear_state is None
            else ASTBuilder.wrap_handler(
                False, clear_state, wrap_to_name="clear state call"
            )
        )

        self.methods: list[sdk_abi.Method] = []
        self.method_sig_to_selector: dict[str, bytes] = dict()
        self.method_selector_to_sig: dict[bytes, str] = dict()
        self.bare_calls: BareCallActions | None = bare_calls

    def _clean(self) -> None:
        self.approval_ast._clean_bare_calls()

    def add_method_handler(
        self,
        method_call: ABIReturnSubroutine,
        overriding_name: str | None = None,
        method_config: MethodConfig | None = None,
        description: str | None = None,
    ) -> ABIReturnSubroutine:
        """Add a method call handler to this Router.

        Args:
            method_call: An ABIReturnSubroutine that implements the method body.
            overriding_name (optional): A name for this method. Defaults to the function name of
                method_call.
            method_config (optional): An object describing the on completion actions and
                creation/non-creation call statuses that are valid for calling this method. All
                invalid configurations will be rejected. Defaults to :code:`MethodConfig(no_op=CallConfig.CALL)`
                (i.e. only the no-op action during a non-creation call is accepted) if none is provided.
            description (optional): A description for this method. Defaults to the docstring of
                method_call, if there is one.
        """
        if not isinstance(method_call, ABIReturnSubroutine):
            raise TealInputError(
                "for adding method handler, must be ABIReturnSubroutine"
            )
        method_signature = method_call.method_signature(overriding_name)
        if method_config is None:
            method_config = MethodConfig(no_op=CallConfig.CALL)
        if method_config.is_never():
            raise TealInputError(
                f"registered method {method_signature} is never executed"
            )
        method_selector = encoding.checksum(bytes(method_signature, "utf-8"))[:4]

        if method_signature in self.method_sig_to_selector:
            raise TealInputError(f"re-registering method {method_signature} detected")
        if method_selector in self.method_selector_to_sig:
            raise TealInputError(
                f"re-registering method {method_signature} has hash collision "
                f"with {self.method_selector_to_sig[method_selector]}"
            )

        meth = method_call.method_spec()
        if description is not None:
            meth.desc = description
        self.methods.append(meth)

        self.method_sig_to_selector[method_signature] = method_selector
        self.method_selector_to_sig[method_selector] = method_signature

        method_approval_cond = method_config.approval_cond()
        self.approval_ast.add_method_to_ast(
            method_signature, method_approval_cond, method_call
        )
        return method_call

    def method(
        self,
        func: Callable | None = None,
        /,
        *,
        name: str | None = None,
        description: str | None = None,
        no_op: CallConfig | None = None,
        opt_in: CallConfig | None = None,
        close_out: CallConfig | None = None,
        clear_state: CallConfig | None = None,
        update_application: CallConfig | None = None,
        delete_application: CallConfig | None = None,
    ):
        """This is an alternative way to register a method, as supposed to :code:`add_method_handler`.

        This is a decorator that's meant to be used over a Python function, which is internally
        wrapped with ABIReturnSubroutine. Additional keyword arguments on this decorator can be used
        to specify the OnCompletion statuses that are valid for the registered method.

        NOTE: By default, all OnCompletion actions other than `no_op` are set to `CallConfig.NEVER`,
        while `no_op` field is set to `CallConfig.CALL`. However, if you provide any keywords for
        OnCompletion actions, then the `no_op` field will default to `CallConfig.NEVER`.

        Args:
            func: A function that implements the method body. This should *NOT* be wrapped with the
                :code:`ABIReturnSubroutine` decorator yet.
            name (optional): A name for this method. Defaults to the function name of func.
            description (optional): A description for this method. Defaults to the docstring of
                func, if there is one.
            no_op (optional): The allowed calls during :code:`OnComplete.NoOp`.
            opt_in (optional): The allowed calls during :code:`OnComplete.OptIn`.
            close_out (optional): The allowed calls during :code:`OnComplete.CloseOut`.
            clear_state (optional): The allowed calls during :code:`OnComplete.ClearState`.
                This argument has been deprecated, and will error on compile time if one wants to access it.
                Use Router top level argument `clear_state` instead.
            update_application (optional): The allowed calls during :code:`OnComplete.UpdateApplication`.
            delete_application (optional): The allowed calls during :code:`OnComplete.DeleteApplication`.
        """
        # we use `is None` extensively for CallConfig to distinguish 2 following cases
        # - None
        # - CallConfig.Never
        # both cases evaluate to False in if statement.
        if clear_state is not None:
            raise TealInputError(
                "Attempt to register ABI method for clear state program: "
                "Use Router top level argument `clear_state` instead. "
                "For more details please refer to "
                "https://pyteal.readthedocs.io/en/latest/abi.html#registering-bare-app-calls"
            )

        def wrap(_func) -> ABIReturnSubroutine:
            wrapped_subroutine = ABIReturnSubroutine(_func, overriding_name=name)
            call_configs: MethodConfig

            ocs = dict(
                no_op=no_op,
                opt_in=opt_in,
                close_out=close_out,
                clear_state=clear_state,
                update_application=update_application,
                delete_application=delete_application,
            )
            if all(oc is None for oc in ocs.values()):
                call_configs = MethodConfig(no_op=CallConfig.CALL)
            else:

                def none_to_never(x: None | CallConfig):
                    return CallConfig.NEVER if x is None else x

                call_configs = MethodConfig(
                    **{k: none_to_never(v) for k, v in ocs.items()}
                )
            return self.add_method_handler(
                wrapped_subroutine, name, call_configs, description
            )

        if not func:
            return wrap
        return wrap(func)

    def contract_construct(self) -> sdk_abi.Contract:
        """A helper function in constructing a `Contract` object.

        It takes out the method spec from approval program methods,
        and constructs an `Contract` object.

        Returns:
            A Python SDK `Contract` object constructed from the registered methods on this router.
        """

        return sdk_abi.Contract(self.name, self.methods, self.descr)

    def _build_program(
        self,
        *,
        version: int = DEFAULT_TEAL_VERSION,
        optimize: OptimizeOptions | None = None,
    ) -> tuple[Expr, Expr, sdk_abi.Contract]:
        """
        Constructs ASTs for approval and clear-state programs from the registered methods and bare
        app calls in the router, and also generates a Contract object to allow client read and call
        the methods easily.

        Note that if no methods or bare app call actions have been registered to either the approval
        or clear state programs, then that program will reject all transactions.

        Returns:
            A tuple of three objects.

            * approval_program: an AST for approval program
            * clear_state_program: an AST for clear-state program
            * contract: a Python SDK Contract object to allow clients to make off-chain calls
        """
        if self.bare_calls and not self.bare_calls.is_empty():
            bare_call_approval = self.bare_calls.approval_construction()
            if bare_call_approval:
                self.approval_ast.bare_calls = [
                    CondNode(
                        cond := Txn.application_args.length() == Int(0),
                        act := cast(Expr, bare_call_approval),
                    )
                ]
                NatalStackFrame.reframe_asts(bare_call_approval.stack_frames, cond)
                act.stack_frames = bare_call_approval.stack_frames

        optimize = optimize if optimize else OptimizeOptions()
        use_frame_pt = optimize.use_frame_pointers(version)
        return (
            self.approval_ast.program_construction(use_frame_pt=use_frame_pt),
            self.clear_state,
            self.contract_construct(),
        )

    @contextmanager
    def _cleaning_context(self):
        starting_slot_id = ScratchSlot.nextSlotId
        yield
        self._clean()
        ScratchSlot.reset_slot_numbering(starting_slot_id)

    def compile_program(
        self,
        *,
        version: int = DEFAULT_TEAL_VERSION,
        assemble_constants: bool = False,
        optimize: Optional[OptimizeOptions] = None,
    ) -> tuple[str, str, sdk_abi.Contract]:
        """
        TODO: Not so sure about the following _DEPRECATION_ anymore !!!!
        DEPRECATED BUT KEPT FOR BACKWARDS COMPATIBILITY. PREFER Router.compile().

        Constructs and compiles approval and clear-state programs from the registered methods and
        bare app calls in the router, and also generates a Contract object to allow client read and call
        the methods easily.

        This method combines `Router._build_program` and `Compilation.compile`.

        Note that if no methods or bare app call actions have been registered to either the approval
        or clear state programs, then that program will reject all transactions.

        Returns:
            A tuple of three objects.

            * approval_program: compiled approval program string
            * clear_state_program: compiled clear-state program string
            * contract: a Python SDK Contract object to allow clients to make off-chain calls
        """
        input = _RouterCompileInput(
            version=version,
            assemble_constants=assemble_constants,
            optimize=optimize,
        )
        cpb = self._build_impl(input)

        return cpb.approval_teal, cpb.clear_teal, cpb.abi_contract

    def compile(
        self,
        *,
        version: int = DEFAULT_TEAL_VERSION,
        assemble_constants: bool = False,
        optimize: Optional[OptimizeOptions] = None,
        approval_filename: Optional[str] = None,
        clear_filename: Optional[str] = None,
        with_sourcemaps: bool = False,
        pcs_in_sourcemap: bool = False,
        algod_client: Optional[AlgodClient] = None,
        annotate_teal: bool = True,
        annotate_teal_headers: bool = False,
        annotate_teal_concise: bool = True,
    ) -> RouterResults:
        """
        TODO: out of date comment

        Constructs and compiles approval and clear-state programs from the registered methods and
        bare app calls in the router, and also generates a Contract object to allow client read and call
        the methods easily.

        This method combines `Router._build_program` and `Compilation.compile`.

        Note that if no methods or bare app call actions have been registered to either the approval
        or clear state programs, then that program will reject all transactions.

        Returns:
            A tuple of three objects.

            * approval_program: compiled approval program string
            * clear_state_program: compiled clear-state program string
            * contract: a Python SDK Contract object to allow clients to make off-chain calls
        """
        approval_filename = approval_filename or f"{self.name}_approval.teal"
        clear_filename = clear_filename or f"{self.name}_clear.teal"

        input = _RouterCompileInput(
            version=version,
            assemble_constants=assemble_constants,
            optimize=optimize,
            with_sourcemaps=with_sourcemaps,
            approval_filename=approval_filename,
            clear_filename=clear_filename,
            pcs_in_sourcemaps=pcs_in_sourcemap,
            algod_client=algod_client,
            annotate_teal=annotate_teal,
            annotate_teal_headers=annotate_teal_headers,
            annotate_teal_concise=annotate_teal_concise,
        )
        return self._build_impl(input).get_results()

    def _build_impl(self, input: _RouterCompileInput) -> _RouterBundle:
        with self._cleaning_context():
            ap, csp, contract = self._build_program(
                version=input.version, optimize=input.optimize
            )

            abundle = input.get_compilation(ap)._compile_impl(
                with_sourcemap=input.with_sourcemaps,
                teal_filename=input.approval_filename,
                pcs_in_sourcemap=input.pcs_in_sourcemaps,
                algod_client=input.algod_client,
                annotate_teal=input.annotate_teal,
                annotate_teal_headers=input.annotate_teal_headers,
                annotate_teal_concise=input.annotate_teal_concise,
            )

            # TODO: ideally, the clear-state compilation ought to be in it's own
            # _cleaning_context to allow for fresh slot numbering. However,
            # the side effects of separating is not yet obvious and
            # clear state programs generally aren't so complex so this isn't
            # of high urgency
            csbundle = input.get_compilation(csp)._compile_impl(
                with_sourcemap=input.with_sourcemaps,
                teal_filename=input.clear_filename,
                pcs_in_sourcemap=input.pcs_in_sourcemaps,
                algod_client=input.algod_client,
                annotate_teal=input.annotate_teal,
                annotate_teal_headers=input.annotate_teal_headers,
                annotate_teal_concise=input.annotate_teal_concise,
            )

        return _RouterBundle(
            approval_program=ap,
            clear_program=csp,
            abi_contract=contract,
            approval_teal=abundle.teal,
            clear_teal=csbundle.teal,
            approval_sourcemapper=abundle.sourcemapper,
            clear_sourcemapper=csbundle.sourcemapper,
            input=input,
        )


Router.__module__ = "pyteal"<|MERGE_RESOLUTION|>--- conflicted
+++ resolved
@@ -585,8 +585,6 @@
         - handler argument instance generate
         - handler argument decode from Txn.application_args
         - generating execution branch that calles handler and handles handler return.
-<<<<<<< HEAD
-=======
           NOTE: the very last step is handled different from frame-pt version, see illustration below:
 
         |
@@ -612,7 +610,6 @@
             +-----------------------------------------------------------------------------------+
             | Now that handler return (if exists) is handled, we `Approve()` and exit prog.     |
             +-----------------------------------------------------------------------------------+
->>>>>>> a98779c2
         """
         handler = ASTBuilder.__filter_invalid_handlers_and_typecast(handler)
         (
@@ -682,12 +679,9 @@
             |  | To keep track of each arg's memory location,                                   |
             |  | we use FrameVar to keep track of relative dist against stack height at proto.  |
             |  |                                                                                |
-<<<<<<< HEAD
-=======
             |  | Also notice that, all of the decoding operations are done over local vars,     |
             |  | proto 0 0 can come in and clean all the stack variables away.                  |
             |  |                                                                                |
->>>>>>> a98779c2
             |  | This section represents the expressions in `decoding_steps`.                   |
             |  +--------------------------------------------------------------------------------+
             |  | At this point, all of the handler arguments (ABI typed) are prepared.          |
@@ -697,12 +691,8 @@
             |  | This section represents the expressions in `returning_steps`.                  |
             +  +--------------------------------------------------------------------------------+
             |                                                                                   |
-<<<<<<< HEAD
-            | Now that handler return (if exists) is handled, we `Approve()` and exit prog.     |
-=======
             | Now that handler is done computing in the intermediate function,                  |
             | we `Approve()` and exit prog.                                                     |
->>>>>>> a98779c2
             +-----------------------------------------------------------------------------------+
         """
         handler = ASTBuilder.__filter_invalid_handlers_and_typecast(handler)
