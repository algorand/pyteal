--- conflicted
+++ resolved
@@ -23,9 +23,6 @@
 from .nonce import Nonce
 
 # unary ops
-<<<<<<< HEAD
-from .unaryexpr import UnaryExpr, Btoi, Itob, Len, BitLen, Sha256, Sha512_256, Keccak256, Not, BitwiseNot, Sqrt, Pop, Balance, MinBalance, BytesNot, BytesZero
-=======
 from .unaryexpr import (
     UnaryExpr,
     Btoi,
@@ -39,13 +36,11 @@
     BitwiseNot,
     Sqrt,
     Pop,
-    Return,
     Balance,
     MinBalance,
     BytesNot,
     BytesZero,
 )
->>>>>>> 4e8ab3f7
 
 # binary ops
 from .binaryexpr import (
@@ -98,7 +93,12 @@
 from .assert_ import Assert
 from .err import Err
 from .return_ import Return, Approve, Reject
-from .subroutine import Subroutine, SubroutineDefinition, SubroutineDeclaration, SubroutineCall
+from .subroutine import (
+    Subroutine,
+    SubroutineDefinition,
+    SubroutineDeclaration,
+    SubroutineCall,
+)
 
 # misc
 from .scratch import ScratchSlot, ScratchLoad, ScratchStore, ScratchStackStore
