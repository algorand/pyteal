--- conflicted
+++ resolved
@@ -103,11 +103,8 @@
 # ternary ops
 from pyteal.ast.ternaryexpr import Divw, Ed25519Verify, SetBit, SetByte
 from pyteal.ast.substring import Substring, Extract, Suffix
-<<<<<<< HEAD
+from pyteal.ast.replace import Replace
 from pyteal.ast.jsonref import JsonRef
-=======
-from pyteal.ast.replace import Replace
->>>>>>> dd2c7ecc
 
 # more ops
 from pyteal.ast.naryexpr import NaryExpr, And, Or, Concat
