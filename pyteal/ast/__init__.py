--- conflicted
+++ resolved
@@ -25,10 +25,15 @@
 from pyteal.ast.gitxn import Gitxn, GitxnExpr, GitxnaExpr, InnerTxnGroup
 from pyteal.ast.gload import ImportScratchValue
 from pyteal.ast.global_ import Global, GlobalField
-<<<<<<< HEAD
-from pyteal.ast.app import App, AppField, OnComplete, AppParam
-from pyteal.ast.asset import AssetHolding, AssetParam
-from pyteal.ast.acct import AccountParam
+
+from pyteal.ast.app import App, AppField, OnComplete, AppParam, AppParamObject
+from pyteal.ast.asset import (
+    AssetHolding,
+    AssetHoldingObject,
+    AssetParam,
+    AssetParamObject,
+)
+from pyteal.ast.acct import AccountParam, AccountParamObject
 from pyteal.ast.box import (
     BoxCreate,
     BoxDelete,
@@ -38,17 +43,6 @@
     BoxGet,
     BoxPut,
 )
-
-=======
-from pyteal.ast.app import App, AppField, OnComplete, AppParam, AppParamObject
-from pyteal.ast.asset import (
-    AssetHolding,
-    AssetHoldingObject,
-    AssetParam,
-    AssetParamObject,
-)
-from pyteal.ast.acct import AccountParam, AccountParamObject
->>>>>>> ba4642d7
 
 # inner txns
 from pyteal.ast.itxn import InnerTxnBuilder, InnerTxn, InnerTxnAction
