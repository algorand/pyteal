--- conflicted
+++ resolved
@@ -147,9 +147,6 @@
     "AssetParam",
     "Balance",
     "BinaryExpr",
-<<<<<<< HEAD
-    "BitLen",
-=======
     "Add",
     "Minus",
     "Mul",
@@ -157,16 +154,10 @@
     "Mod",
     "Exp",
     "Divw",
->>>>>>> cdcd0cab
     "BitwiseAnd",
     "BitwiseNot",
     "BitwiseOr",
     "BitwiseXor",
-<<<<<<< HEAD
-    "Break",
-    "Btoi",
-    "Bytes",
-=======
     "ShiftLeft",
     "ShiftRight",
     "Eq",
@@ -208,7 +199,6 @@
     "ScratchVar",
     "MaybeValue",
     "MultiValue",
->>>>>>> cdcd0cab
     "BytesAdd",
     "BytesAnd",
     "BytesDiv",
