--- conflicted
+++ resolved
@@ -155,11 +155,7 @@
 from pyteal.ast.for_ import For
 from pyteal.ast.break_ import Break
 from pyteal.ast.continue_ import Continue
-<<<<<<< HEAD
-from pyteal.ast.frame import Proto, FrameDig, FrameBury, PopN, DupN, Bury, FrameVar
-=======
-from pyteal.ast.frame import Proto, FrameDig, FrameBury, PopN, DupN
->>>>>>> 0924d94d
+from pyteal.ast.frame import Proto, FrameDig, FrameBury, PopN, DupN, FrameVar
 
 # misc
 from pyteal.ast.scratch import (
