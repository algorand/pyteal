--- conflicted
+++ resolved
@@ -2,20 +2,12 @@
 
 import pyteal as pt
 
-<<<<<<< HEAD
 avm2Options = pt.CompileOptions(version=2)
 avm3Options = pt.CompileOptions(version=3)
 avm4Options = pt.CompileOptions(version=4)
 avm5Options = pt.CompileOptions(version=5)
 avm6Options = pt.CompileOptions(version=6)
-=======
-teal2Options = pt.CompileOptions(version=2)
-teal3Options = pt.CompileOptions(version=3)
-teal4Options = pt.CompileOptions(version=4)
-teal5Options = pt.CompileOptions(version=5)
-teal6Options = pt.CompileOptions(version=6)
-teal7Options = pt.CompileOptions(version=7)
->>>>>>> 594e8e42
+avm7Options = pt.CompileOptions(version=7)
 
 
 def test_ed25519verify():
@@ -64,14 +56,14 @@
         ]
     )
 
-    actual, _ = expr.__teal__(teal7Options)
-    actual.addIncoming()
-    actual = pt.TealBlock.NormalizeBlocks(actual)
-
-    assert actual == expected
-
-    with pytest.raises(pt.TealInputError):
-        expr.__teal__(teal6Options)
+    actual, _ = expr.__teal__(avm7Options)
+    actual.addIncoming()
+    actual = pt.TealBlock.NormalizeBlocks(actual)
+
+    assert actual == expected
+
+    with pytest.raises(pt.TealInputError):
+        expr.__teal__(avm6Options)
 
 
 def test_ed25519verify_bare_invalid():
