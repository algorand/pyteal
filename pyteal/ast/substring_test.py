--- conflicted
+++ resolved
@@ -301,11 +301,7 @@
         ]
     )
 
-<<<<<<< HEAD
-    actual, _ = expr.__teal__(teal5Options)
-=======
-    actual, _ = expr.__teal__(avm5Options)
->>>>>>> 5aab1f93
+    actual, _ = expr.__teal__(avm5Options)
     actual.addIncoming()
     actual = pt.TealBlock.NormalizeBlocks(actual)
 
@@ -314,11 +310,7 @@
 
     if op == pt.Op.extract3:
         with pytest.raises(pt.TealInputError):
-<<<<<<< HEAD
-            expr.__teal__(teal4Options)
-=======
             expr.__teal__(avm4Options)
->>>>>>> 5aab1f93
 
 
 @pytest.mark.parametrize("op", [pt.Op.extract3, pt.Op.substring3])
@@ -350,11 +342,7 @@
         ]
     )
 
-<<<<<<< HEAD
-    actual, _ = expr.__teal__(teal5Options)
-=======
-    actual, _ = expr.__teal__(avm5Options)
->>>>>>> 5aab1f93
+    actual, _ = expr.__teal__(avm5Options)
     actual.addIncoming()
     actual = pt.TealBlock.NormalizeBlocks(actual)
 
@@ -363,11 +351,7 @@
 
     if op == pt.Op.extract3:
         with pytest.raises(pt.TealInputError):
-<<<<<<< HEAD
-            expr.__teal__(teal4Options)
-=======
             expr.__teal__(avm4Options)
->>>>>>> 5aab1f93
 
 
 def test_suffix_invalid():
