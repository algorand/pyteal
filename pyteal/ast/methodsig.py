from typing import TYPE_CHECKING

from pyteal.errors import TealInputError
from pyteal.types import TealType
from pyteal.ir import TealOp, Op, TealBlock

<<<<<<< HEAD
from ..ir import TealOp, Op, TealBlock
from .leafexpr import LeafExpr
=======
from pyteal.ast.leafexpr import LeafExpr
>>>>>>> 8aafebb4

if TYPE_CHECKING:
    from pyteal.compiler import CompileOptions


class MethodSignature(LeafExpr):
    """An expression that represents an ABI method selector"""

    def __init__(self, methodName: str) -> None:
        """Create a new method selector for ABI method call.

        Args:
            methodName: A string containing a valid ABI method signature
        """
        super().__init__()
        if type(methodName) is not str:
            raise TealInputError(
                "invalid input type {} to Method".format(type(methodName))
            )
        elif len(methodName) == 0:
            raise TealInputError("invalid input empty string to Method")
        self.methodName = methodName

    def __teal__(self, options: "CompileOptions"):
        op = TealOp(self, Op.method_signature, '"{}"'.format(self.methodName))
        return TealBlock.FromOp(options, op)

    def __str__(self) -> str:
        return "(method: {})".format(self.methodName)

    def type_of(self) -> TealType:
        return TealType.bytes


MethodSignature.__module__ = "pyteal"<|MERGE_RESOLUTION|>--- conflicted
+++ resolved
@@ -1,15 +1,9 @@
 from typing import TYPE_CHECKING
 
+from pyteal.ast.leafexpr import LeafExpr
 from pyteal.errors import TealInputError
+from pyteal.ir import TealOp, Op, TealBlock
 from pyteal.types import TealType
-from pyteal.ir import TealOp, Op, TealBlock
-
-<<<<<<< HEAD
-from ..ir import TealOp, Op, TealBlock
-from .leafexpr import LeafExpr
-=======
-from pyteal.ast.leafexpr import LeafExpr
->>>>>>> 8aafebb4
 
 if TYPE_CHECKING:
     from pyteal.compiler import CompileOptions
