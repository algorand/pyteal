import pytest

import pyteal as pt

options = pt.CompileOptions()


def test_scratch_slot():
    slot = pt.ScratchSlot()
    assert slot == slot
    assert slot.__hash__() == slot.__hash__()
    assert slot != pt.ScratchSlot()

    with pt.TealComponent.Context.ignoreExprEquality():
        assert (
            slot.store().__teal__(options)[0]
            == pt.ScratchStackStore(slot).__teal__(options)[0]
        )
        assert (
            slot.store(pt.Int(1)).__teal__(options)[0]
            == pt.ScratchStore(slot, pt.Int(1)).__teal__(options)[0]
        )

        assert slot.load().type_of() == pt.TealType.anytype
        assert slot.load(pt.TealType.uint64).type_of() == pt.TealType.uint64
        assert (
            slot.load().__teal__(options)[0]
            == pt.ScratchLoad(slot).__teal__(options)[0]
        )


def test_scratch_load_default():
    slot = pt.ScratchSlot()
    expr = pt.ScratchLoad(slot)
    assert expr.type_of() == pt.TealType.anytype

    expected = pt.TealSimpleBlock([pt.TealOp(expr, pt.Op.load, slot)])

    actual, _ = expr.__teal__(options)

    assert actual == expected


def test_scratch_load_index_expression():
    expr = pt.ScratchLoad(slot=None, index_expression=pt.Int(1337))
    assert expr.type_of() == pt.TealType.anytype

    expected = pt.TealSimpleBlock([pt.TealOp(pt.Int(1337), pt.Op.int, 1337)])
    expected.setNextBlock(pt.TealSimpleBlock([pt.TealOp(None, pt.Op.loads)]))

    actual, _ = expr.__teal__(options)

    with pt.TealComponent.Context.ignoreExprEquality():
        assert actual == expected


def test_scratch_load_type():
    for type in (pt.TealType.uint64, pt.TealType.bytes, pt.TealType.anytype):
        slot = pt.ScratchSlot()
        expr = pt.ScratchLoad(slot, type)
        assert expr.type_of() == type

        expected = pt.TealSimpleBlock([pt.TealOp(expr, pt.Op.load, slot)])

        actual, _ = expr.__teal__(options)

        assert actual == expected


def test_scratch_store():
    for value in (
        pt.Int(1),
        pt.Bytes("test"),
        pt.App.globalGet(pt.Bytes("key")),
        pt.If(pt.Int(1), pt.Int(2), pt.Int(3)),
    ):
        slot = pt.ScratchSlot()
        expr = pt.ScratchStore(slot, value)
        assert expr.type_of() == pt.TealType.none

        expected, valueEnd = value.__teal__(options)
        storeBlock = pt.TealSimpleBlock([pt.TealOp(expr, pt.Op.store, slot)])
        valueEnd.setNextBlock(storeBlock)

        actual, _ = expr.__teal__(options)

        assert actual == expected


def test_scratch_store_index_expression():
    for value in (
        pt.Int(1),
        pt.Bytes("test"),
        pt.App.globalGet(pt.Bytes("key")),
        pt.If(pt.Int(1), pt.Int(2), pt.Int(3)),
    ):
        expr = pt.ScratchStore(slot=None, value=value, index_expression=pt.Int(1337))
        assert expr.type_of() == pt.TealType.none

        expected = pt.TealSimpleBlock([pt.TealOp(None, pt.Op.int, 1337)])
        valueStart, valueEnd = value.__teal__(options)
        expected.setNextBlock(valueStart)

        storeBlock = pt.TealSimpleBlock([pt.TealOp(expr, pt.Op.stores)])
        valueEnd.setNextBlock(storeBlock)

        actual, _ = expr.__teal__(options)

        with pt.TealComponent.Context.ignoreExprEquality():
            assert actual == expected


def test_scratch_stack_store():
    slot = pt.ScratchSlot()
    expr = pt.ScratchStackStore(slot)
    assert expr.type_of() == pt.TealType.none

    expected = pt.TealSimpleBlock([pt.TealOp(expr, pt.Op.store, slot)])

    actual, _ = expr.__teal__(options)

    assert actual == expected


def test_scratch_assign_id():
    slot = pt.ScratchSlot(255)
    expr = pt.ScratchStackStore(slot)
    assert expr.type_of() == pt.TealType.none

    expected = pt.TealSimpleBlock([pt.TealOp(expr, pt.Op.store, slot)])

    actual, _ = expr.__teal__(options)

    assert actual == expected


def test_scratch_assign_id_invalid():
<<<<<<< HEAD
    with pytest.raises(TealInputError):
        ScratchSlot(-1)

    with pytest.raises(TealInputError):
        ScratchSlot(NUM_SLOTS)
=======
    with pytest.raises(pt.TealInputError):
        pt.ScratchSlot(-1)

    with pytest.raises(pt.TealInputError):
        pt.ScratchSlot(pt.NUM_SLOTS)
>>>>>>> 8aafebb4


def test_scratch_index():
    slot = pt.ScratchSlot()

    index = pt.ScratchIndex(slot)
    assert index.slot is slot

    assert str(index) == "(ScratchIndex " + str(slot) + ")"

    assert index.type_of() == pt.TealType.uint64

    assert not index.has_return()

    expected = pt.TealSimpleBlock([pt.TealOp(index, pt.Op.int, slot)])
    actual, _ = index.__teal__(options)

    assert actual == expected<|MERGE_RESOLUTION|>--- conflicted
+++ resolved
@@ -135,19 +135,11 @@
 
 
 def test_scratch_assign_id_invalid():
-<<<<<<< HEAD
-    with pytest.raises(TealInputError):
-        ScratchSlot(-1)
-
-    with pytest.raises(TealInputError):
-        ScratchSlot(NUM_SLOTS)
-=======
     with pytest.raises(pt.TealInputError):
         pt.ScratchSlot(-1)
 
     with pytest.raises(pt.TealInputError):
         pt.ScratchSlot(pt.NUM_SLOTS)
->>>>>>> 8aafebb4
 
 
 def test_scratch_index():
