import pytest

from .. import *

# this is not necessary but mypy complains if it's not included
from .. import CompileOptions

options = CompileOptions()
teal4Options = CompileOptions(version=4)


def test_on_complete():
    assert OnComplete.NoOp.__teal__(options)[0] == TealSimpleBlock(
        [TealOp(OnComplete.NoOp, Op.int, "NoOp")]
    )

    assert OnComplete.OptIn.__teal__(options)[0] == TealSimpleBlock(
        [TealOp(OnComplete.OptIn, Op.int, "OptIn")]
    )

    assert OnComplete.CloseOut.__teal__(options)[0] == TealSimpleBlock(
        [TealOp(OnComplete.CloseOut, Op.int, "CloseOut")]
    )

    assert OnComplete.ClearState.__teal__(options)[0] == TealSimpleBlock(
        [TealOp(OnComplete.ClearState, Op.int, "ClearState")]
    )

    assert OnComplete.UpdateApplication.__teal__(options)[0] == TealSimpleBlock(
        [TealOp(OnComplete.UpdateApplication, Op.int, "UpdateApplication")]
    )

    assert OnComplete.DeleteApplication.__teal__(options)[0] == TealSimpleBlock(
        [TealOp(OnComplete.DeleteApplication, Op.int, "DeleteApplication")]
    )


def test_app_id():
    expr = App.id()
    assert expr.type_of() == TealType.uint64
    with TealComponent.Context.ignoreExprEquality():
        assert (
            expr.__teal__(options)[0]
            == Global.current_application_id().__teal__(options)[0]
        )


def test_opted_in():
    args = [Int(1), Int(12)]
    expr = App.optedIn(args[0], args[1])
    assert expr.type_of() == TealType.uint64

<<<<<<< HEAD
    expected = TealSimpleBlock([
        TealOp(args[0], Op.int, 1),
        TealOp(args[1], Op.int, 12),
        TealOp(expr, Op.app_opted_in)
    ])
=======
    expected = TealSimpleBlock(
        [
            TealOp(args[0], Op.int, 1),
            TealOp(args[1], Op.int, 12),
            TealOp(expr, Op.app_opted_in),
        ]
    )

    actual, _ = expr.__teal__(options)
    actual.addIncoming()
    actual = TealBlock.NormalizeBlocks(actual)

    assert actual == expected


def test_opted_in_direct_ref():
    args = [Bytes("sender address"), Int(100)]
    expr = App.optedIn(args[0], args[1])
    assert expr.type_of() == TealType.uint64

    expected = TealSimpleBlock(
        [
            TealOp(args[0], Op.byte, '"sender address"'),
            TealOp(args[1], Op.int, 100),
            TealOp(expr, Op.app_opted_in),
        ]
    )
>>>>>>> 7362a6bc

    actual, _ = expr.__teal__(options)
    actual.addIncoming()
    actual = TealBlock.NormalizeBlocks(actual)

    assert actual == expected


def test_opted_in_invalid():
    with pytest.raises(TealTypeError):
        App.optedIn(Bytes("sender"), Bytes("100"))

    with pytest.raises(TealTypeError):
        App.optedIn(Int(123456), Bytes("364"))


def test_local_get():
    args = [Int(0), Bytes("key")]
    expr = App.localGet(args[0], args[1])
    assert expr.type_of() == TealType.anytype

<<<<<<< HEAD
    expected = TealSimpleBlock([
        TealOp(args[0], Op.int, 0),
        TealOp(args[1], Op.byte, "\"key\""),
        TealOp(expr, Op.app_local_get)
    ])
=======
    expected = TealSimpleBlock(
        [
            TealOp(args[0], Op.int, 0),
            TealOp(args[1], Op.byte, '"key"'),
            TealOp(expr, Op.app_local_get),
        ]
    )

    actual, _ = expr.__teal__(options)
    actual.addIncoming()
    actual = TealBlock.NormalizeBlocks(actual)

    assert actual == expected


def test_local_get_direct_ref():
    args = [Txn.sender(), Bytes("key")]
    expr = App.localGet(args[0], args[1])
    assert expr.type_of() == TealType.anytype

    expected = TealSimpleBlock(
        [
            TealOp(args[0], Op.txn, "Sender"),
            TealOp(args[1], Op.byte, '"key"'),
            TealOp(expr, Op.app_local_get),
        ]
    )
>>>>>>> 7362a6bc

    actual, _ = expr.__teal__(options)
    actual.addIncoming()
    actual = TealBlock.NormalizeBlocks(actual)

    assert actual == expected


def test_local_get_invalid():
    with pytest.raises(TealTypeError):
<<<<<<< HEAD
        App.localGet(Txn.sender(), Bytes("key"))
=======
        App.localGet(Txn.sender(), Int(1337))
>>>>>>> 7362a6bc

    with pytest.raises(TealTypeError):
        App.localGet(Int(0), Int(1))


def test_local_get_ex():
    args = [Int(0), Int(6), Bytes("key")]
    expr = App.localGetEx(args[0], args[1], args[2])
    assert expr.type_of() == TealType.none
    assert expr.value().type_of() == TealType.anytype

<<<<<<< HEAD
    expected = TealSimpleBlock([
        TealOp(args[0], Op.int, 0),
        TealOp(args[1], Op.int, 6),
        TealOp(args[2], Op.byte, "\"key\""),
        TealOp(expr, Op.app_local_get_ex),
        TealOp(None, Op.store, expr.slotOk),
        TealOp(None, Op.store, expr.slotValue)
    ])
=======
    expected = TealSimpleBlock(
        [
            TealOp(args[0], Op.int, 0),
            TealOp(args[1], Op.int, 6),
            TealOp(args[2], Op.byte, '"key"'),
            TealOp(expr, Op.app_local_get_ex),
            TealOp(None, Op.store, expr.slotOk),
            TealOp(None, Op.store, expr.slotValue),
        ]
    )

    actual, _ = expr.__teal__(options)
    actual.addIncoming()
    actual = TealBlock.NormalizeBlocks(actual)

    with TealComponent.Context.ignoreExprEquality():
        assert actual == expected


def test_local_get_ex_direct_ref():
    args = [Txn.sender(), Int(6), Bytes("key")]
    expr = App.localGetEx(args[0], args[1], args[2])
    assert expr.type_of() == TealType.none
    assert expr.value().type_of() == TealType.anytype

    expected = TealSimpleBlock(
        [
            TealOp(args[0], Op.txn, "Sender"),
            TealOp(args[1], Op.int, 6),
            TealOp(args[2], Op.byte, '"key"'),
            TealOp(expr, Op.app_local_get_ex),
            TealOp(None, Op.store, expr.slotOk),
            TealOp(None, Op.store, expr.slotValue),
        ]
    )
>>>>>>> 7362a6bc

    actual, _ = expr.__teal__(options)
    actual.addIncoming()
    actual = TealBlock.NormalizeBlocks(actual)

    with TealComponent.Context.ignoreExprEquality():
        assert actual == expected


def test_local_get_ex_invalid():
    with pytest.raises(TealTypeError):
<<<<<<< HEAD
        App.localGetEx(Txn.sender(), Int(0), Bytes("key"))
=======
        App.localGetEx(Txn.sender(), Int(0), Int(0x123456))
>>>>>>> 7362a6bc

    with pytest.raises(TealTypeError):
        App.localGetEx(Int(0), Bytes("app"), Bytes("key"))


def test_global_get():
    arg = Bytes("key")
    expr = App.globalGet(arg)
    assert expr.type_of() == TealType.anytype

<<<<<<< HEAD
    expected = TealSimpleBlock([
        TealOp(arg, Op.byte, "\"key\""),
        TealOp(expr, Op.app_global_get)
    ])
=======
    expected = TealSimpleBlock(
        [TealOp(arg, Op.byte, '"key"'), TealOp(expr, Op.app_global_get)]
    )
>>>>>>> 7362a6bc

    actual, _ = expr.__teal__(options)
    actual.addIncoming()
    actual = TealBlock.NormalizeBlocks(actual)

    assert actual == expected


def test_global_get_invalid():
    with pytest.raises(TealTypeError):
        App.globalGet(Int(7))


def test_global_get_ex():
    args = [Int(6), Bytes("key")]
    expr = App.globalGetEx(args[0], args[1])
    assert expr.type_of() == TealType.none
    assert expr.value().type_of() == TealType.anytype

<<<<<<< HEAD
    expected = TealSimpleBlock([
        TealOp(args[0], Op.int, 6),
        TealOp(args[1], Op.byte, "\"key\""),
        TealOp(expr, Op.app_global_get_ex),
        TealOp(None, Op.store, expr.slotOk),
        TealOp(None, Op.store, expr.slotValue)
    ])
=======
    expected = TealSimpleBlock(
        [
            TealOp(args[0], Op.int, 6),
            TealOp(args[1], Op.byte, '"key"'),
            TealOp(expr, Op.app_global_get_ex),
            TealOp(None, Op.store, expr.slotOk),
            TealOp(None, Op.store, expr.slotValue),
        ]
    )
>>>>>>> 7362a6bc

    actual, _ = expr.__teal__(options)
    actual.addIncoming()
    actual = TealBlock.NormalizeBlocks(actual)

<<<<<<< HEAD
=======
    with TealComponent.Context.ignoreExprEquality():
        assert actual == expected


def test_global_get_ex_direct_ref():
    args = [Txn.applications[0], Bytes("key")]
    expr = App.globalGetEx(args[0], args[1])
    assert expr.type_of() == TealType.none
    assert expr.value().type_of() == TealType.anytype

    expected = TealSimpleBlock(
        [
            TealOp(args[0], Op.txna, "Applications", 0),
            TealOp(args[1], Op.byte, '"key"'),
            TealOp(expr, Op.app_global_get_ex),
            TealOp(None, Op.store, expr.slotOk),
            TealOp(None, Op.store, expr.slotValue),
        ]
    )

    actual, _ = expr.__teal__(teal4Options)
    actual.addIncoming()
    actual = TealBlock.NormalizeBlocks(actual)

>>>>>>> 7362a6bc
    with TealComponent.Context.ignoreExprEquality():
        assert actual == expected


def test_global_get_ex_invalid():
    with pytest.raises(TealTypeError):
        App.globalGetEx(Bytes("app"), Int(12))

    with pytest.raises(TealTypeError):
        App.globalGetEx(Int(0), Int(1))


def test_local_put():
    args = [Int(0), Bytes("key"), Int(5)]
    expr = App.localPut(args[0], args[1], args[2])
    assert expr.type_of() == TealType.none

<<<<<<< HEAD
    expected = TealSimpleBlock([
        TealOp(args[0], Op.int, 0),
        TealOp(args[1], Op.byte, "\"key\""),
        TealOp(args[2], Op.int, 5),
        TealOp(expr, Op.app_local_put)
    ])
=======
    expected = TealSimpleBlock(
        [
            TealOp(args[0], Op.int, 0),
            TealOp(args[1], Op.byte, '"key"'),
            TealOp(args[2], Op.int, 5),
            TealOp(expr, Op.app_local_put),
        ]
    )

    actual, _ = expr.__teal__(options)
    actual.addIncoming()
    actual = TealBlock.NormalizeBlocks(actual)

    assert actual == expected


def test_local_put_direct_ref():
    args = [Txn.sender(), Bytes("key"), Int(5)]
    expr = App.localPut(args[0], args[1], args[2])
    assert expr.type_of() == TealType.none

    expected = TealSimpleBlock(
        [
            TealOp(args[0], Op.txn, "Sender"),
            TealOp(args[1], Op.byte, '"key"'),
            TealOp(args[2], Op.int, 5),
            TealOp(expr, Op.app_local_put),
        ]
    )
>>>>>>> 7362a6bc

    actual, _ = expr.__teal__(options)
    actual.addIncoming()
    actual = TealBlock.NormalizeBlocks(actual)

    assert actual == expected


def test_local_put_invalid():
    with pytest.raises(TealTypeError):
<<<<<<< HEAD
        App.localPut(Txn.sender(), Bytes("key"), Int(5))
=======
        App.localPut(Txn.sender(), Int(55), Int(5))
>>>>>>> 7362a6bc

    with pytest.raises(TealTypeError):
        App.localPut(Int(1), Int(0), Int(5))

    with pytest.raises(TealTypeError):
        App.localPut(Int(1), Bytes("key"), Pop(Int(1)))


def test_global_put():
    args = [Bytes("key"), Int(5)]
    expr = App.globalPut(args[0], args[1])
    assert expr.type_of() == TealType.none

<<<<<<< HEAD
    expected = TealSimpleBlock([
        TealOp(args[0], Op.byte, "\"key\""),
        TealOp(args[1], Op.int, 5),
        TealOp(expr, Op.app_global_put)
    ])
=======
    expected = TealSimpleBlock(
        [
            TealOp(args[0], Op.byte, '"key"'),
            TealOp(args[1], Op.int, 5),
            TealOp(expr, Op.app_global_put),
        ]
    )
>>>>>>> 7362a6bc

    actual, _ = expr.__teal__(options)
    actual.addIncoming()
    actual = TealBlock.NormalizeBlocks(actual)

    assert actual == expected


def test_global_put_invalid():
    with pytest.raises(TealTypeError):
        App.globalPut(Int(0), Int(5))

    with pytest.raises(TealTypeError):
        App.globalPut(Bytes("key"), Pop(Int(1)))


def test_local_del():
    args = [Int(0), Bytes("key")]
    expr = App.localDel(args[0], args[1])
    assert expr.type_of() == TealType.none

<<<<<<< HEAD
    expected = TealSimpleBlock([
        TealOp(args[0], Op.int, 0),
        TealOp(args[1], Op.byte, "\"key\""),
        TealOp(expr, Op.app_local_del)
    ])
=======
    expected = TealSimpleBlock(
        [
            TealOp(args[0], Op.int, 0),
            TealOp(args[1], Op.byte, '"key"'),
            TealOp(expr, Op.app_local_del),
        ]
    )
>>>>>>> 7362a6bc

    actual, _ = expr.__teal__(options)
    actual.addIncoming()
    actual = TealBlock.NormalizeBlocks(actual)

    assert actual == expected


def test_local_del_direct_ref():
    args = [Txn.sender(), Bytes("key")]
    expr = App.localDel(args[0], args[1])
    assert expr.type_of() == TealType.none

    expected = TealSimpleBlock(
        [
            TealOp(args[0], Op.txn, "Sender"),
            TealOp(args[1], Op.byte, '"key"'),
            TealOp(expr, Op.app_local_del),
        ]
    )

    actual, _ = expr.__teal__(options)
    actual.addIncoming()
    actual = TealBlock.NormalizeBlocks(actual)

    assert actual == expected


def test_local_del_invalid():
    with pytest.raises(TealTypeError):
<<<<<<< HEAD
        App.localDel(Txn.sender(), Bytes("key"))
=======
        App.localDel(Txn.sender(), Int(123))
>>>>>>> 7362a6bc

    with pytest.raises(TealTypeError):
        App.localDel(Int(1), Int(2))


def test_global_del():
    arg = Bytes("key")
    expr = App.globalDel(arg)
    assert expr.type_of() == TealType.none

<<<<<<< HEAD
    expected = TealSimpleBlock([
        TealOp(arg, Op.byte, "\"key\""),
        TealOp(expr, Op.app_global_del)
    ])
=======
    expected = TealSimpleBlock(
        [TealOp(arg, Op.byte, '"key"'), TealOp(expr, Op.app_global_del)]
    )
>>>>>>> 7362a6bc

    actual, _ = expr.__teal__(options)
    actual.addIncoming()
    actual = TealBlock.NormalizeBlocks(actual)

    assert actual == expected


def test_global_del_invalid():
    with pytest.raises(TealTypeError):
        App.globalDel(Int(2))

def test_app_param_approval_program_valid():
    arg = Int(1)
    expr = AppParam.approvalProgram(arg)
    assert expr.type_of() == TealType.none
    assert expr.value().type_of() == TealType.bytes

    expected = TealSimpleBlock([
        TealOp(arg, Op.int, 1),
        TealOp(expr, Op.app_params_get, "AppApprovalProgram"),
        TealOp(None, Op.store, expr.slotOk),
        TealOp(None, Op.store, expr.slotValue)
    ])

    actual, _ = expr.__teal__(options)
    actual.addIncoming()
    actual = TealBlock.NormalizeBlocks(actual)

    with TealComponent.Context.ignoreExprEquality():
        assert actual == expected

def test_app_param_approval_program_invalid():
    with pytest.raises(TealTypeError):
        AppParam.approvalProgram(Txn.sender())

def test_app_param_clear_state_program_valid():
    arg = Int(0)
    expr = AppParam.clearStateProgram(arg)
    assert expr.type_of() == TealType.none
    assert expr.value().type_of() == TealType.bytes

    expected = TealSimpleBlock([
        TealOp(arg, Op.int, 0),
        TealOp(expr, Op.app_params_get, "AppClearStateProgram"),
        TealOp(None, Op.store, expr.slotOk),
        TealOp(None, Op.store, expr.slotValue)
    ])

    actual, _ = expr.__teal__(options)
    actual.addIncoming()
    actual = TealBlock.NormalizeBlocks(actual)

    with TealComponent.Context.ignoreExprEquality():
        assert actual == expected

def test_app_param_clear_state_program_invalid():
    with pytest.raises(TealTypeError):
        AppParam.clearStateProgram(Txn.sender())

def test_app_param_global_num_unit_valid():
    arg = Int(1)
    expr = AppParam.globalNumUnit(arg)
    assert expr.type_of() == TealType.none
    assert expr.value().type_of() == TealType.uint64

    expected = TealSimpleBlock([
        TealOp(arg, Op.int, 1),
        TealOp(expr, Op.app_params_get, "AppGlobalNumUnit"),
        TealOp(None, Op.store, expr.slotOk),
        TealOp(None, Op.store, expr.slotValue)
    ])

    actual, _ = expr.__teal__(options)
    actual.addIncoming()
    actual = TealBlock.NormalizeBlocks(actual)

    with TealComponent.Context.ignoreExprEquality():
        assert actual == expected

def test_app_param_global_num_unit_invalid():
    with pytest.raises(TealTypeError):
        AppParam.globalNumUnit(Txn.sender())

def test_app_param_global_num_byte_slice_valid():
    arg = Int(1)
    expr = AppParam.globalNumByteSlice(arg)
    assert expr.type_of() == TealType.none
    assert expr.value().type_of() == TealType.uint64

    expected = TealSimpleBlock([
        TealOp(arg, Op.int, 1),
        TealOp(expr, Op.app_params_get, "AppGlobalNumByteSlice"),
        TealOp(None, Op.store, expr.slotOk),
        TealOp(None, Op.store, expr.slotValue)
    ])

    actual, _ = expr.__teal__(options)
    actual.addIncoming()
    actual = TealBlock.NormalizeBlocks(actual)

    with TealComponent.Context.ignoreExprEquality():
        assert actual == expected

def test_app_param_global_num_byte_slice_invalid():
    with pytest.raises(TealTypeError):
        AppParam.globalNumByteSlice(Txn.sender())

def test_app_param_local_num_unit_valid():
    arg = Int(1)
    expr = AppParam.localNumUnit(arg)
    assert expr.type_of() == TealType.none
    assert expr.value().type_of() == TealType.uint64

    expected = TealSimpleBlock([
        TealOp(arg, Op.int, 1),
        TealOp(expr, Op.app_params_get, "AppLocalNumUnit"),
        TealOp(None, Op.store, expr.slotOk),
        TealOp(None, Op.store, expr.slotValue)
    ])

    actual, _ = expr.__teal__(options)
    actual.addIncoming()
    actual = TealBlock.NormalizeBlocks(actual)

    with TealComponent.Context.ignoreExprEquality():
        assert actual == expected

def test_app_param_local_num_unit_invalid():
    with pytest.raises(TealTypeError):
        AppParam.localNumUnit(Txn.sender())

def test_app_param_local_num_byte_slice_valid():
    arg = Int(1)
    expr = AppParam.localNumByteSlice(arg)
    assert expr.type_of() == TealType.none
    assert expr.value().type_of() == TealType.uint64

    expected = TealSimpleBlock([
        TealOp(arg, Op.int, 1),
        TealOp(expr, Op.app_params_get, "AppLocalNumByteSlice"),
        TealOp(None, Op.store, expr.slotOk),
        TealOp(None, Op.store, expr.slotValue)
    ])

    actual, _ = expr.__teal__(options)
    actual.addIncoming()
    actual = TealBlock.NormalizeBlocks(actual)

    with TealComponent.Context.ignoreExprEquality():
        assert actual == expected

def test_app_param_local_num_byte_slice_invalid():
    with pytest.raises(TealTypeError):
        AppParam.localNumByteSlice(Txn.sender())

def test_app_param_extra_programs_page_valid():
    arg = Int(1)
    expr = AppParam.extraProgramPages(arg)
    assert expr.type_of() == TealType.none
    assert expr.value().type_of() == TealType.uint64

    expected = TealSimpleBlock([
        TealOp(arg, Op.int, 1),
        TealOp(expr, Op.app_params_get, "AppExtraProgramPages"),
        TealOp(None, Op.store, expr.slotOk),
        TealOp(None, Op.store, expr.slotValue)
    ])

    actual, _ = expr.__teal__(options)
    actual.addIncoming()
    actual = TealBlock.NormalizeBlocks(actual)

    with TealComponent.Context.ignoreExprEquality():
        assert actual == expected

def test_app_param_extra_program_pages_invalid():
    with pytest.raises(TealTypeError):
        AppParam.extraProgramPages(Txn.sender())

def test_app_param_creator_valid():
    arg = Int(1)
    expr = AppParam.creator(arg)
    assert expr.type_of() == TealType.none
    assert expr.value().type_of() == TealType.bytes

    expected = TealSimpleBlock([
        TealOp(arg, Op.int, 1),
        TealOp(expr, Op.app_params_get, "AppCreator"),
        TealOp(None, Op.store, expr.slotOk),
        TealOp(None, Op.store, expr.slotValue)
    ])

    actual, _ = expr.__teal__(options)
    actual.addIncoming()
    actual = TealBlock.NormalizeBlocks(actual)

    with TealComponent.Context.ignoreExprEquality():
        assert actual == expected

def test_app_param_creator_invalid():
    with pytest.raises(TealTypeError):
        AppParam.creator(Txn.sender())<|MERGE_RESOLUTION|>--- conflicted
+++ resolved
@@ -7,6 +7,7 @@
 
 options = CompileOptions()
 teal4Options = CompileOptions(version=4)
+teal5Options = CompileOptions(version=5)
 
 
 def test_on_complete():
@@ -50,13 +51,6 @@
     expr = App.optedIn(args[0], args[1])
     assert expr.type_of() == TealType.uint64
 
-<<<<<<< HEAD
-    expected = TealSimpleBlock([
-        TealOp(args[0], Op.int, 1),
-        TealOp(args[1], Op.int, 12),
-        TealOp(expr, Op.app_opted_in)
-    ])
-=======
     expected = TealSimpleBlock(
         [
             TealOp(args[0], Op.int, 1),
@@ -84,7 +78,6 @@
             TealOp(expr, Op.app_opted_in),
         ]
     )
->>>>>>> 7362a6bc
 
     actual, _ = expr.__teal__(options)
     actual.addIncoming()
@@ -106,13 +99,6 @@
     expr = App.localGet(args[0], args[1])
     assert expr.type_of() == TealType.anytype
 
-<<<<<<< HEAD
-    expected = TealSimpleBlock([
-        TealOp(args[0], Op.int, 0),
-        TealOp(args[1], Op.byte, "\"key\""),
-        TealOp(expr, Op.app_local_get)
-    ])
-=======
     expected = TealSimpleBlock(
         [
             TealOp(args[0], Op.int, 0),
@@ -140,7 +126,6 @@
             TealOp(expr, Op.app_local_get),
         ]
     )
->>>>>>> 7362a6bc
 
     actual, _ = expr.__teal__(options)
     actual.addIncoming()
@@ -151,11 +136,7 @@
 
 def test_local_get_invalid():
     with pytest.raises(TealTypeError):
-<<<<<<< HEAD
-        App.localGet(Txn.sender(), Bytes("key"))
-=======
         App.localGet(Txn.sender(), Int(1337))
->>>>>>> 7362a6bc
 
     with pytest.raises(TealTypeError):
         App.localGet(Int(0), Int(1))
@@ -167,16 +148,6 @@
     assert expr.type_of() == TealType.none
     assert expr.value().type_of() == TealType.anytype
 
-<<<<<<< HEAD
-    expected = TealSimpleBlock([
-        TealOp(args[0], Op.int, 0),
-        TealOp(args[1], Op.int, 6),
-        TealOp(args[2], Op.byte, "\"key\""),
-        TealOp(expr, Op.app_local_get_ex),
-        TealOp(None, Op.store, expr.slotOk),
-        TealOp(None, Op.store, expr.slotValue)
-    ])
-=======
     expected = TealSimpleBlock(
         [
             TealOp(args[0], Op.int, 0),
@@ -212,7 +183,6 @@
             TealOp(None, Op.store, expr.slotValue),
         ]
     )
->>>>>>> 7362a6bc
 
     actual, _ = expr.__teal__(options)
     actual.addIncoming()
@@ -224,11 +194,7 @@
 
 def test_local_get_ex_invalid():
     with pytest.raises(TealTypeError):
-<<<<<<< HEAD
-        App.localGetEx(Txn.sender(), Int(0), Bytes("key"))
-=======
         App.localGetEx(Txn.sender(), Int(0), Int(0x123456))
->>>>>>> 7362a6bc
 
     with pytest.raises(TealTypeError):
         App.localGetEx(Int(0), Bytes("app"), Bytes("key"))
@@ -239,16 +205,9 @@
     expr = App.globalGet(arg)
     assert expr.type_of() == TealType.anytype
 
-<<<<<<< HEAD
-    expected = TealSimpleBlock([
-        TealOp(arg, Op.byte, "\"key\""),
-        TealOp(expr, Op.app_global_get)
-    ])
-=======
     expected = TealSimpleBlock(
         [TealOp(arg, Op.byte, '"key"'), TealOp(expr, Op.app_global_get)]
     )
->>>>>>> 7362a6bc
 
     actual, _ = expr.__teal__(options)
     actual.addIncoming()
@@ -268,15 +227,6 @@
     assert expr.type_of() == TealType.none
     assert expr.value().type_of() == TealType.anytype
 
-<<<<<<< HEAD
-    expected = TealSimpleBlock([
-        TealOp(args[0], Op.int, 6),
-        TealOp(args[1], Op.byte, "\"key\""),
-        TealOp(expr, Op.app_global_get_ex),
-        TealOp(None, Op.store, expr.slotOk),
-        TealOp(None, Op.store, expr.slotValue)
-    ])
-=======
     expected = TealSimpleBlock(
         [
             TealOp(args[0], Op.int, 6),
@@ -286,14 +236,11 @@
             TealOp(None, Op.store, expr.slotValue),
         ]
     )
->>>>>>> 7362a6bc
-
-    actual, _ = expr.__teal__(options)
-    actual.addIncoming()
-    actual = TealBlock.NormalizeBlocks(actual)
-
-<<<<<<< HEAD
-=======
+
+    actual, _ = expr.__teal__(options)
+    actual.addIncoming()
+    actual = TealBlock.NormalizeBlocks(actual)
+
     with TealComponent.Context.ignoreExprEquality():
         assert actual == expected
 
@@ -318,7 +265,6 @@
     actual.addIncoming()
     actual = TealBlock.NormalizeBlocks(actual)
 
->>>>>>> 7362a6bc
     with TealComponent.Context.ignoreExprEquality():
         assert actual == expected
 
@@ -336,14 +282,6 @@
     expr = App.localPut(args[0], args[1], args[2])
     assert expr.type_of() == TealType.none
 
-<<<<<<< HEAD
-    expected = TealSimpleBlock([
-        TealOp(args[0], Op.int, 0),
-        TealOp(args[1], Op.byte, "\"key\""),
-        TealOp(args[2], Op.int, 5),
-        TealOp(expr, Op.app_local_put)
-    ])
-=======
     expected = TealSimpleBlock(
         [
             TealOp(args[0], Op.int, 0),
@@ -373,7 +311,6 @@
             TealOp(expr, Op.app_local_put),
         ]
     )
->>>>>>> 7362a6bc
 
     actual, _ = expr.__teal__(options)
     actual.addIncoming()
@@ -384,11 +321,7 @@
 
 def test_local_put_invalid():
     with pytest.raises(TealTypeError):
-<<<<<<< HEAD
-        App.localPut(Txn.sender(), Bytes("key"), Int(5))
-=======
         App.localPut(Txn.sender(), Int(55), Int(5))
->>>>>>> 7362a6bc
 
     with pytest.raises(TealTypeError):
         App.localPut(Int(1), Int(0), Int(5))
@@ -402,13 +335,6 @@
     expr = App.globalPut(args[0], args[1])
     assert expr.type_of() == TealType.none
 
-<<<<<<< HEAD
-    expected = TealSimpleBlock([
-        TealOp(args[0], Op.byte, "\"key\""),
-        TealOp(args[1], Op.int, 5),
-        TealOp(expr, Op.app_global_put)
-    ])
-=======
     expected = TealSimpleBlock(
         [
             TealOp(args[0], Op.byte, '"key"'),
@@ -416,7 +342,6 @@
             TealOp(expr, Op.app_global_put),
         ]
     )
->>>>>>> 7362a6bc
 
     actual, _ = expr.__teal__(options)
     actual.addIncoming()
@@ -438,13 +363,6 @@
     expr = App.localDel(args[0], args[1])
     assert expr.type_of() == TealType.none
 
-<<<<<<< HEAD
-    expected = TealSimpleBlock([
-        TealOp(args[0], Op.int, 0),
-        TealOp(args[1], Op.byte, "\"key\""),
-        TealOp(expr, Op.app_local_del)
-    ])
-=======
     expected = TealSimpleBlock(
         [
             TealOp(args[0], Op.int, 0),
@@ -452,7 +370,6 @@
             TealOp(expr, Op.app_local_del),
         ]
     )
->>>>>>> 7362a6bc
 
     actual, _ = expr.__teal__(options)
     actual.addIncoming()
@@ -483,11 +400,7 @@
 
 def test_local_del_invalid():
     with pytest.raises(TealTypeError):
-<<<<<<< HEAD
-        App.localDel(Txn.sender(), Bytes("key"))
-=======
         App.localDel(Txn.sender(), Int(123))
->>>>>>> 7362a6bc
 
     with pytest.raises(TealTypeError):
         App.localDel(Int(1), Int(2))
@@ -498,16 +411,9 @@
     expr = App.globalDel(arg)
     assert expr.type_of() == TealType.none
 
-<<<<<<< HEAD
-    expected = TealSimpleBlock([
-        TealOp(arg, Op.byte, "\"key\""),
-        TealOp(expr, Op.app_global_del)
-    ])
-=======
     expected = TealSimpleBlock(
         [TealOp(arg, Op.byte, '"key"'), TealOp(expr, Op.app_global_del)]
     )
->>>>>>> 7362a6bc
 
     actual, _ = expr.__teal__(options)
     actual.addIncoming()
@@ -533,7 +439,7 @@
         TealOp(None, Op.store, expr.slotValue)
     ])
 
-    actual, _ = expr.__teal__(options)
+    actual, _ = expr.__teal__(teal5Options)
     actual.addIncoming()
     actual = TealBlock.NormalizeBlocks(actual)
 
@@ -557,7 +463,7 @@
         TealOp(None, Op.store, expr.slotValue)
     ])
 
-    actual, _ = expr.__teal__(options)
+    actual, _ = expr.__teal__(teal5Options)
     actual.addIncoming()
     actual = TealBlock.NormalizeBlocks(actual)
 
@@ -581,7 +487,7 @@
         TealOp(None, Op.store, expr.slotValue)
     ])
 
-    actual, _ = expr.__teal__(options)
+    actual, _ = expr.__teal__(teal5Options)
     actual.addIncoming()
     actual = TealBlock.NormalizeBlocks(actual)
 
@@ -605,7 +511,7 @@
         TealOp(None, Op.store, expr.slotValue)
     ])
 
-    actual, _ = expr.__teal__(options)
+    actual, _ = expr.__teal__(teal5Options)
     actual.addIncoming()
     actual = TealBlock.NormalizeBlocks(actual)
 
@@ -629,7 +535,7 @@
         TealOp(None, Op.store, expr.slotValue)
     ])
 
-    actual, _ = expr.__teal__(options)
+    actual, _ = expr.__teal__(teal5Options)
     actual.addIncoming()
     actual = TealBlock.NormalizeBlocks(actual)
 
@@ -653,7 +559,7 @@
         TealOp(None, Op.store, expr.slotValue)
     ])
 
-    actual, _ = expr.__teal__(options)
+    actual, _ = expr.__teal__(teal5Options)
     actual.addIncoming()
     actual = TealBlock.NormalizeBlocks(actual)
 
@@ -677,7 +583,7 @@
         TealOp(None, Op.store, expr.slotValue)
     ])
 
-    actual, _ = expr.__teal__(options)
+    actual, _ = expr.__teal__(teal5Options)
     actual.addIncoming()
     actual = TealBlock.NormalizeBlocks(actual)
 
@@ -701,7 +607,7 @@
         TealOp(None, Op.store, expr.slotValue)
     ])
 
-    actual, _ = expr.__teal__(options)
+    actual, _ = expr.__teal__(teal5Options)
     actual.addIncoming()
     actual = TealBlock.NormalizeBlocks(actual)
 
