--- conflicted
+++ resolved
@@ -690,11 +690,7 @@
             obj.clear_state_program(), pt.AppParam.clearStateProgram(app), teal5Options
         )
         assert_MaybeValue_equality(
-<<<<<<< HEAD
-            obj.global_num_unit(), pt.AppParam.globalNumUnit(app), teal5Options
-=======
             obj.global_num_uint(), pt.AppParam.globalNumUnit(app), teal5Options
->>>>>>> 135f215f
         )
         assert_MaybeValue_equality(
             obj.global_num_byte_slice(),
@@ -702,11 +698,7 @@
             teal5Options,
         )
         assert_MaybeValue_equality(
-<<<<<<< HEAD
-            obj.local_num_unit(), pt.AppParam.localNumUnit(app), teal5Options
-=======
             obj.local_num_uint(), pt.AppParam.localNumUnit(app), teal5Options
->>>>>>> 135f215f
         )
         assert_MaybeValue_equality(
             obj.local_num_byte_slice(), pt.AppParam.localNumByteSlice(app), teal5Options
