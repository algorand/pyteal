--- conflicted
+++ resolved
@@ -751,23 +751,6 @@
         """
         return self.makeTxnExpr(TxnField.state_proof_pk)
 
-<<<<<<< HEAD
-    def num_approval_program_pages(self) -> TxnExpr:
-        """Get the number of pages in the approval program.
-
-        Requires program version 7 or higher.
-        """
-        return self.makeTxnExpr(TxnField.num_approval_program_pages)
-
-    def num_clear_state_program_pages(self) -> TxnExpr:
-        """Get the number of pages in the clear state program.
-
-        Requires program version 7 or higher.
-        """
-        return self.makeTxnExpr(TxnField.num_clear_state_program_pages)
-
-=======
->>>>>>> bfba9d80
     @property
     def application_args(self) -> TxnArray:
         """Application call arguments array.
