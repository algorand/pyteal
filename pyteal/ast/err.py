from typing import TYPE_CHECKING

from ..types import TealType
from ..ir import TealOp, Op, TealBlock
from .expr import Expr

if TYPE_CHECKING:
    from ..compiler import CompileOptions

<<<<<<< HEAD
class Err(Expr):
=======

class Err(LeafExpr):
>>>>>>> 4e8ab3f7
    """Expression that causes the program to immediately fail when executed."""

    def __teal__(self, options: "CompileOptions"):
        op = TealOp(self, Op.err)
        return TealBlock.FromOp(options, op)

    def __str__(self):
        return "(err)"

    def type_of(self):
        return TealType.none
    
    def has_return(self):
        return True


Err.__module__ = "pyteal"<|MERGE_RESOLUTION|>--- conflicted
+++ resolved
@@ -7,12 +7,8 @@
 if TYPE_CHECKING:
     from ..compiler import CompileOptions
 
-<<<<<<< HEAD
+
 class Err(Expr):
-=======
-
-class Err(LeafExpr):
->>>>>>> 4e8ab3f7
     """Expression that causes the program to immediately fail when executed."""
 
     def __teal__(self, options: "CompileOptions"):
@@ -24,7 +20,7 @@
 
     def type_of(self):
         return TealType.none
-    
+
     def has_return(self):
         return True
 
