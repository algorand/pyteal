from itertools import product
from typing import List, Literal

import pytest
from dataclasses import dataclass

import pyteal as pt
from pyteal.ast.subroutine import evaluate_subroutine

options = pt.CompileOptions(version=5)


def test_subroutine_definition():
    def fn0Args():
        return pt.Return()

    def fn1Args(a1):
        return pt.Return()

    def fn2Args(a1, a2):
        return pt.Return()

    def fn10Args(a1, a2, a3, a4, a5, a6, a7, a8, a9, a10):
        return pt.Return()

    lam0Args = lambda: pt.Return()  # noqa: E731
    lam1Args = lambda a1: pt.Return()  # noqa: E731
    lam2Args = lambda a1, a2: pt.Return()  # noqa: E731
    lam10Args = (
        lambda a1, a2, a3, a4, a5, a6, a7, a8, a9, a10: pt.Return()
    )  # noqa: E731

    def fnWithExprAnnotations(a: pt.Expr, b: pt.Expr) -> pt.Expr:
        return pt.Return()

    def fnWithOnlyReturnExprAnnotations(a, b) -> pt.Expr:
        return pt.Return()

    def fnWithOnlyArgExprAnnotations(a: pt.Expr, b: pt.Expr):
        return pt.Return()

    def fnWithPartialExprAnnotations(a, b: pt.Expr) -> pt.Expr:
        return pt.Return()

    cases = (
        (fn0Args, 0, "fn0Args"),
        (fn1Args, 1, "fn1Args"),
        (fn2Args, 2, "fn2Args"),
        (fn10Args, 10, "fn10Args"),
        (lam0Args, 0, "<lambda>"),
        (lam1Args, 1, "<lambda>"),
        (lam2Args, 2, "<lambda>"),
        (lam10Args, 10, "<lambda>"),
        (fnWithExprAnnotations, 2, "fnWithExprAnnotations"),
        (fnWithOnlyReturnExprAnnotations, 2, "fnWithOnlyReturnExprAnnotations"),
        (fnWithOnlyArgExprAnnotations, 2, "fnWithOnlyArgExprAnnotations"),
        (fnWithPartialExprAnnotations, 2, "fnWithPartialExprAnnotations"),
    )

    for (fn, numArgs, name) in cases:
        definition = pt.SubroutineDefinition(fn, pt.TealType.none)
        assert definition.argument_count() == numArgs
        assert definition.name() == name

        if numArgs > 0:
            with pytest.raises(pt.TealInputError):
                definition.invoke([pt.Int(1)] * (numArgs - 1))

        with pytest.raises(pt.TealInputError):
            definition.invoke([pt.Int(1)] * (numArgs + 1))

        if numArgs > 0:
            with pytest.raises(pt.TealInputError):
                definition.invoke([1] * numArgs)

        args = [pt.Int(1)] * numArgs
        invocation = definition.invoke(args)
        assert isinstance(invocation, pt.SubroutineCall)
        assert invocation.subroutine is definition
        assert invocation.args == args


@dataclass
class ABISubroutineTC:
    definition: pt.ABIReturnSubroutine
    arg_instances: list[pt.Expr | pt.abi.BaseType]
    name: str
    ret_type: str | pt.abi.TypeSpec


def test_abi_subroutine_definition():
    @pt.ABIReturnSubroutine
    def fn_0arg_0ret() -> pt.Expr:
        return pt.Return()

    @pt.ABIReturnSubroutine
    def fn_0arg_uint64_ret(*, output: pt.abi.Uint64) -> pt.Expr:
        return output.set(1)

    @pt.ABIReturnSubroutine
    def fn_1arg_0ret(a: pt.abi.Uint64) -> pt.Expr:
        return pt.Return()

    @pt.ABIReturnSubroutine
    def fn_1arg_1ret(a: pt.abi.Uint64, *, output: pt.abi.Uint64) -> pt.Expr:
        return output.set(a)

    @pt.ABIReturnSubroutine
    def fn_2arg_0ret(
        a: pt.abi.Uint64, b: pt.abi.StaticArray[pt.abi.Byte, Literal[10]]
    ) -> pt.Expr:
        return pt.Return()

    @pt.ABIReturnSubroutine
    def fn_2arg_1ret(
        a: pt.abi.Uint64,
        b: pt.abi.StaticArray[pt.abi.Byte, Literal[10]],
        *,
        output: pt.abi.Byte,
    ) -> pt.Expr:
        return output.set(b[a.get() % pt.Int(10)])

    @pt.ABIReturnSubroutine
    def fn_2arg_1ret_with_expr(
        a: pt.Expr,
        b: pt.abi.StaticArray[pt.abi.Byte, Literal[10]],
        *,
        output: pt.abi.Byte,
    ) -> pt.Expr:
        return output.set(b[a % pt.Int(10)])

    cases = (
        ABISubroutineTC(fn_0arg_0ret, [], "fn_0arg_0ret", "void"),
        ABISubroutineTC(
            fn_0arg_uint64_ret, [], "fn_0arg_uint64_ret", pt.abi.Uint64TypeSpec()
        ),
        ABISubroutineTC(fn_1arg_0ret, [pt.abi.Uint64()], "fn_1arg_0ret", "void"),
        ABISubroutineTC(
            fn_1arg_1ret, [pt.abi.Uint64()], "fn_1arg_1ret", pt.abi.Uint64TypeSpec()
        ),
        ABISubroutineTC(
            fn_2arg_0ret,
            [
                pt.abi.Uint64(),
                pt.abi.StaticArray(
                    pt.abi.StaticArrayTypeSpec(pt.abi.ByteTypeSpec(), 10)
                ),
            ],
            "fn_2arg_0ret",
            "void",
        ),
        ABISubroutineTC(
            fn_2arg_1ret,
            [
                pt.abi.Uint64(),
                pt.abi.StaticArray(
                    pt.abi.StaticArrayTypeSpec(pt.abi.ByteTypeSpec(), 10)
                ),
            ],
            "fn_2arg_1ret",
            pt.abi.ByteTypeSpec(),
        ),
        ABISubroutineTC(
            fn_2arg_1ret_with_expr,
            [
                pt.Int(5),
                pt.abi.StaticArray(
                    pt.abi.StaticArrayTypeSpec(pt.abi.ByteTypeSpec(), 10)
                ),
            ],
            "fn_2arg_1ret_with_expr",
            pt.abi.ByteTypeSpec(),
        ),
    )

    for case in cases:
        assert case.definition.subroutine.argument_count() == len(case.arg_instances)
        assert case.definition.name() == case.name

        if len(case.arg_instances) > 0:
            with pytest.raises(pt.TealInputError):
                case.definition(*case.arg_instances[:-1])

        with pytest.raises(pt.TealInputError):
            case.definition(*(case.arg_instances + [pt.abi.Uint64()]))

        assert case.definition.type_of() == case.ret_type
        invoked = case.definition(*case.arg_instances)
        assert isinstance(
            invoked, (pt.Expr if case.ret_type == "void" else pt.abi.ReturnedValue)
        )
        assert case.definition.is_registrable() == all(
            map(lambda x: isinstance(x, pt.abi.BaseType), case.arg_instances)
        )


def test_subroutine_definition_validate():
    """
    DFS through SubroutineDefinition.validate()'s logic
    """

    def mock_subroutine_definition(implementation, has_abi_output=False):
        mock = pt.SubroutineDefinition(lambda: pt.Return(pt.Int(1)), pt.TealType.uint64)
        mock._validate()  # haven't failed with dummy implementation
        mock.implementation = implementation
        mock.has_abi_output = has_abi_output
        return mock

    not_callable = mock_subroutine_definition("I'm not callable")
    with pytest.raises(pt.TealInputError) as tie:
        not_callable._validate()

    assert tie.value == pt.TealInputError(
        "Input to SubroutineDefinition is not callable"
    )

    # input_types:

    three_params = mock_subroutine_definition(lambda x, y, z: pt.Return(pt.Int(1)))

<<<<<<< HEAD
=======
    three_inputs_with_a_wrong_type = [pt.TealType.uint64, pt.Expr, pt.TealType.bytes]

    with pytest.raises(pt.TealInputError) as tie:
        three_params._validate(input_types=three_inputs_with_a_wrong_type)

    assert tie.value == pt.TealInputError(
        "Function has input type <class 'pyteal.Expr'> for parameter y which is not a TealType"
    )

>>>>>>> c72a7eff
    params, anns, arg_types, byrefs, abi_args, output_kwarg = three_params._validate()
    assert len(params) == 3
    assert anns == {}
    assert all(at is pt.Expr for at in arg_types)
    assert byrefs == set()
    assert abi_args == {}
    assert output_kwarg == {}

    def bad_return_impl() -> str:
        return pt.Return(pt.Int(1))  # type: ignore

    bad_return = mock_subroutine_definition(bad_return_impl)
    with pytest.raises(pt.TealInputError) as tie:
        bad_return._validate()

    assert tie.value == pt.TealInputError(
        "Function has return of disallowed type <class 'str'>. Only Expr is allowed"
    )

    # now we iterate through the implementation params validating each as we go

    def var_abi_output_impl(*, output: pt.abi.Uint16):
        pt.Return(pt.Int(1))  # this is wrong but ignored
<<<<<<< HEAD

    # raises without abi_output_arg_name:
    var_abi_output_noname = mock_subroutine_definition(var_abi_output_impl)
    with pytest.raises(pt.TealInputError) as tie:
        var_abi_output_noname._validate()

=======

    # raises without abi_output_arg_name:
    var_abi_output_noname = mock_subroutine_definition(var_abi_output_impl)
    with pytest.raises(pt.TealInputError) as tie:
        var_abi_output_noname._validate()

>>>>>>> c72a7eff
    assert tie.value == pt.TealInputError(
        "Function has a parameter type that is not allowed in a subroutine: parameter output with type KEYWORD_ONLY"
    )

    # copacetic abi output:
    var_abi_output = mock_subroutine_definition(
        var_abi_output_impl, has_abi_output=True
    )
    params, anns, arg_types, byrefs, abi_args, output_kwarg = var_abi_output._validate()
    assert len(params) == 1
    assert anns == {"output": pt.abi.Uint16}
    assert all(at is pt.Expr for at in arg_types)
    assert byrefs == set()
    assert abi_args == {}
    assert output_kwarg == {"output": pt.abi.Uint16TypeSpec()}

    var_positional = mock_subroutine_definition(lambda *args: pt.Return(pt.Int(1)))
    with pytest.raises(pt.TealInputError) as tie:
        var_positional._validate()

    assert tie.value == pt.TealInputError(
        "Function has a parameter type that is not allowed in a subroutine: parameter args with type VAR_POSITIONAL"
    )

    kw_only = mock_subroutine_definition(lambda *, kw: pt.Return(pt.Int(1)))
    with pytest.raises(pt.TealInputError) as tie:
        kw_only._validate()

    assert tie.value == pt.TealInputError(
        "Function has a parameter type that is not allowed in a subroutine: parameter kw with type KEYWORD_ONLY"
    )

    var_keyword = mock_subroutine_definition(lambda **kw: pt.Return(pt.Int(1)))
    with pytest.raises(pt.TealInputError) as tie:
        var_keyword._validate()

    assert tie.value == pt.TealInputError(
        "Function has a parameter type that is not allowed in a subroutine: parameter kw with type VAR_KEYWORD"
    )

    param_default = mock_subroutine_definition(lambda x="niiiice": pt.Return(pt.Int(1)))
    with pytest.raises(pt.TealInputError) as tie:
        param_default._validate()

    assert tie.value == pt.TealInputError(
        "Function has a parameter with a default value, which is not allowed in a subroutine: x"
    )

<<<<<<< HEAD
=======
    with pytest.raises(pt.TealInputError) as tie:
        three_params._validate(
            input_types=[pt.TealType.uint64, pt.Expr, pt.TealType.anytype]
        )

    assert tie.value == pt.TealInputError(
        "Function has input type <class 'pyteal.Expr'> for parameter y which is not a TealType"
    )

>>>>>>> c72a7eff
    # Now we get to _validate_annotation():
    one_vanilla = mock_subroutine_definition(lambda x: pt.Return(pt.Int(1)))

    params, anns, arg_types, byrefs, abi_args, output_kwarg = one_vanilla._validate()
    assert len(params) == 1
    assert anns == {}
    assert all(at is pt.Expr for at in arg_types)
    assert byrefs == set()
    assert abi_args == {}
    assert output_kwarg == {}

    def one_expr_impl(x: pt.Expr):
        return pt.Return(pt.Int(1))

    one_expr = mock_subroutine_definition(one_expr_impl)
    params, anns, arg_types, byrefs, abi_args, output_kwarg = one_expr._validate()
    assert len(params) == 1
    assert anns == {"x": pt.Expr}
    assert all(at is pt.Expr for at in arg_types)
    assert byrefs == set()
    assert abi_args == {}
    assert output_kwarg == {}

    def one_scratchvar_impl(x: pt.ScratchVar):
        return pt.Return(pt.Int(1))

    one_scratchvar = mock_subroutine_definition(one_scratchvar_impl)
    params, anns, arg_types, byrefs, abi_args, output_kwarg = one_scratchvar._validate()
    assert len(params) == 1
    assert anns == {"x": pt.ScratchVar}
    assert all(at is pt.ScratchVar for at in arg_types)
    assert byrefs == {"x"}
    assert abi_args == {}
    assert output_kwarg == {}
<<<<<<< HEAD
=======

    # for _is_abi_annotation() cf. copacetic x,y,z product below
>>>>>>> c72a7eff

    # not is_class()
    def one_nontype_impl(x: "blahBlah"):  # type: ignore # noqa: F821
        return pt.Return(pt.Int(1))

    one_nontype = mock_subroutine_definition(one_nontype_impl)
    with pytest.raises(pt.TealInputError) as tie:
        one_nontype._validate()

    assert tie.value == pt.TealInputError(
        "Function has parameter x of declared type blahBlah which is not a class"
    )

    def one_dynscratchvar_impl(x: pt.DynamicScratchVar):
        return pt.Return(pt.Int(1))

    one_dynscratchvar = mock_subroutine_definition(one_dynscratchvar_impl)
    with pytest.raises(pt.TealInputError) as tie:
        one_dynscratchvar._validate()

    assert tie.value == pt.TealInputError(
        "Function has parameter x of disallowed type <class 'pyteal.DynamicScratchVar'>. Only the types (<class 'pyteal.Expr'>, <class 'pyteal.ScratchVar'>, 'ABI') are allowed"
    )

<<<<<<< HEAD
    # Now we're back to _validate() main body and looking at input_types

    three_params_with_output = mock_subroutine_definition(
        lambda x, y, z, *, output: pt.Return(pt.Int(1)), has_abi_output=True
    )
    four_inputs = [
        pt.TealType.uint64,
        pt.TealType.uint64,
        pt.TealType.bytes,
        pt.TealType.uint64,
    ]

    two_inputs = [pt.TealType.uint64, pt.TealType.bytes]
    with pytest.raises(pt.TealInputError) as tie:
        three_params._validate(input_types=two_inputs)

    assert tie.value == pt.TealInputError(
        "Provided number of input_types (2) does not match detected number of input parameters (3)"
    )

    three_inputs_with_a_wrong_type = [pt.TealType.uint64, pt.Expr, pt.TealType.bytes]

    with pytest.raises(pt.TealInputError) as tie:
        three_params._validate(input_types=three_inputs_with_a_wrong_type)

    assert tie.value == pt.TealInputError(
        "Function has input type <class 'pyteal.Expr'> for parameter y which is not a TealType"
    )

    with pytest.raises(pt.TealInputError) as tie:
        three_params._validate(
            input_types=[pt.TealType.uint64, pt.Expr, pt.TealType.anytype]
        )

    assert tie.value == pt.TealInputError(
        "Function has input type <class 'pyteal.Expr'> for parameter y which is not a TealType"
    )

    with pytest.raises(pt.TealInputError) as tie:
        three_params._validate(
            input_types=[pt.TealType.uint64, None, pt.TealType.anytype]
        )
    assert tie.value == pt.TealInputError(
        "input_type for y is unspecified i.e. None but this is only allowed for ABI arguments"
    )

    # this one gets caught inside of _validate_annotation()
    with pytest.raises(pt.TealInputError) as tie:
        three_params_with_output._validate(input_types=four_inputs)

    # everything should be copacetic
=======
    # Now we're back to validate() and everything should be copacetic
>>>>>>> c72a7eff
    for x, y, z in product(pt.TealType, pt.TealType, pt.TealType):
        (
            params,
            anns,
            arg_types,
            byrefs,
            abi_args,
            output_kwarg,
        ) = three_params._validate(input_types=[x, y, z])
        assert len(params) == 3
        assert anns == {}
        assert all(at is pt.Expr for at in arg_types)
        assert byrefs == set()
        assert abi_args == {}
        assert output_kwarg == {}

    # annotation / abi type handling:
    abi_annotation_examples = {
        pt.abi.Address: pt.abi.AddressTypeSpec(),
        pt.abi.Bool: pt.abi.BoolTypeSpec(),
        pt.abi.Byte: pt.abi.ByteTypeSpec(),
        pt.abi.DynamicArray[pt.abi.Bool]: pt.abi.DynamicArrayTypeSpec(
            pt.abi.BoolTypeSpec()
        ),
        pt.abi.StaticArray[pt.abi.Uint32, Literal[10]]: pt.abi.StaticArrayTypeSpec(
            pt.abi.Uint32TypeSpec(), 10
        ),
        pt.abi.String: pt.abi.StringTypeSpec(),
        pt.abi.Tuple2[pt.abi.Bool, pt.abi.Uint32]: pt.abi.TupleTypeSpec(
            pt.abi.BoolTypeSpec(), pt.abi.Uint32TypeSpec()
        ),
        pt.abi.Uint8: pt.abi.Uint8TypeSpec(),
        pt.abi.Uint16: pt.abi.Uint16TypeSpec(),
        pt.abi.Uint32: pt.abi.Uint32TypeSpec(),
        pt.abi.Uint64: pt.abi.Uint64TypeSpec(),
    }

    anns = (pt.Expr, pt.ScratchVar) + tuple(abi_annotation_examples.keys())
    for x_ann, z_ann in product(anns, anns):

        def mocker_impl(x: x_ann, y, z: z_ann):
            return pt.Return(pt.Int(1))

        mocker = mock_subroutine_definition(mocker_impl)
        params, anns, arg_types, byrefs, abis, output_kwarg = mocker._validate()
        print(
            f"{x_ann=}, {z_ann=}, {params=}, {anns=}, {arg_types=}, {byrefs=}, {abis=}, {output_kwarg=}"
        )

        assert len(params) == 3

        assert anns == {"x": x_ann, "z": z_ann}

        assert (
            (arg_types[0] is x_ann or arg_types[0] == abi_annotation_examples[x_ann])
            and arg_types[1] is pt.Expr
            and (
                arg_types[2] is z_ann or arg_types[2] == abi_annotation_examples[z_ann]
            )
        ), f"{arg_types[0]} -> {x_ann} and {arg_types[1]} -> {pt.Expr} and {arg_types[2]} -> {z_ann}"

        assert byrefs == set(["x"] if x_ann is pt.ScratchVar else []) | set(
            ["z"] if z_ann is pt.ScratchVar else []
        )
        expected_abis = {}
        if x_ann not in (pt.Expr, pt.ScratchVar):
            expected_abis["x"] = abi_annotation_examples[x_ann]
        if z_ann not in (pt.Expr, pt.ScratchVar):
            expected_abis["z"] = abi_annotation_examples[z_ann]
        assert abis == expected_abis


def test_subroutine_invocation_param_types():
    def fnWithNoAnnotations(a, b):
        return pt.Return()

    def fnWithExprAnnotations(a: pt.Expr, b: pt.Expr) -> pt.Expr:
        return pt.Return()

    def fnWithSVAnnotations(a: pt.ScratchVar, b: pt.ScratchVar):
        return pt.Return()

    def fnWithABIAnnotations(
        a: pt.abi.Byte,
        b: pt.abi.StaticArray[pt.abi.Uint32, Literal[10]],
        c: pt.abi.DynamicArray[pt.abi.Bool],
    ):
        return pt.Return()

    def fnWithMixedAnns1(a: pt.ScratchVar, b: pt.Expr) -> pt.Expr:
        return pt.Return()

    def fnWithMixedAnns2(a: pt.ScratchVar, b) -> pt.Expr:
        return pt.Return()

    def fnWithMixedAnns3(a: pt.Expr, b: pt.ScratchVar):
        return pt.Return()

    def fnWithMixedAnns4(a: pt.ScratchVar, b, c: pt.abi.Uint16) -> pt.Expr:
        return pt.Return()

    sv = pt.ScratchVar()
    x = pt.Int(42)
    s = pt.Bytes("hello")
    av_u16 = pt.abi.Uint16()
    av_bool_dym_arr = pt.abi.DynamicArray(
        pt.abi.DynamicArrayTypeSpec(pt.abi.BoolTypeSpec())
    )
    av_u32_static_arr = pt.abi.StaticArray(
        pt.abi.StaticArrayTypeSpec(pt.abi.Uint32TypeSpec(), 10)
    )
    av_bool = pt.abi.Bool()
    av_byte = pt.abi.Byte()

    cases = [
        ("vanilla 1", fnWithNoAnnotations, [x, s], None),
        ("vanilla 2", fnWithNoAnnotations, [x, x], None),
        ("vanilla no sv's allowed 1", fnWithNoAnnotations, [x, sv], pt.TealInputError),
        ("exprs 1", fnWithExprAnnotations, [x, s], None),
        ("exprs 2", fnWithExprAnnotations, [x, x], None),
        ("exprs no sv's allowed 1", fnWithExprAnnotations, [x, sv], pt.TealInputError),
        ("all sv's 1", fnWithSVAnnotations, [sv, sv], None),
        ("all sv's but strings", fnWithSVAnnotations, [s, s], pt.TealInputError),
        ("all sv's but ints", fnWithSVAnnotations, [x, x], pt.TealInputError),
        (
            "all abi's 1",
            fnWithABIAnnotations,
            [av_byte, av_u32_static_arr, av_bool_dym_arr],
            None,
        ),
        (
            "all abi's but ints 1",
            fnWithABIAnnotations,
            [x, av_u32_static_arr, av_bool_dym_arr],
            pt.TealInputError,
        ),
        (
            "all abi's but ints 2",
            fnWithABIAnnotations,
            [x, av_u32_static_arr, x],
            pt.TealInputError,
        ),
        ("all abi's but ints 3", fnWithABIAnnotations, [x, x, x], pt.TealInputError),
        (
            "all abi's but sv's 1",
            fnWithABIAnnotations,
            [sv, av_u32_static_arr, av_bool_dym_arr],
            pt.TealInputError,
        ),
        (
            "all abi's but sv's 2",
            fnWithABIAnnotations,
            [av_byte, av_u32_static_arr, sv],
            pt.TealInputError,
        ),
        (
            "all abi's but sv's 3",
            fnWithABIAnnotations,
            [av_byte, sv, av_u32_static_arr],
            pt.TealInputError,
        ),
        (
            "all abi's but wrong typed 1",
            fnWithABIAnnotations,
            [av_u32_static_arr, av_u32_static_arr, av_bool_dym_arr],
            pt.TealInputError,
        ),
        (
            "all abi's but wrong typed 2",
            fnWithABIAnnotations,
            [av_bool, av_bool_dym_arr, av_u16],
            pt.TealInputError,
        ),
        (
            "all abi's but wrong typed 3",
            fnWithABIAnnotations,
            [av_u16, av_bool, av_byte],
            pt.TealInputError,
        ),
        ("mixed1 copacetic", fnWithMixedAnns1, [sv, x], None),
        ("mixed1 flipped", fnWithMixedAnns1, [x, sv], pt.TealInputError),
        ("mixed1 missing the sv", fnWithMixedAnns1, [x, s], pt.TealInputError),
        ("mixed1 missing the non-sv", fnWithMixedAnns1, [sv, sv], pt.TealInputError),
        ("mixed2 copacetic", fnWithMixedAnns2, [sv, x], None),
        ("mixed2 flipped", fnWithMixedAnns2, [x, sv], pt.TealInputError),
        ("mixed2 missing the sv", fnWithMixedAnns2, [x, s], pt.TealInputError),
        ("mixed2 missing the non-sv", fnWithMixedAnns2, [sv, sv], pt.TealInputError),
        ("mixed3 copacetic", fnWithMixedAnns3, [s, sv], None),
        ("mixed3 flipped", fnWithMixedAnns3, [sv, x], pt.TealInputError),
        ("mixed3 missing the sv", fnWithMixedAnns3, [x, s], pt.TealInputError),
        ("mixed anno", fnWithMixedAnns4, [sv, x, av_u16], None),
        (
            "mixed anno but wrong typed 1",
            fnWithMixedAnns4,
            [av_byte, x, av_u16],
            pt.TealInputError,
        ),
        (
            "mixed anno but wrong typed 2",
            fnWithMixedAnns4,
            [sv, av_byte, sv],
            pt.TealInputError,
        ),
        (
            "mixed anno but wrong typed 3",
            fnWithMixedAnns4,
            [sv, x, av_byte],
            pt.TealInputError,
        ),
    ]
    for case_name, fn, args, err in cases:
        definition = pt.SubroutineDefinition(fn, pt.TealType.none)
        assert definition.argument_count() == len(args), case_name
        assert definition.name() == fn.__name__, case_name

        if err is None:
            assert len(definition.by_ref_args) == len(
                [x for x in args if isinstance(x, pt.ScratchVar)]
            ), case_name

            invocation = definition.invoke(args)
            assert isinstance(invocation, pt.SubroutineCall), case_name
            assert invocation.subroutine is definition, case_name
            assert invocation.args == args, case_name
            assert invocation.has_return() is False, case_name

        else:
            try:
                with pytest.raises(err):
                    definition.invoke(args)
            except Exception as e:
                assert (
                    not e
                ), f"EXPECTED ERROR of type {err}. encountered unexpected error during invocation case <{case_name}>: {e}"


def test_abi_subroutine_calling_param_types():
    @pt.ABIReturnSubroutine
    def fn_log_add(a: pt.abi.Uint64, b: pt.abi.Uint32) -> pt.Expr:
        return pt.Seq(pt.Log(pt.Itob(a.get() + b.get())), pt.Return())

    @pt.ABIReturnSubroutine
    def fn_ret_add(
        a: pt.abi.Uint64, b: pt.abi.Uint32, *, output: pt.abi.Uint64
    ) -> pt.Expr:
        return output.set(a.get() + b.get() + pt.Int(0xA190))

    @pt.ABIReturnSubroutine
    def fn_abi_annotations_0(
        a: pt.abi.Byte,
        b: pt.abi.StaticArray[pt.abi.Uint32, Literal[10]],
        c: pt.abi.DynamicArray[pt.abi.Bool],
    ) -> pt.Expr:
        return pt.Return()

    @pt.ABIReturnSubroutine
    def fn_abi_annotations_0_with_ret(
        a: pt.abi.Byte,
        b: pt.abi.StaticArray[pt.abi.Uint32, Literal[10]],
        c: pt.abi.DynamicArray[pt.abi.Bool],
        *,
        output: pt.abi.Byte,
    ):
        return output.set(a)

    @pt.ABIReturnSubroutine
    def fn_mixed_annotations_0(a: pt.ScratchVar, b: pt.Expr, c: pt.abi.Byte) -> pt.Expr:
        return pt.Seq(
            a.store(c.get() * pt.Int(0x0FF1CE) * b),
            pt.Return(),
        )

    @pt.ABIReturnSubroutine
    def fn_mixed_annotations_0_with_ret(
        a: pt.ScratchVar, b: pt.Expr, c: pt.abi.Byte, *, output: pt.abi.Uint64
    ) -> pt.Expr:
        return pt.Seq(
            a.store(c.get() * pt.Int(0x0FF1CE) * b),
            output.set(a.load()),
        )

    @pt.ABIReturnSubroutine
    def fn_mixed_annotation_1(
        a: pt.ScratchVar, b: pt.abi.StaticArray[pt.abi.Uint32, Literal[10]]
    ) -> pt.Expr:
        return pt.Seq(
            (intermediate := pt.abi.Uint32()).set(b[a.load() % pt.Int(10)]),
            a.store(intermediate.get()),
            pt.Return(),
        )

    @pt.ABIReturnSubroutine
    def fn_mixed_annotation_1_with_ret(
        a: pt.ScratchVar, b: pt.abi.Uint64, *, output: pt.abi.Bool
    ) -> pt.Expr:
        return output.set((a.load() + b.get()) % pt.Int(2))

    abi_u64 = pt.abi.Uint64()
    abi_u32 = pt.abi.Uint32()
    abi_byte = pt.abi.Byte()
    abi_static_u32_10 = pt.abi.StaticArray(
        pt.abi.StaticArrayTypeSpec(pt.abi.Uint32TypeSpec(), 10)
    )
    abi_dynamic_bool = pt.abi.DynamicArray(
        pt.abi.DynamicArrayTypeSpec(pt.abi.BoolTypeSpec())
    )
    sv = pt.ScratchVar()
    expr_int = pt.Int(1)

    cases = [
        ("vanilla 1", fn_log_add, [abi_u64, abi_u32], "void", None),
        (
            "vanilla 1 with wrong ABI type",
            fn_log_add,
            [abi_u64, abi_u64],
            None,
            pt.TealInputError,
        ),
        (
            "vanilla 1 with ABI return",
            fn_ret_add,
            [abi_u64, abi_u32],
            pt.abi.Uint64TypeSpec(),
            None,
        ),
        (
            "vanilla 1 with ABI return wrong typed",
            fn_ret_add,
            [abi_u32, abi_u64],
            None,
            pt.TealInputError,
        ),
        (
            "full ABI annotations no return",
            fn_abi_annotations_0,
            [abi_byte, abi_static_u32_10, abi_dynamic_bool],
            "void",
            None,
        ),
        (
            "full ABI annotations wrong input 0",
            fn_abi_annotations_0,
            [abi_u64, abi_static_u32_10, abi_dynamic_bool],
            None,
            pt.TealInputError,
        ),
        (
            "full ABI annotations with ABI return",
            fn_abi_annotations_0_with_ret,
            [abi_byte, abi_static_u32_10, abi_dynamic_bool],
            pt.abi.ByteTypeSpec(),
            None,
        ),
        (
            "full ABI annotations with ABI return wrong inputs",
            fn_abi_annotations_0_with_ret,
            [abi_byte, abi_dynamic_bool, abi_static_u32_10],
            None,
            pt.TealInputError,
        ),
        (
            "mixed with ABI annotations 0",
            fn_mixed_annotations_0,
            [sv, expr_int, abi_byte],
            "void",
            None,
        ),
        (
            "mixed with ABI annotations 0 wrong inputs",
            fn_mixed_annotations_0,
            [abi_u64, expr_int, abi_byte],
            None,
            pt.TealInputError,
        ),
        (
            "mixed with ABI annotations 0 with ABI return",
            fn_mixed_annotations_0_with_ret,
            [sv, expr_int, abi_byte],
            pt.abi.Uint64TypeSpec(),
            None,
        ),
        (
            "mixed with ABI annotations 0 with ABI return wrong inputs",
            fn_mixed_annotations_0_with_ret,
            [sv, expr_int, sv],
            None,
            pt.TealInputError,
        ),
        (
            "mixed with ABI annotations 1",
            fn_mixed_annotation_1,
            [sv, abi_static_u32_10],
            "void",
            None,
        ),
        (
            "mixed with ABI annotations 1 with ABI return",
            fn_mixed_annotation_1_with_ret,
            [sv, abi_u64],
            pt.abi.BoolTypeSpec(),
            None,
        ),
        (
            "mixed with ABI annotations 1 with ABI return wrong inputs",
            fn_mixed_annotation_1_with_ret,
            [expr_int, abi_static_u32_10],
            None,
            pt.TealInputError,
        ),
    ]

    for case_name, definition, args, ret_type, err in cases:
        assert definition.subroutine.argument_count() == len(args), case_name
        assert (
            definition.name() == definition.subroutine.implementation.__name__
        ), case_name

        if err is None:
            invocation = definition(*args)
            if ret_type == "void":
                assert isinstance(invocation, pt.SubroutineCall), case_name
                assert not invocation.has_return(), case_name
                assert invocation.args == args, case_name
            else:
                assert isinstance(invocation, pt.abi.ReturnedValue), case_name
                assert invocation.type_spec == ret_type
                assert isinstance(invocation.computation, pt.SubroutineCall), case_name
                assert not invocation.computation.has_return(), case_name
                assert invocation.computation.args == args, case_name
        else:
            try:
                with pytest.raises(err):
                    definition(*args)
            except Exception as e:
                assert (
                    not e
                ), f"EXPECTED ERROR of type {err}. encountered unexpected error during invocation case <{case_name}>: {e}"


def test_subroutine_definition_invalid():
    def fnWithDefaults(a, b=None):
        return pt.Return()

    def fnWithKeywordArgs(a, *, output):
        return pt.Return()

    def fnWithKeywordArgsWrongKWName(a, *, b: pt.abi.Uint64):
        return pt.Return()

    def fnWithMultipleABIKeywordArgs(a, *, b: pt.abi.Byte, c: pt.abi.Bool):
        return pt.Return()

    def fnWithVariableArgs(a, *b):
        return pt.Return()

    def fnWithNonExprReturnAnnotation(a, b) -> pt.TealType.uint64:
        return pt.Return()

    def fnWithNonExprParamAnnotation(a, b: pt.TealType.uint64):
        return pt.Return()

    def fnWithScratchVarSubclass(a, b: pt.DynamicScratchVar):
        return pt.Return()

    def fnReturningExprSubclass(a: pt.ScratchVar, b: pt.Expr) -> pt.Return:
        return pt.Return()

    def fnWithMixedAnns4AndBytesReturn(a: pt.Expr, b: pt.ScratchVar) -> pt.Bytes:
        return pt.Bytes("hello uwu")

    def fnWithMixedAnnsABIRet1(
        a: pt.Expr, b: pt.ScratchVar, c: pt.abi.Uint16
    ) -> pt.abi.StaticArray[pt.abi.Uint32, Literal[10]]:
        return pt.abi.StaticArray(
            pt.abi.StaticArrayTypeSpec(pt.abi.Uint32TypeSpec(), 10)
        )

    def fnWithMixedAnnsABIRet2(
        a: pt.Expr, b: pt.abi.Byte, c: pt.ScratchVar
    ) -> pt.abi.Uint64:
        return pt.abi.Uint64()

    cases = (
        (
            1,
            "TealInputError('Input to SubroutineDefinition is not callable'",
            "TealInputError('Input to ABIReturnSubroutine is not callable'",
        ),
        (
            None,
            "TealInputError('Input to SubroutineDefinition is not callable'",
            "TealInputError('Input to ABIReturnSubroutine is not callable'",
        ),
        (
            fnWithDefaults,
            "TealInputError('Function has a parameter with a default value, which is not allowed in a subroutine: b'",
            "TealInputError('Function has a parameter with a default value, which is not allowed in a subroutine: b'",
        ),
        (
            fnWithKeywordArgs,
            "TealInputError('Function has a parameter type that is not allowed in a subroutine: parameter output with type",
            "TealInputError('ABI return subroutine output-kwarg output must specify ABI type')",
        ),
        (
            fnWithKeywordArgsWrongKWName,
            "TealInputError('Function has a parameter type that is not allowed in a subroutine: parameter b with type",
            "TealInputError('ABI return subroutine output-kwarg name must be `output` at this moment",
        ),
        (
            fnWithMultipleABIKeywordArgs,
            "TealInputError('Function has a parameter type that is not allowed in a subroutine: parameter b with type",
            "multiple output arguments (2) with type annotations",
        ),
        (
            fnWithVariableArgs,
            "TealInputError('Function has a parameter type that is not allowed in a subroutine: parameter b with type",
            "Function has a parameter type that is not allowed in a subroutine: parameter b with type VAR_POSITIONAL",
        ),
        (
            fnWithNonExprReturnAnnotation,
            "Function has return of disallowed type TealType.uint64. Only Expr is allowed",
            "Function has return of disallowed type TealType.uint64. Only Expr is allowed",
        ),
        (
            fnWithNonExprParamAnnotation,
            "Function has parameter b of declared type TealType.uint64 which is not a class",
            "Function has parameter b of declared type TealType.uint64 which is not a class",
        ),
        (
            fnWithScratchVarSubclass,
            "Function has parameter b of disallowed type <class 'pyteal.DynamicScratchVar'>",
            "Function has parameter b of disallowed type <class 'pyteal.DynamicScratchVar'>",
        ),
        (
            fnReturningExprSubclass,
            "Function has return of disallowed type <class 'pyteal.Return'>",
            "Function has return of disallowed type <class 'pyteal.Return'>. Only Expr is allowed",
        ),
        (
            fnWithMixedAnns4AndBytesReturn,
            "Function has return of disallowed type <class 'pyteal.Bytes'>",
            "Function has return of disallowed type <class 'pyteal.Bytes'>. Only Expr is allowed",
        ),
        (
            fnWithMixedAnnsABIRet1,
            "Function has return of disallowed type pyteal.StaticArray[pyteal.Uint32, typing.Literal[10]]. "
            "Only Expr is allowed",
            "Function has return of disallowed type pyteal.StaticArray[pyteal.Uint32, typing.Literal[10]]. "
            "Only Expr is allowed",
        ),
        (
            fnWithMixedAnnsABIRet2,
            "Function has return of disallowed type <class 'pyteal.Uint64'>. Only Expr is allowed",
            "Function has return of disallowed type <class 'pyteal.Uint64'>. Only Expr is allowed",
        ),
    )

    for fn, sub_def_msg, abi_sub_def_msg in cases:
        with pytest.raises(pt.TealInputError) as e:
            print(f"case=[{sub_def_msg}]")
            pt.SubroutineDefinition(fn, pt.TealType.none)

        assert sub_def_msg in str(e), f"failed for case [{fn.__name__}]"

        with pytest.raises(pt.TealInputError) as e:
            print(f"case=[{abi_sub_def_msg}]")
            pt.ABIReturnSubroutine(fn)

        assert abi_sub_def_msg in str(e), f"failed for case[{fn.__name__}]"


def test_subroutine_declaration():
    cases = (
        (pt.TealType.none, pt.Return()),
        (pt.TealType.uint64, pt.Return(pt.Int(1))),
        (pt.TealType.uint64, pt.Int(1)),
        (pt.TealType.bytes, pt.Bytes("value")),
        (pt.TealType.anytype, pt.App.globalGet(pt.Bytes("key"))),
    )

    for (returnType, value) in cases:

        def mySubroutine():
            return value

        definition = pt.SubroutineDefinition(mySubroutine, returnType)

        declaration = pt.SubroutineDeclaration(definition, value)
        assert declaration.type_of() == value.type_of()
        assert declaration.has_return() == value.has_return()

        options.currentSubroutine = definition
        assert declaration.__teal__(options) == value.__teal__(options)
        options.setSubroutine(None)


def test_subroutine_call():
    def mySubroutine():
        return pt.Return()

    returnTypes = (
        pt.TealType.uint64,
        pt.TealType.bytes,
        pt.TealType.anytype,
        pt.TealType.none,
    )

    argCases = (
        [],
        [pt.Int(1)],
        [pt.Int(1), pt.Bytes("value")],
    )

    for returnType in returnTypes:
        definition = pt.SubroutineDefinition(mySubroutine, returnType)

        for args in argCases:
            expr = pt.SubroutineCall(definition, args)

            assert expr.type_of() == returnType
            assert not expr.has_return()

            expected, _ = pt.TealBlock.FromOp(
                options, pt.TealOp(expr, pt.Op.callsub, definition), *args
            )

            actual, _ = expr.__teal__(options)

            assert actual == expected


def test_decorator():
    assert callable(pt.Subroutine)
    assert callable(pt.Subroutine(pt.TealType.anytype))

    @pt.Subroutine(pt.TealType.none)
    def mySubroutine(a):
        return pt.Return()

    assert isinstance(mySubroutine, pt.SubroutineFnWrapper)

    invocation = mySubroutine(pt.Int(1))
    assert isinstance(invocation, pt.SubroutineCall)

    with pytest.raises(pt.TealInputError):
        mySubroutine()

    with pytest.raises(pt.TealInputError):
        mySubroutine(pt.Int(1), pt.Int(2))

    with pytest.raises(pt.TealInputError):
        mySubroutine(pt.Pop(pt.Int(1)))

    with pytest.raises(pt.TealInputError):
        mySubroutine(1)

    with pytest.raises(pt.TealInputError):
        mySubroutine(a=pt.Int(1))


def test_evaluate_subroutine_no_args():
    cases = (
        (pt.TealType.none, pt.Return()),
        (pt.TealType.uint64, pt.Int(1) + pt.Int(2)),
        (pt.TealType.uint64, pt.Return(pt.Int(1) + pt.Int(2))),
        (pt.TealType.bytes, pt.Bytes("value")),
        (pt.TealType.bytes, pt.Return(pt.Bytes("value"))),
    )

    for (returnType, returnValue) in cases:

        def mySubroutine():
            return returnValue

        definition = pt.SubroutineDefinition(mySubroutine, returnType)
        declaration = evaluate_subroutine(definition)

        assert isinstance(declaration, pt.SubroutineDeclaration)
        assert declaration.subroutine is definition

        assert declaration.type_of() == returnValue.type_of()
        assert declaration.has_return() == returnValue.has_return()

        options.setSubroutine(definition)
        expected, _ = pt.Seq([returnValue]).__teal__(options)

        actual, _ = declaration.__teal__(options)
        options.setSubroutine(None)
        assert actual == expected


def test_evaluate_subroutine_1_arg():
    cases = (
        (pt.TealType.none, pt.Return()),
        (pt.TealType.uint64, pt.Int(1) + pt.Int(2)),
        (pt.TealType.uint64, pt.Return(pt.Int(1) + pt.Int(2))),
        (pt.TealType.bytes, pt.Bytes("value")),
        (pt.TealType.bytes, pt.Return(pt.Bytes("value"))),
    )

    for (returnType, returnValue) in cases:
        argSlots: List[pt.ScratchSlot] = []

        def mySubroutine(a1):
            assert isinstance(a1, pt.ScratchLoad)
            argSlots.append(a1.slot)
            return returnValue

        definition = pt.SubroutineDefinition(mySubroutine, returnType)
        declaration = evaluate_subroutine(definition)

        assert isinstance(declaration, pt.SubroutineDeclaration)
        assert declaration.subroutine is definition

        assert declaration.type_of() == returnValue.type_of()
        assert declaration.has_return() == returnValue.has_return()

        assert isinstance(declaration.body, pt.Seq)
        assert len(declaration.body.args) == 2

        assert isinstance(declaration.body.args[0], pt.ScratchStackStore)

        assert declaration.body.args[0].slot is argSlots[-1]

        options.setSubroutine(definition)
        expected, _ = pt.Seq([declaration.body.args[0], returnValue]).__teal__(options)

        actual, _ = declaration.__teal__(options)
        options.setSubroutine(None)
        assert actual == expected


def test_evaluate_subroutine_2_args():
    cases = (
        (pt.TealType.none, pt.Return()),
        (pt.TealType.uint64, pt.Int(1) + pt.Int(2)),
        (pt.TealType.uint64, pt.Return(pt.Int(1) + pt.Int(2))),
        (pt.TealType.bytes, pt.Bytes("value")),
        (pt.TealType.bytes, pt.Return(pt.Bytes("value"))),
    )

    for (returnType, returnValue) in cases:
        argSlots: List[pt.ScratchSlot] = []

        def mySubroutine(a1, a2):
            assert isinstance(a1, pt.ScratchLoad)
            argSlots.append(a1.slot)
            assert isinstance(a2, pt.ScratchLoad)
            argSlots.append(a2.slot)
            return returnValue

        definition = pt.SubroutineDefinition(mySubroutine, returnType)

        declaration = evaluate_subroutine(definition)

        assert isinstance(declaration, pt.SubroutineDeclaration)
        assert declaration.subroutine is definition

        assert declaration.type_of() == returnValue.type_of()
        assert declaration.has_return() == returnValue.has_return()

        assert isinstance(declaration.body, pt.Seq)
        assert len(declaration.body.args) == 3

        assert isinstance(declaration.body.args[0], pt.ScratchStackStore)
        assert isinstance(declaration.body.args[1], pt.ScratchStackStore)

        assert declaration.body.args[0].slot is argSlots[-1]
        assert declaration.body.args[1].slot is argSlots[-2]

        options.setSubroutine(definition)
        expected, _ = pt.Seq(
            [declaration.body.args[0], declaration.body.args[1], returnValue]
        ).__teal__(options)

        actual, _ = declaration.__teal__(options)
        options.setSubroutine(None)
        assert actual == expected


def test_evaluate_subroutine_10_args():
    cases = (
        (pt.TealType.none, pt.Return()),
        (pt.TealType.uint64, pt.Int(1) + pt.Int(2)),
        (pt.TealType.uint64, pt.Return(pt.Int(1) + pt.Int(2))),
        (pt.TealType.bytes, pt.Bytes("value")),
        (pt.TealType.bytes, pt.Return(pt.Bytes("value"))),
    )

    for (returnType, returnValue) in cases:
        argSlots: List[pt.ScratchSlot] = []

        def mySubroutine(a1, a2, a3, a4, a5, a6, a7, a8, a9, a10):
            for a in (a1, a2, a3, a4, a5, a6, a7, a8, a9, a10):
                assert isinstance(a, pt.ScratchLoad)
                argSlots.append(a.slot)
            return returnValue

        definition = pt.SubroutineDefinition(mySubroutine, returnType)
        declaration = evaluate_subroutine(definition)

        assert isinstance(declaration, pt.SubroutineDeclaration)
        assert declaration.subroutine is definition

        assert declaration.type_of() == returnValue.type_of()
        assert declaration.has_return() == returnValue.has_return()

        assert isinstance(declaration.body, pt.Seq)
        assert len(declaration.body.args) == 11

        for i in range(10):
            assert isinstance(declaration.body.args[i], pt.ScratchStackStore)

        for i in range(10):
            assert declaration.body.args[i].slot is argSlots[-i - 1]

        options.setSubroutine(definition)
        expected, _ = pt.Seq(declaration.body.args[:10] + [returnValue]).__teal__(
            options
        )

        actual, _ = declaration.__teal__(options)
        options.setSubroutine(None)
        assert actual == expected<|MERGE_RESOLUTION|>--- conflicted
+++ resolved
@@ -218,18 +218,6 @@
 
     three_params = mock_subroutine_definition(lambda x, y, z: pt.Return(pt.Int(1)))
 
-<<<<<<< HEAD
-=======
-    three_inputs_with_a_wrong_type = [pt.TealType.uint64, pt.Expr, pt.TealType.bytes]
-
-    with pytest.raises(pt.TealInputError) as tie:
-        three_params._validate(input_types=three_inputs_with_a_wrong_type)
-
-    assert tie.value == pt.TealInputError(
-        "Function has input type <class 'pyteal.Expr'> for parameter y which is not a TealType"
-    )
-
->>>>>>> c72a7eff
     params, anns, arg_types, byrefs, abi_args, output_kwarg = three_params._validate()
     assert len(params) == 3
     assert anns == {}
@@ -253,21 +241,12 @@
 
     def var_abi_output_impl(*, output: pt.abi.Uint16):
         pt.Return(pt.Int(1))  # this is wrong but ignored
-<<<<<<< HEAD
 
     # raises without abi_output_arg_name:
     var_abi_output_noname = mock_subroutine_definition(var_abi_output_impl)
     with pytest.raises(pt.TealInputError) as tie:
         var_abi_output_noname._validate()
 
-=======
-
-    # raises without abi_output_arg_name:
-    var_abi_output_noname = mock_subroutine_definition(var_abi_output_impl)
-    with pytest.raises(pt.TealInputError) as tie:
-        var_abi_output_noname._validate()
-
->>>>>>> c72a7eff
     assert tie.value == pt.TealInputError(
         "Function has a parameter type that is not allowed in a subroutine: parameter output with type KEYWORD_ONLY"
     )
@@ -316,18 +295,6 @@
         "Function has a parameter with a default value, which is not allowed in a subroutine: x"
     )
 
-<<<<<<< HEAD
-=======
-    with pytest.raises(pt.TealInputError) as tie:
-        three_params._validate(
-            input_types=[pt.TealType.uint64, pt.Expr, pt.TealType.anytype]
-        )
-
-    assert tie.value == pt.TealInputError(
-        "Function has input type <class 'pyteal.Expr'> for parameter y which is not a TealType"
-    )
-
->>>>>>> c72a7eff
     # Now we get to _validate_annotation():
     one_vanilla = mock_subroutine_definition(lambda x: pt.Return(pt.Int(1)))
 
@@ -362,11 +329,6 @@
     assert byrefs == {"x"}
     assert abi_args == {}
     assert output_kwarg == {}
-<<<<<<< HEAD
-=======
-
-    # for _is_abi_annotation() cf. copacetic x,y,z product below
->>>>>>> c72a7eff
 
     # not is_class()
     def one_nontype_impl(x: "blahBlah"):  # type: ignore # noqa: F821
@@ -391,7 +353,6 @@
         "Function has parameter x of disallowed type <class 'pyteal.DynamicScratchVar'>. Only the types (<class 'pyteal.Expr'>, <class 'pyteal.ScratchVar'>, 'ABI') are allowed"
     )
 
-<<<<<<< HEAD
     # Now we're back to _validate() main body and looking at input_types
 
     three_params_with_output = mock_subroutine_definition(
@@ -443,9 +404,6 @@
         three_params_with_output._validate(input_types=four_inputs)
 
     # everything should be copacetic
-=======
-    # Now we're back to validate() and everything should be copacetic
->>>>>>> c72a7eff
     for x, y, z in product(pt.TealType, pt.TealType, pt.TealType):
         (
             params,
