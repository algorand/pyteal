from itertools import product
from typing import List, Literal

import pytest
from dataclasses import dataclass

import pyteal as pt
from pyteal.ast.subroutine import evaluate_subroutine

options = pt.CompileOptions(version=5)


def test_subroutine_definition():
    def fn0Args():
        return pt.Return()

    def fn1Args(a1):
        return pt.Return()

    def fn2Args(a1, a2):
        return pt.Return()

    def fn10Args(a1, a2, a3, a4, a5, a6, a7, a8, a9, a10):
        return pt.Return()

    lam0Args = lambda: pt.Return()  # noqa: E731
    lam1Args = lambda a1: pt.Return()  # noqa: E731
    lam2Args = lambda a1, a2: pt.Return()  # noqa: E731
    lam10Args = (
        lambda a1, a2, a3, a4, a5, a6, a7, a8, a9, a10: pt.Return()
    )  # noqa: E731

    def fnWithExprAnnotations(a: pt.Expr, b: pt.Expr) -> pt.Expr:
        return pt.Return()

    def fnWithOnlyReturnExprAnnotations(a, b) -> pt.Expr:
        return pt.Return()

    def fnWithOnlyArgExprAnnotations(a: pt.Expr, b: pt.Expr):
        return pt.Return()

    def fnWithPartialExprAnnotations(a, b: pt.Expr) -> pt.Expr:
        return pt.Return()

    cases = (
        (fn0Args, 0, "fn0Args"),
        (fn1Args, 1, "fn1Args"),
        (fn2Args, 2, "fn2Args"),
        (fn10Args, 10, "fn10Args"),
        (lam0Args, 0, "<lambda>"),
        (lam1Args, 1, "<lambda>"),
        (lam2Args, 2, "<lambda>"),
        (lam10Args, 10, "<lambda>"),
        (fnWithExprAnnotations, 2, "fnWithExprAnnotations"),
        (fnWithOnlyReturnExprAnnotations, 2, "fnWithOnlyReturnExprAnnotations"),
        (fnWithOnlyArgExprAnnotations, 2, "fnWithOnlyArgExprAnnotations"),
        (fnWithPartialExprAnnotations, 2, "fnWithPartialExprAnnotations"),
    )

    for (fn, numArgs, name) in cases:
        definition = pt.SubroutineDefinition(fn, pt.TealType.none)
        assert definition.argument_count() == numArgs
        assert definition.name() == name

        if numArgs > 0:
            with pytest.raises(pt.TealInputError):
                definition.invoke([pt.Int(1)] * (numArgs - 1))

        with pytest.raises(pt.TealInputError):
            definition.invoke([pt.Int(1)] * (numArgs + 1))

        if numArgs > 0:
            with pytest.raises(pt.TealInputError):
                definition.invoke([1] * numArgs)

        args = [pt.Int(1)] * numArgs
        invocation = definition.invoke(args)
        assert isinstance(invocation, pt.SubroutineCall)
        assert invocation.subroutine is definition
        assert invocation.args == args


@dataclass
class ABISubroutineTC:
    definition: pt.ABIReturnSubroutine
    arg_instances: list[pt.Expr | pt.abi.BaseType]
    name: str
    ret_type: str | pt.abi.TypeSpec


def test_abi_subroutine_definition():
    @pt.ABIReturnSubroutine
    def fn_0arg_0ret() -> pt.Expr:
        return pt.Return()

    @pt.ABIReturnSubroutine
    def fn_0arg_uint64_ret(*, output: pt.abi.Uint64) -> pt.Expr:
        return output.set(1)

    @pt.ABIReturnSubroutine
    def fn_1arg_0ret(a: pt.abi.Uint64) -> pt.Expr:
        return pt.Return()

    @pt.ABIReturnSubroutine
    def fn_1arg_1ret(a: pt.abi.Uint64, *, output: pt.abi.Uint64) -> pt.Expr:
        return output.set(a)

    @pt.ABIReturnSubroutine
    def fn_2arg_0ret(
        a: pt.abi.Uint64, b: pt.abi.StaticArray[pt.abi.Byte, Literal[10]]
    ) -> pt.Expr:
        return pt.Return()

    @pt.ABIReturnSubroutine
    def fn_2arg_1ret(
        a: pt.abi.Uint64,
        b: pt.abi.StaticArray[pt.abi.Byte, Literal[10]],
        *,
        output: pt.abi.Byte,
    ) -> pt.Expr:
        return output.set(b[a.get() % pt.Int(10)])

    @pt.ABIReturnSubroutine
    def fn_2arg_1ret_with_expr(
        a: pt.Expr,
        b: pt.abi.StaticArray[pt.abi.Byte, Literal[10]],
        *,
        output: pt.abi.Byte,
    ) -> pt.Expr:
        return output.set(b[a % pt.Int(10)])

    cases = (
        ABISubroutineTC(fn_0arg_0ret, [], "fn_0arg_0ret", "void"),
        ABISubroutineTC(
            fn_0arg_uint64_ret, [], "fn_0arg_uint64_ret", pt.abi.Uint64TypeSpec()
        ),
        ABISubroutineTC(fn_1arg_0ret, [pt.abi.Uint64()], "fn_1arg_0ret", "void"),
        ABISubroutineTC(
            fn_1arg_1ret, [pt.abi.Uint64()], "fn_1arg_1ret", pt.abi.Uint64TypeSpec()
        ),
        ABISubroutineTC(
            fn_2arg_0ret,
            [
                pt.abi.Uint64(),
                pt.abi.StaticArray(
                    pt.abi.StaticArrayTypeSpec(pt.abi.ByteTypeSpec(), 10)
                ),
            ],
            "fn_2arg_0ret",
            "void",
        ),
        ABISubroutineTC(
            fn_2arg_1ret,
            [
                pt.abi.Uint64(),
                pt.abi.StaticArray(
                    pt.abi.StaticArrayTypeSpec(pt.abi.ByteTypeSpec(), 10)
                ),
            ],
            "fn_2arg_1ret",
            pt.abi.ByteTypeSpec(),
        ),
        ABISubroutineTC(
            fn_2arg_1ret_with_expr,
            [
                pt.Int(5),
                pt.abi.StaticArray(
                    pt.abi.StaticArrayTypeSpec(pt.abi.ByteTypeSpec(), 10)
                ),
            ],
            "fn_2arg_1ret_with_expr",
            pt.abi.ByteTypeSpec(),
        ),
    )

    for case in cases:
        assert case.definition.subroutine.argument_count() == len(case.arg_instances)
        assert case.definition.name() == case.name

        if len(case.arg_instances) > 0:
            with pytest.raises(pt.TealInputError):
                case.definition(*case.arg_instances[:-1])

        with pytest.raises(pt.TealInputError):
            case.definition(*(case.arg_instances + [pt.abi.Uint64()]))

        assert case.definition.type_of() == case.ret_type
        invoked = case.definition(*case.arg_instances)
        assert isinstance(
            invoked, (pt.Expr if case.ret_type == "void" else pt.abi.ReturnedValue)
        )
        assert case.definition.is_registrable() == all(
            map(lambda x: isinstance(x, pt.abi.BaseType), case.arg_instances)
        )


def test_subroutine_definition_validate():
    """
    DFS through SubroutineDefinition.validate()'s logic
    """

<<<<<<< HEAD
    # TODO: shouldn't really have abi_output_arg_name optionality. Remove
    # this when the optionality in the the codebase is removed
    def mock_subroutine_definition(implementation, abi_output_arg_name=None):
=======
    def mock_subroutine_definition(implementation, has_abi_output=False):
>>>>>>> 4c0858fd
        mock = pt.SubroutineDefinition(lambda: pt.Return(pt.Int(1)), pt.TealType.uint64)
        mock._validate()  # haven't failed with dummy implementation
        mock.implementation = implementation
        mock.has_abi_output = has_abi_output
        return mock

    not_callable = mock_subroutine_definition("I'm not callable")
    with pytest.raises(pt.TealInputError) as tie:
        not_callable._validate()

    assert tie.value == pt.TealInputError(
        "Input to SubroutineDefinition is not callable"
    )

    three_params = mock_subroutine_definition(lambda x, y, z: pt.Return(pt.Int(1)))

    params, anns, arg_types, byrefs, abi_args, output_kwarg = three_params._validate()
    assert len(params) == 3
    assert anns == {}
    assert all(at is pt.Expr for at in arg_types)
    assert byrefs == set()
    assert abi_args == {}
    assert output_kwarg == {}

    def bad_return_impl() -> str:
        return pt.Return(pt.Int(1))  # type: ignore

    bad_return = mock_subroutine_definition(bad_return_impl)
    with pytest.raises(pt.TealInputError) as tie:
        bad_return._validate()

    assert tie.value == pt.TealInputError(
        "Function has return of disallowed type <class 'str'>. Only Expr is allowed"
    )

    # now we iterate through the implementation params validating each as we go

<<<<<<< HEAD
    # TODO: what's going on? output_kwarg_name must be "output"!!!!
    # We shouldn't even have to deal with this here!!!
    def var_abi_output_impl(*, z: pt.abi.Uint16):
=======
    def var_abi_output_impl(*, output: pt.abi.Uint16):
>>>>>>> 4c0858fd
        pt.Return(pt.Int(1))  # this is wrong but ignored

    # raises without abi_output_arg_name:
    var_abi_output_noname = mock_subroutine_definition(var_abi_output_impl)
    with pytest.raises(pt.TealInputError) as tie:
        var_abi_output_noname._validate()

    assert tie.value == pt.TealInputError(
        "Function has a parameter type that is not allowed in a subroutine: parameter output with type KEYWORD_ONLY"
    )

    # copacetic abi output:
    var_abi_output = mock_subroutine_definition(
        var_abi_output_impl, has_abi_output=True
    )
    params, anns, arg_types, byrefs, abi_args, output_kwarg = var_abi_output._validate()
    assert len(params) == 1
    assert anns == {"output": pt.abi.Uint16}
    assert all(at is pt.Expr for at in arg_types)
    assert byrefs == set()
    assert abi_args == {}
    assert output_kwarg == {"output": pt.abi.Uint16TypeSpec()}

    var_positional = mock_subroutine_definition(lambda *args: pt.Return(pt.Int(1)))
    with pytest.raises(pt.TealInputError) as tie:
        var_positional._validate()

    assert tie.value == pt.TealInputError(
        "Function has a parameter type that is not allowed in a subroutine: parameter args with type VAR_POSITIONAL"
    )

    kw_only = mock_subroutine_definition(lambda *, kw: pt.Return(pt.Int(1)))
    with pytest.raises(pt.TealInputError) as tie:
        kw_only._validate()

    assert tie.value == pt.TealInputError(
        "Function has a parameter type that is not allowed in a subroutine: parameter kw with type KEYWORD_ONLY"
    )

    var_keyword = mock_subroutine_definition(lambda **kw: pt.Return(pt.Int(1)))
    with pytest.raises(pt.TealInputError) as tie:
        var_keyword._validate()

    assert tie.value == pt.TealInputError(
        "Function has a parameter type that is not allowed in a subroutine: parameter kw with type VAR_KEYWORD"
    )

    param_default = mock_subroutine_definition(lambda x="niiiice": pt.Return(pt.Int(1)))
    with pytest.raises(pt.TealInputError) as tie:
        param_default._validate()

    assert tie.value == pt.TealInputError(
        "Function has a parameter with a default value, which is not allowed in a subroutine: x"
    )

    # Now we get to _validate_annotation():
    one_vanilla = mock_subroutine_definition(lambda x: pt.Return(pt.Int(1)))

    params, anns, arg_types, byrefs, abi_args, output_kwarg = one_vanilla._validate()
    assert len(params) == 1
    assert anns == {}
    assert all(at is pt.Expr for at in arg_types)
    assert byrefs == set()
    assert abi_args == {}
    assert output_kwarg == {}

    def one_expr_impl(x: pt.Expr):
        return pt.Return(pt.Int(1))

    one_expr = mock_subroutine_definition(one_expr_impl)
    params, anns, arg_types, byrefs, abi_args, output_kwarg = one_expr._validate()
    assert len(params) == 1
    assert anns == {"x": pt.Expr}
    assert all(at is pt.Expr for at in arg_types)
    assert byrefs == set()
    assert abi_args == {}
    assert output_kwarg == {}

    def one_scratchvar_impl(x: pt.ScratchVar):
        return pt.Return(pt.Int(1))

    one_scratchvar = mock_subroutine_definition(one_scratchvar_impl)
    params, anns, arg_types, byrefs, abi_args, output_kwarg = one_scratchvar._validate()
    assert len(params) == 1
    assert anns == {"x": pt.ScratchVar}
    assert all(at is pt.ScratchVar for at in arg_types)
    assert byrefs == {"x"}
    assert abi_args == {}
    assert output_kwarg == {}

    # not is_class()
    def one_nontype_impl(x: "blahBlah"):  # type: ignore # noqa: F821
        return pt.Return(pt.Int(1))

    one_nontype = mock_subroutine_definition(one_nontype_impl)
    with pytest.raises(pt.TealInputError) as tie:
        one_nontype._validate()

    assert tie.value == pt.TealInputError(
        "Function has parameter x of declared type blahBlah which is not a class"
    )

    def one_dynscratchvar_impl(x: pt.DynamicScratchVar):
        return pt.Return(pt.Int(1))

    one_dynscratchvar = mock_subroutine_definition(one_dynscratchvar_impl)
    with pytest.raises(pt.TealInputError) as tie:
        one_dynscratchvar._validate()

    assert tie.value == pt.TealInputError(
        "Function has parameter x of disallowed type <class 'pyteal.DynamicScratchVar'>. Only the types (<class 'pyteal.Expr'>, <class 'pyteal.ScratchVar'>, 'ABI') are allowed"
    )

    # Now we're back to _validate() main body and looking at input_types

    three_params_with_output = mock_subroutine_definition(
        lambda x, y, z, *, output: pt.Return(pt.Int(1)), abi_output_arg_name="output"
    )
    four_inputs = [
        pt.TealType.uint64,
        pt.TealType.uint64,
        pt.TealType.bytes,
        pt.TealType.uint64,
    ]

    two_inputs = [pt.TealType.uint64, pt.TealType.bytes]
    with pytest.raises(pt.TealInputError) as tie:
        three_params._validate(input_types=two_inputs)

    assert tie.value == pt.TealInputError(
        "Provided number of input_types (2) does not match detected number of input parameters (3)"
    )

    three_inputs_with_a_wrong_type = [pt.TealType.uint64, pt.Expr, pt.TealType.bytes]

    with pytest.raises(pt.TealInputError) as tie:
        three_params._validate(input_types=three_inputs_with_a_wrong_type)

    assert tie.value == pt.TealInputError(
        "Function has input type <class 'pyteal.Expr'> for parameter y which is not a TealType"
    )

    with pytest.raises(pt.TealInputError) as tie:
        three_params._validate(
            input_types=[pt.TealType.uint64, pt.Expr, pt.TealType.anytype]
        )

    assert tie.value == pt.TealInputError(
        "Function has input type <class 'pyteal.Expr'> for parameter y which is not a TealType"
    )

    with pytest.raises(pt.TealInputError) as tie:
        three_params._validate(
            input_types=[pt.TealType.uint64, None, pt.TealType.anytype]
        )
    assert tie.value == pt.TealInputError(
        "input_type for y is unspecified i.e. None but this is only allowed for ABI arguments"
    )

    # this one gets caught inside of _validate_annotation()
    with pytest.raises(pt.TealInputError) as tie:
        three_params_with_output._validate(input_types=four_inputs)

    # everything should be copacetic
    for x, y, z in product(pt.TealType, pt.TealType, pt.TealType):
        (
            params,
            anns,
            arg_types,
            byrefs,
            abi_args,
            output_kwarg,
        ) = three_params._validate(input_types=[x, y, z])
        assert len(params) == 3
        assert anns == {}
        assert all(at is pt.Expr for at in arg_types)
        assert byrefs == set()
        assert abi_args == {}
        assert output_kwarg == {}

    # annotation / abi type handling:
    abi_annotation_examples = {
        pt.abi.Address: pt.abi.AddressTypeSpec(),
        pt.abi.Bool: pt.abi.BoolTypeSpec(),
        pt.abi.Byte: pt.abi.ByteTypeSpec(),
        pt.abi.DynamicArray[pt.abi.Bool]: pt.abi.DynamicArrayTypeSpec(
            pt.abi.BoolTypeSpec()
        ),
        pt.abi.StaticArray[pt.abi.Uint32, Literal[10]]: pt.abi.StaticArrayTypeSpec(
            pt.abi.Uint32TypeSpec(), 10
        ),
        pt.abi.String: pt.abi.StringTypeSpec(),
        pt.abi.Tuple2[pt.abi.Bool, pt.abi.Uint32]: pt.abi.TupleTypeSpec(
            pt.abi.BoolTypeSpec(), pt.abi.Uint32TypeSpec()
        ),
        pt.abi.Uint8: pt.abi.Uint8TypeSpec(),
        pt.abi.Uint16: pt.abi.Uint16TypeSpec(),
        pt.abi.Uint32: pt.abi.Uint32TypeSpec(),
        pt.abi.Uint64: pt.abi.Uint64TypeSpec(),
    }

    anns = (pt.Expr, pt.ScratchVar) + tuple(abi_annotation_examples.keys())
    for x_ann, z_ann in product(anns, anns):

        def mocker_impl(x: x_ann, y, z: z_ann):
            return pt.Return(pt.Int(1))

        mocker = mock_subroutine_definition(mocker_impl)
        params, anns, arg_types, byrefs, abis, output_kwarg = mocker._validate()
        print(
            f"{x_ann=}, {z_ann=}, {params=}, {anns=}, {arg_types=}, {byrefs=}, {abis=}, {output_kwarg=}"
        )

        assert len(params) == 3

        assert anns == {"x": x_ann, "z": z_ann}

        assert (
            (arg_types[0] is x_ann or arg_types[0] == abi_annotation_examples[x_ann])
            and arg_types[1] is pt.Expr
            and (
                arg_types[2] is z_ann or arg_types[2] == abi_annotation_examples[z_ann]
            )
        ), f"{arg_types[0]} -> {x_ann} and {arg_types[1]} -> {pt.Expr} and {arg_types[2]} -> {z_ann}"

        assert byrefs == set(["x"] if x_ann is pt.ScratchVar else []) | set(
            ["z"] if z_ann is pt.ScratchVar else []
        )
        expected_abis = {}
        if x_ann not in (pt.Expr, pt.ScratchVar):
            expected_abis["x"] = abi_annotation_examples[x_ann]
        if z_ann not in (pt.Expr, pt.ScratchVar):
            expected_abis["z"] = abi_annotation_examples[z_ann]
        assert abis == expected_abis


def test_subroutine_invocation_param_types():
    def fnWithNoAnnotations(a, b):
        return pt.Return()

    def fnWithExprAnnotations(a: pt.Expr, b: pt.Expr) -> pt.Expr:
        return pt.Return()

    def fnWithSVAnnotations(a: pt.ScratchVar, b: pt.ScratchVar):
        return pt.Return()

    def fnWithABIAnnotations(
        a: pt.abi.Byte,
        b: pt.abi.StaticArray[pt.abi.Uint32, Literal[10]],
        c: pt.abi.DynamicArray[pt.abi.Bool],
    ):
        return pt.Return()

    def fnWithMixedAnns1(a: pt.ScratchVar, b: pt.Expr) -> pt.Expr:
        return pt.Return()

    def fnWithMixedAnns2(a: pt.ScratchVar, b) -> pt.Expr:
        return pt.Return()

    def fnWithMixedAnns3(a: pt.Expr, b: pt.ScratchVar):
        return pt.Return()

    def fnWithMixedAnns4(a: pt.ScratchVar, b, c: pt.abi.Uint16) -> pt.Expr:
        return pt.Return()

    sv = pt.ScratchVar()
    x = pt.Int(42)
    s = pt.Bytes("hello")
    av_u16 = pt.abi.Uint16()
    av_bool_dym_arr = pt.abi.DynamicArray(
        pt.abi.DynamicArrayTypeSpec(pt.abi.BoolTypeSpec())
    )
    av_u32_static_arr = pt.abi.StaticArray(
        pt.abi.StaticArrayTypeSpec(pt.abi.Uint32TypeSpec(), 10)
    )
    av_bool = pt.abi.Bool()
    av_byte = pt.abi.Byte()

    cases = [
        ("vanilla 1", fnWithNoAnnotations, [x, s], None),
        ("vanilla 2", fnWithNoAnnotations, [x, x], None),
        ("vanilla no sv's allowed 1", fnWithNoAnnotations, [x, sv], pt.TealInputError),
        ("exprs 1", fnWithExprAnnotations, [x, s], None),
        ("exprs 2", fnWithExprAnnotations, [x, x], None),
        ("exprs no sv's allowed 1", fnWithExprAnnotations, [x, sv], pt.TealInputError),
        ("all sv's 1", fnWithSVAnnotations, [sv, sv], None),
        ("all sv's but strings", fnWithSVAnnotations, [s, s], pt.TealInputError),
        ("all sv's but ints", fnWithSVAnnotations, [x, x], pt.TealInputError),
        (
            "all abi's 1",
            fnWithABIAnnotations,
            [av_byte, av_u32_static_arr, av_bool_dym_arr],
            None,
        ),
        (
            "all abi's but ints 1",
            fnWithABIAnnotations,
            [x, av_u32_static_arr, av_bool_dym_arr],
            pt.TealInputError,
        ),
        (
            "all abi's but ints 2",
            fnWithABIAnnotations,
            [x, av_u32_static_arr, x],
            pt.TealInputError,
        ),
        ("all abi's but ints 3", fnWithABIAnnotations, [x, x, x], pt.TealInputError),
        (
            "all abi's but sv's 1",
            fnWithABIAnnotations,
            [sv, av_u32_static_arr, av_bool_dym_arr],
            pt.TealInputError,
        ),
        (
            "all abi's but sv's 2",
            fnWithABIAnnotations,
            [av_byte, av_u32_static_arr, sv],
            pt.TealInputError,
        ),
        (
            "all abi's but sv's 3",
            fnWithABIAnnotations,
            [av_byte, sv, av_u32_static_arr],
            pt.TealInputError,
        ),
        (
            "all abi's but wrong typed 1",
            fnWithABIAnnotations,
            [av_u32_static_arr, av_u32_static_arr, av_bool_dym_arr],
            pt.TealInputError,
        ),
        (
            "all abi's but wrong typed 2",
            fnWithABIAnnotations,
            [av_bool, av_bool_dym_arr, av_u16],
            pt.TealInputError,
        ),
        (
            "all abi's but wrong typed 3",
            fnWithABIAnnotations,
            [av_u16, av_bool, av_byte],
            pt.TealInputError,
        ),
        ("mixed1 copacetic", fnWithMixedAnns1, [sv, x], None),
        ("mixed1 flipped", fnWithMixedAnns1, [x, sv], pt.TealInputError),
        ("mixed1 missing the sv", fnWithMixedAnns1, [x, s], pt.TealInputError),
        ("mixed1 missing the non-sv", fnWithMixedAnns1, [sv, sv], pt.TealInputError),
        ("mixed2 copacetic", fnWithMixedAnns2, [sv, x], None),
        ("mixed2 flipped", fnWithMixedAnns2, [x, sv], pt.TealInputError),
        ("mixed2 missing the sv", fnWithMixedAnns2, [x, s], pt.TealInputError),
        ("mixed2 missing the non-sv", fnWithMixedAnns2, [sv, sv], pt.TealInputError),
        ("mixed3 copacetic", fnWithMixedAnns3, [s, sv], None),
        ("mixed3 flipped", fnWithMixedAnns3, [sv, x], pt.TealInputError),
        ("mixed3 missing the sv", fnWithMixedAnns3, [x, s], pt.TealInputError),
        ("mixed anno", fnWithMixedAnns4, [sv, x, av_u16], None),
        (
            "mixed anno but wrong typed 1",
            fnWithMixedAnns4,
            [av_byte, x, av_u16],
            pt.TealInputError,
        ),
        (
            "mixed anno but wrong typed 2",
            fnWithMixedAnns4,
            [sv, av_byte, sv],
            pt.TealInputError,
        ),
        (
            "mixed anno but wrong typed 3",
            fnWithMixedAnns4,
            [sv, x, av_byte],
            pt.TealInputError,
        ),
    ]
    for case_name, fn, args, err in cases:
        definition = pt.SubroutineDefinition(fn, pt.TealType.none)
        assert definition.argument_count() == len(args), case_name
        assert definition.name() == fn.__name__, case_name

        if err is None:
            assert len(definition.by_ref_args) == len(
                [x for x in args if isinstance(x, pt.ScratchVar)]
            ), case_name

            invocation = definition.invoke(args)
            assert isinstance(invocation, pt.SubroutineCall), case_name
            assert invocation.subroutine is definition, case_name
            assert invocation.args == args, case_name
            assert invocation.has_return() is False, case_name

        else:
            try:
                with pytest.raises(err):
                    definition.invoke(args)
            except Exception as e:
                assert (
                    not e
                ), f"EXPECTED ERROR of type {err}. encountered unexpected error during invocation case <{case_name}>: {e}"


def test_abi_subroutine_calling_param_types():
    @pt.ABIReturnSubroutine
    def fn_log_add(a: pt.abi.Uint64, b: pt.abi.Uint32) -> pt.Expr:
        return pt.Seq(pt.Log(pt.Itob(a.get() + b.get())), pt.Return())

    @pt.ABIReturnSubroutine
    def fn_ret_add(
        a: pt.abi.Uint64, b: pt.abi.Uint32, *, output: pt.abi.Uint64
    ) -> pt.Expr:
        return output.set(a.get() + b.get() + pt.Int(0xA190))

    @pt.ABIReturnSubroutine
    def fn_abi_annotations_0(
        a: pt.abi.Byte,
        b: pt.abi.StaticArray[pt.abi.Uint32, Literal[10]],
        c: pt.abi.DynamicArray[pt.abi.Bool],
    ) -> pt.Expr:
        return pt.Return()

    @pt.ABIReturnSubroutine
    def fn_abi_annotations_0_with_ret(
        a: pt.abi.Byte,
        b: pt.abi.StaticArray[pt.abi.Uint32, Literal[10]],
        c: pt.abi.DynamicArray[pt.abi.Bool],
        *,
        output: pt.abi.Byte,
    ):
        return output.set(a)

    @pt.ABIReturnSubroutine
    def fn_mixed_annotations_0(a: pt.ScratchVar, b: pt.Expr, c: pt.abi.Byte) -> pt.Expr:
        return pt.Seq(
            a.store(c.get() * pt.Int(0x0FF1CE) * b),
            pt.Return(),
        )

    @pt.ABIReturnSubroutine
    def fn_mixed_annotations_0_with_ret(
        a: pt.ScratchVar, b: pt.Expr, c: pt.abi.Byte, *, output: pt.abi.Uint64
    ) -> pt.Expr:
        return pt.Seq(
            a.store(c.get() * pt.Int(0x0FF1CE) * b),
            output.set(a.load()),
        )

    @pt.ABIReturnSubroutine
    def fn_mixed_annotation_1(
        a: pt.ScratchVar, b: pt.abi.StaticArray[pt.abi.Uint32, Literal[10]]
    ) -> pt.Expr:
        return pt.Seq(
            (intermediate := pt.abi.Uint32()).set(b[a.load() % pt.Int(10)]),
            a.store(intermediate.get()),
            pt.Return(),
        )

    @pt.ABIReturnSubroutine
    def fn_mixed_annotation_1_with_ret(
        a: pt.ScratchVar, b: pt.abi.Uint64, *, output: pt.abi.Bool
    ) -> pt.Expr:
        return output.set((a.load() + b.get()) % pt.Int(2))

    abi_u64 = pt.abi.Uint64()
    abi_u32 = pt.abi.Uint32()
    abi_byte = pt.abi.Byte()
    abi_static_u32_10 = pt.abi.StaticArray(
        pt.abi.StaticArrayTypeSpec(pt.abi.Uint32TypeSpec(), 10)
    )
    abi_dynamic_bool = pt.abi.DynamicArray(
        pt.abi.DynamicArrayTypeSpec(pt.abi.BoolTypeSpec())
    )
    sv = pt.ScratchVar()
    expr_int = pt.Int(1)

    cases = [
        ("vanilla 1", fn_log_add, [abi_u64, abi_u32], "void", None),
        (
            "vanilla 1 with wrong ABI type",
            fn_log_add,
            [abi_u64, abi_u64],
            None,
            pt.TealInputError,
        ),
        (
            "vanilla 1 with ABI return",
            fn_ret_add,
            [abi_u64, abi_u32],
            pt.abi.Uint64TypeSpec(),
            None,
        ),
        (
            "vanilla 1 with ABI return wrong typed",
            fn_ret_add,
            [abi_u32, abi_u64],
            None,
            pt.TealInputError,
        ),
        (
            "full ABI annotations no return",
            fn_abi_annotations_0,
            [abi_byte, abi_static_u32_10, abi_dynamic_bool],
            "void",
            None,
        ),
        (
            "full ABI annotations wrong input 0",
            fn_abi_annotations_0,
            [abi_u64, abi_static_u32_10, abi_dynamic_bool],
            None,
            pt.TealInputError,
        ),
        (
            "full ABI annotations with ABI return",
            fn_abi_annotations_0_with_ret,
            [abi_byte, abi_static_u32_10, abi_dynamic_bool],
            pt.abi.ByteTypeSpec(),
            None,
        ),
        (
            "full ABI annotations with ABI return wrong inputs",
            fn_abi_annotations_0_with_ret,
            [abi_byte, abi_dynamic_bool, abi_static_u32_10],
            None,
            pt.TealInputError,
        ),
        (
            "mixed with ABI annotations 0",
            fn_mixed_annotations_0,
            [sv, expr_int, abi_byte],
            "void",
            None,
        ),
        (
            "mixed with ABI annotations 0 wrong inputs",
            fn_mixed_annotations_0,
            [abi_u64, expr_int, abi_byte],
            None,
            pt.TealInputError,
        ),
        (
            "mixed with ABI annotations 0 with ABI return",
            fn_mixed_annotations_0_with_ret,
            [sv, expr_int, abi_byte],
            pt.abi.Uint64TypeSpec(),
            None,
        ),
        (
            "mixed with ABI annotations 0 with ABI return wrong inputs",
            fn_mixed_annotations_0_with_ret,
            [sv, expr_int, sv],
            None,
            pt.TealInputError,
        ),
        (
            "mixed with ABI annotations 1",
            fn_mixed_annotation_1,
            [sv, abi_static_u32_10],
            "void",
            None,
        ),
        (
            "mixed with ABI annotations 1 with ABI return",
            fn_mixed_annotation_1_with_ret,
            [sv, abi_u64],
            pt.abi.BoolTypeSpec(),
            None,
        ),
        (
            "mixed with ABI annotations 1 with ABI return wrong inputs",
            fn_mixed_annotation_1_with_ret,
            [expr_int, abi_static_u32_10],
            None,
            pt.TealInputError,
        ),
    ]

    for case_name, definition, args, ret_type, err in cases:
        assert definition.subroutine.argument_count() == len(args), case_name
        assert (
            definition.name() == definition.subroutine.implementation.__name__
        ), case_name

        if err is None:
            invocation = definition(*args)
            if ret_type == "void":
                assert isinstance(invocation, pt.SubroutineCall), case_name
                assert not invocation.has_return(), case_name
                assert invocation.args == args, case_name
            else:
                assert isinstance(invocation, pt.abi.ReturnedValue), case_name
                assert invocation.type_spec == ret_type
                assert isinstance(invocation.computation, pt.SubroutineCall), case_name
                assert not invocation.computation.has_return(), case_name
                assert invocation.computation.args == args, case_name
        else:
            try:
                with pytest.raises(err):
                    definition(*args)
            except Exception as e:
                assert (
                    not e
                ), f"EXPECTED ERROR of type {err}. encountered unexpected error during invocation case <{case_name}>: {e}"


def test_subroutine_definition_invalid():
    def fnWithDefaults(a, b=None):
        return pt.Return()

    def fnWithKeywordArgs(a, *, output):
        return pt.Return()

    def fnWithKeywordArgsWrongKWName(a, *, b: pt.abi.Uint64):
        return pt.Return()

    def fnWithMultipleABIKeywordArgs(a, *, b: pt.abi.Byte, c: pt.abi.Bool):
        return pt.Return()

    def fnWithVariableArgs(a, *b):
        return pt.Return()

    def fnWithNonExprReturnAnnotation(a, b) -> pt.TealType.uint64:
        return pt.Return()

    def fnWithNonExprParamAnnotation(a, b: pt.TealType.uint64):
        return pt.Return()

    def fnWithScratchVarSubclass(a, b: pt.DynamicScratchVar):
        return pt.Return()

    def fnReturningExprSubclass(a: pt.ScratchVar, b: pt.Expr) -> pt.Return:
        return pt.Return()

    def fnWithMixedAnns4AndBytesReturn(a: pt.Expr, b: pt.ScratchVar) -> pt.Bytes:
        return pt.Bytes("hello uwu")

    def fnWithMixedAnnsABIRet1(
        a: pt.Expr, b: pt.ScratchVar, c: pt.abi.Uint16
    ) -> pt.abi.StaticArray[pt.abi.Uint32, Literal[10]]:
        return pt.abi.StaticArray(
            pt.abi.StaticArrayTypeSpec(pt.abi.Uint32TypeSpec(), 10)
        )

    def fnWithMixedAnnsABIRet2(
        a: pt.Expr, b: pt.abi.Byte, c: pt.ScratchVar
    ) -> pt.abi.Uint64:
        return pt.abi.Uint64()

    cases = (
        (
            1,
            "TealInputError('Input to SubroutineDefinition is not callable'",
            "TealInputError('Input to ABIReturnSubroutine is not callable'",
        ),
        (
            None,
            "TealInputError('Input to SubroutineDefinition is not callable'",
            "TealInputError('Input to ABIReturnSubroutine is not callable'",
        ),
        (
            fnWithDefaults,
            "TealInputError('Function has a parameter with a default value, which is not allowed in a subroutine: b'",
            "TealInputError('Function has a parameter with a default value, which is not allowed in a subroutine: b'",
        ),
        (
            fnWithKeywordArgs,
            "TealInputError('Function has a parameter type that is not allowed in a subroutine: parameter output with type",
            "TealInputError('ABI return subroutine output-kwarg output must specify ABI type')",
        ),
        (
            fnWithKeywordArgsWrongKWName,
            "TealInputError('Function has a parameter type that is not allowed in a subroutine: parameter b with type",
            "TealInputError('ABI return subroutine output-kwarg name must be `output` at this moment",
        ),
        (
            fnWithMultipleABIKeywordArgs,
            "TealInputError('Function has a parameter type that is not allowed in a subroutine: parameter b with type",
            "multiple output arguments (2) with type annotations",
        ),
        (
            fnWithVariableArgs,
            "TealInputError('Function has a parameter type that is not allowed in a subroutine: parameter b with type",
            "Function has a parameter type that is not allowed in a subroutine: parameter b with type VAR_POSITIONAL",
        ),
        (
            fnWithNonExprReturnAnnotation,
            "Function has return of disallowed type TealType.uint64. Only Expr is allowed",
            "Function has return of disallowed type TealType.uint64. Only Expr is allowed",
        ),
        (
            fnWithNonExprParamAnnotation,
            "Function has parameter b of declared type TealType.uint64 which is not a class",
            "Function has parameter b of declared type TealType.uint64 which is not a class",
        ),
        (
            fnWithScratchVarSubclass,
            "Function has parameter b of disallowed type <class 'pyteal.DynamicScratchVar'>",
            "Function has parameter b of disallowed type <class 'pyteal.DynamicScratchVar'>",
        ),
        (
            fnReturningExprSubclass,
            "Function has return of disallowed type <class 'pyteal.Return'>",
            "Function has return of disallowed type <class 'pyteal.Return'>. Only Expr is allowed",
        ),
        (
            fnWithMixedAnns4AndBytesReturn,
            "Function has return of disallowed type <class 'pyteal.Bytes'>",
            "Function has return of disallowed type <class 'pyteal.Bytes'>. Only Expr is allowed",
        ),
        (
            fnWithMixedAnnsABIRet1,
            "Function has return of disallowed type pyteal.StaticArray[pyteal.Uint32, typing.Literal[10]]. "
            "Only Expr is allowed",
            "Function has return of disallowed type pyteal.StaticArray[pyteal.Uint32, typing.Literal[10]]. "
            "Only Expr is allowed",
        ),
        (
            fnWithMixedAnnsABIRet2,
            "Function has return of disallowed type <class 'pyteal.Uint64'>. Only Expr is allowed",
            "Function has return of disallowed type <class 'pyteal.Uint64'>. Only Expr is allowed",
        ),
    )

    for fn, sub_def_msg, abi_sub_def_msg in cases:
        with pytest.raises(pt.TealInputError) as e:
            print(f"case=[{sub_def_msg}]")
            pt.SubroutineDefinition(fn, pt.TealType.none)

        assert sub_def_msg in str(e), f"failed for case [{fn.__name__}]"

        with pytest.raises(pt.TealInputError) as e:
            print(f"case=[{abi_sub_def_msg}]")
            pt.ABIReturnSubroutine(fn)

        assert abi_sub_def_msg in str(e), f"failed for case[{fn.__name__}]"


def test_subroutine_declaration():
    cases = (
        (pt.TealType.none, pt.Return()),
        (pt.TealType.uint64, pt.Return(pt.Int(1))),
        (pt.TealType.uint64, pt.Int(1)),
        (pt.TealType.bytes, pt.Bytes("value")),
        (pt.TealType.anytype, pt.App.globalGet(pt.Bytes("key"))),
    )

    for (returnType, value) in cases:

        def mySubroutine():
            return value

        definition = pt.SubroutineDefinition(mySubroutine, returnType)

        declaration = pt.SubroutineDeclaration(definition, value)
        assert declaration.type_of() == value.type_of()
        assert declaration.has_return() == value.has_return()

        options.currentSubroutine = definition
        assert declaration.__teal__(options) == value.__teal__(options)
        options.setSubroutine(None)


def test_subroutine_call():
    def mySubroutine():
        return pt.Return()

    returnTypes = (
        pt.TealType.uint64,
        pt.TealType.bytes,
        pt.TealType.anytype,
        pt.TealType.none,
    )

    argCases = (
        [],
        [pt.Int(1)],
        [pt.Int(1), pt.Bytes("value")],
    )

    for returnType in returnTypes:
        definition = pt.SubroutineDefinition(mySubroutine, returnType)

        for args in argCases:
            expr = pt.SubroutineCall(definition, args)

            assert expr.type_of() == returnType
            assert not expr.has_return()

            expected, _ = pt.TealBlock.FromOp(
                options, pt.TealOp(expr, pt.Op.callsub, definition), *args
            )

            actual, _ = expr.__teal__(options)

            assert actual == expected


def test_decorator():
    assert callable(pt.Subroutine)
    assert callable(pt.Subroutine(pt.TealType.anytype))

    @pt.Subroutine(pt.TealType.none)
    def mySubroutine(a):
        return pt.Return()

    assert isinstance(mySubroutine, pt.SubroutineFnWrapper)

    invocation = mySubroutine(pt.Int(1))
    assert isinstance(invocation, pt.SubroutineCall)

    with pytest.raises(pt.TealInputError):
        mySubroutine()

    with pytest.raises(pt.TealInputError):
        mySubroutine(pt.Int(1), pt.Int(2))

    with pytest.raises(pt.TealInputError):
        mySubroutine(pt.Pop(pt.Int(1)))

    with pytest.raises(pt.TealInputError):
        mySubroutine(1)

    with pytest.raises(pt.TealInputError):
        mySubroutine(a=pt.Int(1))


def test_evaluate_subroutine_no_args():
    cases = (
        (pt.TealType.none, pt.Return()),
        (pt.TealType.uint64, pt.Int(1) + pt.Int(2)),
        (pt.TealType.uint64, pt.Return(pt.Int(1) + pt.Int(2))),
        (pt.TealType.bytes, pt.Bytes("value")),
        (pt.TealType.bytes, pt.Return(pt.Bytes("value"))),
    )

    for (returnType, returnValue) in cases:

        def mySubroutine():
            return returnValue

        definition = pt.SubroutineDefinition(mySubroutine, returnType)
        declaration = evaluate_subroutine(definition)

        assert isinstance(declaration, pt.SubroutineDeclaration)
        assert declaration.subroutine is definition

        assert declaration.type_of() == returnValue.type_of()
        assert declaration.has_return() == returnValue.has_return()

        options.setSubroutine(definition)
        expected, _ = pt.Seq([returnValue]).__teal__(options)

        actual, _ = declaration.__teal__(options)
        options.setSubroutine(None)
        assert actual == expected


def test_evaluate_subroutine_1_arg():
    cases = (
        (pt.TealType.none, pt.Return()),
        (pt.TealType.uint64, pt.Int(1) + pt.Int(2)),
        (pt.TealType.uint64, pt.Return(pt.Int(1) + pt.Int(2))),
        (pt.TealType.bytes, pt.Bytes("value")),
        (pt.TealType.bytes, pt.Return(pt.Bytes("value"))),
    )

    for (returnType, returnValue) in cases:
        argSlots: List[pt.ScratchSlot] = []

        def mySubroutine(a1):
            assert isinstance(a1, pt.ScratchLoad)
            argSlots.append(a1.slot)
            return returnValue

        definition = pt.SubroutineDefinition(mySubroutine, returnType)
        declaration = evaluate_subroutine(definition)

        assert isinstance(declaration, pt.SubroutineDeclaration)
        assert declaration.subroutine is definition

        assert declaration.type_of() == returnValue.type_of()
        assert declaration.has_return() == returnValue.has_return()

        assert isinstance(declaration.body, pt.Seq)
        assert len(declaration.body.args) == 2

        assert isinstance(declaration.body.args[0], pt.ScratchStackStore)

        assert declaration.body.args[0].slot is argSlots[-1]

        options.setSubroutine(definition)
        expected, _ = pt.Seq([declaration.body.args[0], returnValue]).__teal__(options)

        actual, _ = declaration.__teal__(options)
        options.setSubroutine(None)
        assert actual == expected


def test_evaluate_subroutine_2_args():
    cases = (
        (pt.TealType.none, pt.Return()),
        (pt.TealType.uint64, pt.Int(1) + pt.Int(2)),
        (pt.TealType.uint64, pt.Return(pt.Int(1) + pt.Int(2))),
        (pt.TealType.bytes, pt.Bytes("value")),
        (pt.TealType.bytes, pt.Return(pt.Bytes("value"))),
    )

    for (returnType, returnValue) in cases:
        argSlots: List[pt.ScratchSlot] = []

        def mySubroutine(a1, a2):
            assert isinstance(a1, pt.ScratchLoad)
            argSlots.append(a1.slot)
            assert isinstance(a2, pt.ScratchLoad)
            argSlots.append(a2.slot)
            return returnValue

        definition = pt.SubroutineDefinition(mySubroutine, returnType)

        declaration = evaluate_subroutine(definition)

        assert isinstance(declaration, pt.SubroutineDeclaration)
        assert declaration.subroutine is definition

        assert declaration.type_of() == returnValue.type_of()
        assert declaration.has_return() == returnValue.has_return()

        assert isinstance(declaration.body, pt.Seq)
        assert len(declaration.body.args) == 3

        assert isinstance(declaration.body.args[0], pt.ScratchStackStore)
        assert isinstance(declaration.body.args[1], pt.ScratchStackStore)

        assert declaration.body.args[0].slot is argSlots[-1]
        assert declaration.body.args[1].slot is argSlots[-2]

        options.setSubroutine(definition)
        expected, _ = pt.Seq(
            [declaration.body.args[0], declaration.body.args[1], returnValue]
        ).__teal__(options)

        actual, _ = declaration.__teal__(options)
        options.setSubroutine(None)
        assert actual == expected


def test_evaluate_subroutine_10_args():
    cases = (
        (pt.TealType.none, pt.Return()),
        (pt.TealType.uint64, pt.Int(1) + pt.Int(2)),
        (pt.TealType.uint64, pt.Return(pt.Int(1) + pt.Int(2))),
        (pt.TealType.bytes, pt.Bytes("value")),
        (pt.TealType.bytes, pt.Return(pt.Bytes("value"))),
    )

    for (returnType, returnValue) in cases:
        argSlots: List[pt.ScratchSlot] = []

        def mySubroutine(a1, a2, a3, a4, a5, a6, a7, a8, a9, a10):
            for a in (a1, a2, a3, a4, a5, a6, a7, a8, a9, a10):
                assert isinstance(a, pt.ScratchLoad)
                argSlots.append(a.slot)
            return returnValue

        definition = pt.SubroutineDefinition(mySubroutine, returnType)
        declaration = evaluate_subroutine(definition)

        assert isinstance(declaration, pt.SubroutineDeclaration)
        assert declaration.subroutine is definition

        assert declaration.type_of() == returnValue.type_of()
        assert declaration.has_return() == returnValue.has_return()

        assert isinstance(declaration.body, pt.Seq)
        assert len(declaration.body.args) == 11

        for i in range(10):
            assert isinstance(declaration.body.args[i], pt.ScratchStackStore)

        for i in range(10):
            assert declaration.body.args[i].slot is argSlots[-i - 1]

        options.setSubroutine(definition)
        expected, _ = pt.Seq(declaration.body.args[:10] + [returnValue]).__teal__(
            options
        )

        actual, _ = declaration.__teal__(options)
        options.setSubroutine(None)
        assert actual == expected<|MERGE_RESOLUTION|>--- conflicted
+++ resolved
@@ -199,13 +199,7 @@
     DFS through SubroutineDefinition.validate()'s logic
     """
 
-<<<<<<< HEAD
-    # TODO: shouldn't really have abi_output_arg_name optionality. Remove
-    # this when the optionality in the the codebase is removed
-    def mock_subroutine_definition(implementation, abi_output_arg_name=None):
-=======
     def mock_subroutine_definition(implementation, has_abi_output=False):
->>>>>>> 4c0858fd
         mock = pt.SubroutineDefinition(lambda: pt.Return(pt.Int(1)), pt.TealType.uint64)
         mock._validate()  # haven't failed with dummy implementation
         mock.implementation = implementation
@@ -243,13 +237,7 @@
 
     # now we iterate through the implementation params validating each as we go
 
-<<<<<<< HEAD
-    # TODO: what's going on? output_kwarg_name must be "output"!!!!
-    # We shouldn't even have to deal with this here!!!
-    def var_abi_output_impl(*, z: pt.abi.Uint16):
-=======
     def var_abi_output_impl(*, output: pt.abi.Uint16):
->>>>>>> 4c0858fd
         pt.Return(pt.Int(1))  # this is wrong but ignored
 
     # raises without abi_output_arg_name:
