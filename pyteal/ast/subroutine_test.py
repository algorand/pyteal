from itertools import product
from typing import List, Literal

import pytest
from dataclasses import dataclass

import pyteal as pt
from pyteal.ast.subroutine import evaluate_subroutine

options = pt.CompileOptions(version=5)


def test_subroutine_definition():
    def fn0Args():
        return pt.Return()

    def fn1Args(a1):
        return pt.Return()

    def fn2Args(a1, a2):
        return pt.Return()

    def fn10Args(a1, a2, a3, a4, a5, a6, a7, a8, a9, a10):
        return pt.Return()

    lam0Args = lambda: pt.Return()  # noqa: E731
    lam1Args = lambda a1: pt.Return()  # noqa: E731
    lam2Args = lambda a1, a2: pt.Return()  # noqa: E731
    lam10Args = (
        lambda a1, a2, a3, a4, a5, a6, a7, a8, a9, a10: pt.Return()
    )  # noqa: E731

    def fnWithExprAnnotations(a: pt.Expr, b: pt.Expr) -> pt.Expr:
        return pt.Return()

    def fnWithOnlyReturnExprAnnotations(a, b) -> pt.Expr:
        return pt.Return()

    def fnWithOnlyArgExprAnnotations(a: pt.Expr, b: pt.Expr):
        return pt.Return()

    def fnWithPartialExprAnnotations(a, b: pt.Expr) -> pt.Expr:
        return pt.Return()

    cases = (
        (fn0Args, 0, "fn0Args"),
        (fn1Args, 1, "fn1Args"),
        (fn2Args, 2, "fn2Args"),
        (fn10Args, 10, "fn10Args"),
        (lam0Args, 0, "<lambda>"),
        (lam1Args, 1, "<lambda>"),
        (lam2Args, 2, "<lambda>"),
        (lam10Args, 10, "<lambda>"),
        (fnWithExprAnnotations, 2, "fnWithExprAnnotations"),
        (fnWithOnlyReturnExprAnnotations, 2, "fnWithOnlyReturnExprAnnotations"),
        (fnWithOnlyArgExprAnnotations, 2, "fnWithOnlyArgExprAnnotations"),
        (fnWithPartialExprAnnotations, 2, "fnWithPartialExprAnnotations"),
    )

    for (fn, numArgs, name) in cases:
        definition = pt.SubroutineDefinition(fn, pt.TealType.none)
        assert definition.argument_count() == numArgs
        assert definition.name() == name

        if numArgs > 0:
            with pytest.raises(pt.TealInputError):
                definition.invoke([pt.Int(1)] * (numArgs - 1))

        with pytest.raises(pt.TealInputError):
            definition.invoke([pt.Int(1)] * (numArgs + 1))

        if numArgs > 0:
            with pytest.raises(pt.TealInputError):
                definition.invoke([1] * numArgs)

        args = [pt.Int(1)] * numArgs
        invocation = definition.invoke(args)
        assert isinstance(invocation, pt.SubroutineCall)
        assert invocation.subroutine is definition
        assert invocation.args == args


<<<<<<< HEAD
@dataclass
class ABISubroutineTC:
    definition: pt.ABIReturnSubroutine
    arg_instances: list[pt.Expr | pt.abi.BaseType]
    name: str
    ret_type: str | pt.abi.TypeSpec


def test_abi_subroutine_definition():
    @pt.ABIReturnSubroutine
    def fn_0arg_0ret() -> pt.Expr:
        return pt.Return()

    @pt.ABIReturnSubroutine
    def fn_0arg_uint64_ret(*, res: pt.abi.Uint64) -> pt.Expr:
        return res.set(1)

    @pt.ABIReturnSubroutine
    def fn_1arg_0ret(a: pt.abi.Uint64) -> pt.Expr:
        return pt.Return()

    @pt.ABIReturnSubroutine
    def fn_1arg_1ret(a: pt.abi.Uint64, *, out: pt.abi.Uint64) -> pt.Expr:
        return out.set(a)

    @pt.ABIReturnSubroutine
    def fn_2arg_0ret(
        a: pt.abi.Uint64, b: pt.abi.StaticArray[pt.abi.Byte, Literal[10]]
    ) -> pt.Expr:
        return pt.Return()

    @pt.ABIReturnSubroutine
    def fn_2arg_1ret(
        a: pt.abi.Uint64,
        b: pt.abi.StaticArray[pt.abi.Byte, Literal[10]],
        *,
        out: pt.abi.Byte,
    ) -> pt.Expr:
        return out.set(b[a.get() % pt.Int(10)])

    @pt.ABIReturnSubroutine
    def fn_2arg_1ret_with_expr(
        a: pt.Expr,
        b: pt.abi.StaticArray[pt.abi.Byte, Literal[10]],
        *,
        out: pt.abi.Byte,
    ) -> pt.Expr:
        return out.set(b[a % pt.Int(10)])

    cases = (
        ABISubroutineTC(fn_0arg_0ret, [], "fn_0arg_0ret", "void"),
        ABISubroutineTC(
            fn_0arg_uint64_ret, [], "fn_0arg_uint64_ret", pt.abi.Uint64TypeSpec()
        ),
        ABISubroutineTC(fn_1arg_0ret, [pt.abi.Uint64()], "fn_1arg_0ret", "void"),
        ABISubroutineTC(
            fn_1arg_1ret, [pt.abi.Uint64()], "fn_1arg_1ret", pt.abi.Uint64TypeSpec()
        ),
        ABISubroutineTC(
            fn_2arg_0ret,
            [pt.abi.Uint64(), pt.abi.StaticArray(pt.abi.ByteTypeSpec(), 10)],
            "fn_2arg_0ret",
            "void",
        ),
        ABISubroutineTC(
            fn_2arg_1ret,
            [pt.abi.Uint64(), pt.abi.StaticArray(pt.abi.ByteTypeSpec(), 10)],
            "fn_2arg_1ret",
            pt.abi.ByteTypeSpec(),
        ),
        ABISubroutineTC(
            fn_2arg_1ret_with_expr,
            [pt.Int(5), pt.abi.StaticArray(pt.abi.ByteTypeSpec(), 10)],
            "fn_2arg_1ret_with_expr",
            pt.abi.ByteTypeSpec(),
        ),
    )

    for case in cases:
        assert case.definition.subroutine.argument_count() == len(case.arg_instances)
        assert case.definition.name() == case.name

        if len(case.arg_instances) > 0:
            with pytest.raises(pt.TealInputError):
                case.definition(*case.arg_instances[:-1])

        with pytest.raises(pt.TealInputError):
            case.definition(*(case.arg_instances + [pt.abi.Uint64()]))

        assert case.definition.type_of() == case.ret_type
        invoked = case.definition(*case.arg_instances)
        assert isinstance(
            invoked, (pt.Expr if case.ret_type == "void" else pt.abi.ReturnedValue)
        )
        assert case.definition.is_registrable() == all(
            map(lambda x: isinstance(x, pt.abi.BaseType), case.arg_instances)
        )


=======
>>>>>>> 36657c9b
def test_subroutine_definition_validate():
    """
    DFS through SubroutineDefinition.validate()'s logic
    """

<<<<<<< HEAD
    def mock_subroutine_definition(implementation, abi_output_arg_name=None):
        mock = pt.SubroutineDefinition(lambda: pt.Return(pt.Int(1)), pt.TealType.uint64)
        mock._validate()  # haven't failed with dummy implementation
        mock.implementation = implementation
        mock.abi_output_arg_name = abi_output_arg_name
=======
    def mock_subroutine_definition(implementation):
        mock = pt.SubroutineDefinition(lambda: pt.Return(pt.Int(1)), pt.TealType.uint64)
        mock._validate()  # haven't failed with dummy implementation
        mock.implementation = implementation
>>>>>>> 36657c9b
        return mock

    not_callable = mock_subroutine_definition("I'm not callable")
    with pytest.raises(pt.TealInputError) as tie:
        not_callable._validate()

    assert tie.value == pt.TealInputError(
        "Input to SubroutineDefinition is not callable"
    )

<<<<<<< HEAD
    # input_types:

=======
>>>>>>> 36657c9b
    three_params = mock_subroutine_definition(lambda x, y, z: pt.Return(pt.Int(1)))
    two_inputs = [pt.TealType.uint64, pt.TealType.bytes]
    with pytest.raises(pt.TealInputError) as tie:
        three_params._validate(input_types=two_inputs)

    assert tie.value == pt.TealInputError(
        "Provided number of input_types (2) does not match detected number of parameters (3)"
    )

<<<<<<< HEAD
    three_inputs_with_a_wrong_type = [pt.TealType.uint64, pt.Expr, pt.TealType.bytes]

    with pytest.raises(pt.TealInputError) as tie:
        three_params._validate(input_types=three_inputs_with_a_wrong_type)

    assert tie.value == pt.TealInputError(
        "Function has input type <class 'pyteal.Expr'> for parameter y which is not a TealType"
    )

    params, anns, arg_types, byrefs, abi_args, output_kwarg = three_params._validate()
=======
    params, anns, arg_types, byrefs, abis = three_params._validate()
>>>>>>> 36657c9b
    assert len(params) == 3
    assert anns == {}
    assert all(at is pt.Expr for at in arg_types)
    assert byrefs == set()
<<<<<<< HEAD
    assert abi_args == {}
    assert output_kwarg == {}
=======
    assert abis == {}

    # return validation:
>>>>>>> 36657c9b

    def bad_return_impl() -> str:
        return pt.Return(pt.Int(1))  # type: ignore

    bad_return = mock_subroutine_definition(bad_return_impl)
    with pytest.raises(pt.TealInputError) as tie:
        bad_return._validate()

    assert tie.value == pt.TealInputError(
        "Function has return of disallowed type <class 'str'>. Only Expr is allowed"
    )

<<<<<<< HEAD
    # now we iterate through the implementation params validating each as we go

    def var_abi_output_impl(*, z: pt.abi.Uint16):
        pt.Return(pt.Int(1))  # this is wrong but ignored

    # raises without abi_output_arg_name:
    var_abi_output_noname = mock_subroutine_definition(var_abi_output_impl)
    with pytest.raises(pt.TealInputError) as tie:
        var_abi_output_noname._validate()

    assert tie.value == pt.TealInputError(
        "Function has a parameter type that is not allowed in a subroutine: parameter z with type KEYWORD_ONLY"
    )

    # raises with wrong name
    var_abi_output = mock_subroutine_definition(
        var_abi_output_impl, abi_output_arg_name="foo"
    )
    with pytest.raises(pt.TealInputError) as tie:
        var_abi_output._validate()

    assert tie.value == pt.TealInputError(
        "Function has a parameter type that is not allowed in a subroutine: parameter z with type KEYWORD_ONLY"
    )

    # copacetic abi output:
    var_abi_output = mock_subroutine_definition(
        var_abi_output_impl, abi_output_arg_name="z"
    )
    params, anns, arg_types, byrefs, abi_args, output_kwarg = var_abi_output._validate()
    assert len(params) == 1
    assert anns == {"z": pt.abi.Uint16}
    assert all(at is pt.Expr for at in arg_types)
    assert byrefs == set()
    assert abi_args == {}
    assert output_kwarg == {"z": pt.abi.Uint16TypeSpec()}
=======
    # param validation:

    var_positional_or_kw = three_params
    params, anns, arg_types, byrefs, abis = var_positional_or_kw._validate()
    assert len(params) == 3
    assert anns == {}
    assert all(at is pt.Expr for at in arg_types)
    assert byrefs == set()
    assert abis == {}

    var_positional_only = mock_subroutine_definition(
        lambda x, y, /, z: pt.Return(pt.Int(1))
    )
    params, anns, arg_types, byrefs, abis = var_positional_only._validate()
    assert len(params) == 3
    assert anns == {}
    assert all(at is pt.Expr for at in arg_types)
    assert byrefs == set()
    assert abis == {}
>>>>>>> 36657c9b

    var_positional = mock_subroutine_definition(lambda *args: pt.Return(pt.Int(1)))
    with pytest.raises(pt.TealInputError) as tie:
        var_positional._validate()

    assert tie.value == pt.TealInputError(
        "Function has a parameter type that is not allowed in a subroutine: parameter args with type VAR_POSITIONAL"
    )

    kw_only = mock_subroutine_definition(lambda *, kw: pt.Return(pt.Int(1)))
    with pytest.raises(pt.TealInputError) as tie:
        kw_only._validate()

    assert tie.value == pt.TealInputError(
        "Function has a parameter type that is not allowed in a subroutine: parameter kw with type KEYWORD_ONLY"
    )

    var_keyword = mock_subroutine_definition(lambda **kw: pt.Return(pt.Int(1)))
    with pytest.raises(pt.TealInputError) as tie:
        var_keyword._validate()

    assert tie.value == pt.TealInputError(
        "Function has a parameter type that is not allowed in a subroutine: parameter kw with type VAR_KEYWORD"
    )

    param_default = mock_subroutine_definition(lambda x="niiiice": pt.Return(pt.Int(1)))
    with pytest.raises(pt.TealInputError) as tie:
        param_default._validate()

    assert tie.value == pt.TealInputError(
        "Function has a parameter with a default value, which is not allowed in a subroutine: x"
    )

    with pytest.raises(pt.TealInputError) as tie:
        three_params._validate(
            input_types=[pt.TealType.uint64, pt.Expr, pt.TealType.anytype]
        )

    assert tie.value == pt.TealInputError(
        "Function has input type <class 'pyteal.Expr'> for parameter y which is not a TealType"
    )

<<<<<<< HEAD
    # Now we get to _validate_annotation():
    one_vanilla = mock_subroutine_definition(lambda x: pt.Return(pt.Int(1)))

    params, anns, arg_types, byrefs, abi_args, output_kwarg = one_vanilla._validate()
=======
    # Now we get to _validate_parameter_type():
    one_vanilla = mock_subroutine_definition(lambda x: pt.Return(pt.Int(1)))

    params, anns, arg_types, byrefs, abis = one_vanilla._validate()
>>>>>>> 36657c9b
    assert len(params) == 1
    assert anns == {}
    assert all(at is pt.Expr for at in arg_types)
    assert byrefs == set()
<<<<<<< HEAD
    assert abi_args == {}
    assert output_kwarg == {}
=======
    assert abis == {}
>>>>>>> 36657c9b

    def one_expr_impl(x: pt.Expr):
        return pt.Return(pt.Int(1))

    one_expr = mock_subroutine_definition(one_expr_impl)
<<<<<<< HEAD
    params, anns, arg_types, byrefs, abi_args, output_kwarg = one_expr._validate()
=======
    params, anns, arg_types, byrefs, abis = one_expr._validate()
>>>>>>> 36657c9b
    assert len(params) == 1
    assert anns == {"x": pt.Expr}
    assert all(at is pt.Expr for at in arg_types)
    assert byrefs == set()
<<<<<<< HEAD
    assert abi_args == {}
    assert output_kwarg == {}
=======
    assert abis == {}
>>>>>>> 36657c9b

    def one_scratchvar_impl(x: pt.ScratchVar):
        return pt.Return(pt.Int(1))

    one_scratchvar = mock_subroutine_definition(one_scratchvar_impl)
<<<<<<< HEAD
    params, anns, arg_types, byrefs, abi_args, output_kwarg = one_scratchvar._validate()
=======
    params, anns, arg_types, byrefs, abis = one_scratchvar._validate()
>>>>>>> 36657c9b
    assert len(params) == 1
    assert anns == {"x": pt.ScratchVar}
    assert all(at is pt.ScratchVar for at in arg_types)
    assert byrefs == {"x"}
<<<<<<< HEAD
    assert abi_args == {}
    assert output_kwarg == {}

    # for _is_abi_annotation() cf. copacetic x,y,z product below

    # not is_class()
=======
    assert abis == {}

>>>>>>> 36657c9b
    def one_nontype_impl(x: "blahBlah"):  # type: ignore # noqa: F821
        return pt.Return(pt.Int(1))

    one_nontype = mock_subroutine_definition(one_nontype_impl)
    with pytest.raises(pt.TealInputError) as tie:
        one_nontype._validate()

    assert tie.value == pt.TealInputError(
<<<<<<< HEAD
        "Function has parameter x of declared type blahBlah which is not a class"
=======
        "Function has parameter x of disallowed type blahBlah. Only the types (<class 'pyteal.Expr'>, <class 'pyteal.ScratchVar'>, 'ABI') are allowed"
>>>>>>> 36657c9b
    )

    def one_dynscratchvar_impl(x: pt.DynamicScratchVar):
        return pt.Return(pt.Int(1))

    one_dynscratchvar = mock_subroutine_definition(one_dynscratchvar_impl)
    with pytest.raises(pt.TealInputError) as tie:
        one_dynscratchvar._validate()

    assert tie.value == pt.TealInputError(
        "Function has parameter x of disallowed type <class 'pyteal.DynamicScratchVar'>. Only the types (<class 'pyteal.Expr'>, <class 'pyteal.ScratchVar'>, 'ABI') are allowed"
    )

    # Now we're back to validate() and everything should be copacetic
<<<<<<< HEAD
    for x, y, z in product(pt.TealType, pt.TealType, pt.TealType):
        (
            params,
            anns,
            arg_types,
            byrefs,
            abi_args,
            output_kwarg,
        ) = three_params._validate(input_types=[x, y, z])
=======

    # input type handling:
    for x, y, z in product(pt.TealType, pt.TealType, pt.TealType):
        params, anns, arg_types, byrefs, abis = three_params._validate(
            input_types=[x, y, z]
        )
>>>>>>> 36657c9b
        assert len(params) == 3
        assert anns == {}
        assert all(at is pt.Expr for at in arg_types)
        assert byrefs == set()
<<<<<<< HEAD
        assert abi_args == {}
        assert output_kwarg == {}
=======
        assert abis == {}

    # annotation / abi type handling:
    abi_annotation_examples = {
        pt.abi.Address: pt.abi.AddressTypeSpec(),
        pt.abi.Bool: pt.abi.BoolTypeSpec(),
        pt.abi.Byte: pt.abi.ByteTypeSpec(),
        pt.abi.DynamicArray[pt.abi.Bool]: pt.abi.DynamicArrayTypeSpec(
            pt.abi.BoolTypeSpec()
        ),
        pt.abi.StaticArray[pt.abi.Uint32, Literal[10]]: pt.abi.StaticArrayTypeSpec(
            pt.abi.Uint32TypeSpec(), 10
        ),
        pt.abi.String: pt.abi.StringTypeSpec(),
        pt.abi.Tuple2[pt.abi.Bool, pt.abi.Uint32]: pt.abi.TupleTypeSpec(
            pt.abi.BoolTypeSpec(), pt.abi.Uint32TypeSpec()
        ),
        pt.abi.Uint8: pt.abi.Uint8TypeSpec(),
        pt.abi.Uint16: pt.abi.Uint16TypeSpec(),
        pt.abi.Uint32: pt.abi.Uint32TypeSpec(),
        pt.abi.Uint64: pt.abi.Uint64TypeSpec(),
    }

    anns = (pt.Expr, pt.ScratchVar) + tuple(abi_annotation_examples.keys())
    for x_ann, z_ann in product(anns, anns):

        def mocker_impl(x: x_ann, y, z: z_ann):
            return pt.Return(pt.Int(1))

        mocker = mock_subroutine_definition(mocker_impl)
        params, anns, arg_types, byrefs, abis = mocker._validate()
        print(
            f"{x_ann=}, {z_ann=}, {params=}, {anns=}, {arg_types=}, {byrefs=}, {abis=}"
        )

        assert len(params) == 3

        assert anns == {"x": x_ann, "z": z_ann}

        assert (
            (arg_types[0] is x_ann or arg_types[0] == abi_annotation_examples[x_ann])
            and arg_types[1] is pt.Expr
            and (
                arg_types[2] is z_ann or arg_types[2] == abi_annotation_examples[z_ann]
            )
        ), f"{arg_types[0]} -> {x_ann} and {arg_types[1]} -> {pt.Expr} and {arg_types[2]} -> {z_ann}"

        assert byrefs == set(["x"] if x_ann is pt.ScratchVar else []) | set(
            ["z"] if z_ann is pt.ScratchVar else []
        )
        expected_abis = {}
        if x_ann not in (pt.Expr, pt.ScratchVar):
            expected_abis["x"] = abi_annotation_examples[x_ann]
        if z_ann not in (pt.Expr, pt.ScratchVar):
            expected_abis["z"] = abi_annotation_examples[z_ann]
        assert abis == expected_abis
>>>>>>> 36657c9b


def test_subroutine_invocation_param_types():
    def fnWithNoAnnotations(a, b):
        return pt.Return()

    def fnWithExprAnnotations(a: pt.Expr, b: pt.Expr) -> pt.Expr:
        return pt.Return()

    def fnWithSVAnnotations(a: pt.ScratchVar, b: pt.ScratchVar):
        return pt.Return()

    def fnWithABIAnnotations(
        a: pt.abi.Byte,
        b: pt.abi.StaticArray[pt.abi.Uint32, Literal[10]],
        c: pt.abi.DynamicArray[pt.abi.Bool],
    ):
        return pt.Return()

    def fnWithMixedAnns1(a: pt.ScratchVar, b: pt.Expr) -> pt.Expr:
        return pt.Return()

    def fnWithMixedAnns2(a: pt.ScratchVar, b) -> pt.Expr:
        return pt.Return()

    def fnWithMixedAnns3(a: pt.Expr, b: pt.ScratchVar):
        return pt.Return()

    def fnWithMixedAnns4(a: pt.ScratchVar, b, c: pt.abi.Uint16) -> pt.Expr:
        return pt.Return()

    sv = pt.ScratchVar()
    x = pt.Int(42)
    s = pt.Bytes("hello")
    av_u16 = pt.abi.Uint16()
    av_bool_dym_arr = pt.abi.DynamicArray(pt.abi.BoolTypeSpec())
    av_u32_static_arr = pt.abi.StaticArray(pt.abi.Uint32TypeSpec(), 10)
    av_bool = pt.abi.Bool()
    av_byte = pt.abi.Byte()

    cases = [
        ("vanilla 1", fnWithNoAnnotations, [x, s], None),
        ("vanilla 2", fnWithNoAnnotations, [x, x], None),
        ("vanilla no sv's allowed 1", fnWithNoAnnotations, [x, sv], pt.TealInputError),
        ("exprs 1", fnWithExprAnnotations, [x, s], None),
        ("exprs 2", fnWithExprAnnotations, [x, x], None),
        ("exprs no sv's allowed 1", fnWithExprAnnotations, [x, sv], pt.TealInputError),
        ("all sv's 1", fnWithSVAnnotations, [sv, sv], None),
        ("all sv's but strings", fnWithSVAnnotations, [s, s], pt.TealInputError),
        ("all sv's but ints", fnWithSVAnnotations, [x, x], pt.TealInputError),
        (
            "all abi's 1",
            fnWithABIAnnotations,
            [av_byte, av_u32_static_arr, av_bool_dym_arr],
            None,
        ),
        (
            "all abi's but ints 1",
            fnWithABIAnnotations,
            [x, av_u32_static_arr, av_bool_dym_arr],
            pt.TealInputError,
        ),
        (
            "all abi's but ints 2",
            fnWithABIAnnotations,
            [x, av_u32_static_arr, x],
            pt.TealInputError,
        ),
        ("all abi's but ints 3", fnWithABIAnnotations, [x, x, x], pt.TealInputError),
        (
            "all abi's but sv's 1",
            fnWithABIAnnotations,
            [sv, av_u32_static_arr, av_bool_dym_arr],
            pt.TealInputError,
        ),
        (
            "all abi's but sv's 2",
            fnWithABIAnnotations,
            [av_byte, av_u32_static_arr, sv],
            pt.TealInputError,
        ),
        (
            "all abi's but sv's 3",
            fnWithABIAnnotations,
            [av_byte, sv, av_u32_static_arr],
            pt.TealInputError,
        ),
        (
            "all abi's but wrong typed 1",
            fnWithABIAnnotations,
            [av_u32_static_arr, av_u32_static_arr, av_bool_dym_arr],
            pt.TealInputError,
        ),
        (
            "all abi's but wrong typed 2",
            fnWithABIAnnotations,
            [av_bool, av_bool_dym_arr, av_u16],
            pt.TealInputError,
        ),
        (
            "all abi's but wrong typed 3",
            fnWithABIAnnotations,
            [av_u16, av_bool, av_byte],
            pt.TealInputError,
        ),
        ("mixed1 copacetic", fnWithMixedAnns1, [sv, x], None),
        ("mixed1 flipped", fnWithMixedAnns1, [x, sv], pt.TealInputError),
        ("mixed1 missing the sv", fnWithMixedAnns1, [x, s], pt.TealInputError),
        ("mixed1 missing the non-sv", fnWithMixedAnns1, [sv, sv], pt.TealInputError),
        ("mixed2 copacetic", fnWithMixedAnns2, [sv, x], None),
        ("mixed2 flipped", fnWithMixedAnns2, [x, sv], pt.TealInputError),
        ("mixed2 missing the sv", fnWithMixedAnns2, [x, s], pt.TealInputError),
        ("mixed2 missing the non-sv", fnWithMixedAnns2, [sv, sv], pt.TealInputError),
        ("mixed3 copacetic", fnWithMixedAnns3, [s, sv], None),
        ("mixed3 flipped", fnWithMixedAnns3, [sv, x], pt.TealInputError),
        ("mixed3 missing the sv", fnWithMixedAnns3, [x, s], pt.TealInputError),
        ("mixed anno", fnWithMixedAnns4, [sv, x, av_u16], None),
        (
            "mixed anno but wrong typed 1",
            fnWithMixedAnns4,
            [av_byte, x, av_u16],
            pt.TealInputError,
        ),
        (
            "mixed anno but wrong typed 2",
            fnWithMixedAnns4,
            [sv, av_byte, sv],
            pt.TealInputError,
        ),
        (
            "mixed anno but wrong typed 3",
            fnWithMixedAnns4,
            [sv, x, av_byte],
            pt.TealInputError,
        ),
    ]
    for case_name, fn, args, err in cases:
        definition = pt.SubroutineDefinition(fn, pt.TealType.none)
        assert definition.argument_count() == len(args), case_name
        assert definition.name() == fn.__name__, case_name

        if err is None:
            assert len(definition.by_ref_args) == len(
                [x for x in args if isinstance(x, pt.ScratchVar)]
            ), case_name

            invocation = definition.invoke(args)
            assert isinstance(invocation, pt.SubroutineCall), case_name
            assert invocation.subroutine is definition, case_name
            assert invocation.args == args, case_name
            assert invocation.has_return() is False, case_name

        else:
            try:
                with pytest.raises(err):
                    definition.invoke(args)
            except Exception as e:
                assert (
                    not e
                ), f"EXPECTED ERROR of type {err}. encountered unexpected error during invocation case <{case_name}>: {e}"


def test_abi_subroutine_calling_param_types():
    @pt.ABIReturnSubroutine
    def fn_log_add(a: pt.abi.Uint64, b: pt.abi.Uint32) -> pt.Expr:
        return pt.Seq(pt.Log(pt.Itob(a.get() + b.get())), pt.Return())

    @pt.ABIReturnSubroutine
    def fn_ret_add(a: pt.abi.Uint64, b: pt.abi.Uint32, *, c: pt.abi.Uint64) -> pt.Expr:
        return c.set(a.get() + b.get() + pt.Int(0xA190))

    @pt.ABIReturnSubroutine
    def fn_abi_annotations_0(
        a: pt.abi.Byte,
        b: pt.abi.StaticArray[pt.abi.Uint32, Literal[10]],
        c: pt.abi.DynamicArray[pt.abi.Bool],
    ) -> pt.Expr:
        return pt.Return()

    @pt.ABIReturnSubroutine
    def fn_abi_annotations_0_with_ret(
        a: pt.abi.Byte,
        b: pt.abi.StaticArray[pt.abi.Uint32, Literal[10]],
        c: pt.abi.DynamicArray[pt.abi.Bool],
        *,
        out: pt.abi.Byte,
    ):
        return out.set(a)

    @pt.ABIReturnSubroutine
    def fn_mixed_annotations_0(a: pt.ScratchVar, b: pt.Expr, c: pt.abi.Byte) -> pt.Expr:
        return pt.Seq(
            a.store(c.get() * pt.Int(0x0FF1CE) * b),
            pt.Return(),
        )

    @pt.ABIReturnSubroutine
    def fn_mixed_annotations_0_with_ret(
        a: pt.ScratchVar, b: pt.Expr, c: pt.abi.Byte, *, out: pt.abi.Uint64
    ) -> pt.Expr:
        return pt.Seq(
            a.store(c.get() * pt.Int(0x0FF1CE) * b),
            out.set(a.load()),
        )

    @pt.ABIReturnSubroutine
    def fn_mixed_annotation_1(
        a: pt.ScratchVar, b: pt.abi.StaticArray[pt.abi.Uint32, Literal[10]]
    ) -> pt.Expr:
        return pt.Seq(
            (intermediate := pt.abi.Uint32()).set(b[a.load() % pt.Int(10)]),
            a.store(intermediate.get()),
            pt.Return(),
        )

    @pt.ABIReturnSubroutine
    def fn_mixed_annotation_1_with_ret(
        a: pt.ScratchVar, b: pt.abi.Uint64, *, c: pt.abi.Bool
    ) -> pt.Expr:
        return c.set((a.load() + b.get()) % pt.Int(2))

    abi_u64 = pt.abi.Uint64()
    abi_u32 = pt.abi.Uint32()
    abi_byte = pt.abi.Byte()
    abi_static_u32_10 = pt.abi.StaticArray(pt.abi.Uint32TypeSpec(), 10)
    abi_dynamic_bool = pt.abi.DynamicArray(pt.abi.BoolTypeSpec())
    sv = pt.ScratchVar()
    expr_int = pt.Int(1)

    cases = [
        ("vanilla 1", fn_log_add, [abi_u64, abi_u32], "void", None),
        (
            "vanilla 1 with wrong ABI type",
            fn_log_add,
            [abi_u64, abi_u64],
            None,
            pt.TealInputError,
        ),
        (
            "vanilla 1 with ABI return",
            fn_ret_add,
            [abi_u64, abi_u32],
            pt.abi.Uint64TypeSpec(),
            None,
        ),
        (
            "vanilla 1 with ABI return wrong typed",
            fn_ret_add,
            [abi_u32, abi_u64],
            None,
            pt.TealInputError,
        ),
        (
            "full ABI annotations no return",
            fn_abi_annotations_0,
            [abi_byte, abi_static_u32_10, abi_dynamic_bool],
            "void",
            None,
        ),
        (
            "full ABI annotations wrong input 0",
            fn_abi_annotations_0,
            [abi_u64, abi_static_u32_10, abi_dynamic_bool],
            None,
            pt.TealInputError,
        ),
        (
            "full ABI annotations with ABI return",
            fn_abi_annotations_0_with_ret,
            [abi_byte, abi_static_u32_10, abi_dynamic_bool],
            pt.abi.ByteTypeSpec(),
            None,
        ),
        (
            "full ABI annotations with ABI return wrong inputs",
            fn_abi_annotations_0_with_ret,
            [abi_byte, abi_dynamic_bool, abi_static_u32_10],
            None,
            pt.TealInputError,
        ),
        (
            "mixed with ABI annotations 0",
            fn_mixed_annotations_0,
            [sv, expr_int, abi_byte],
            "void",
            None,
        ),
        (
            "mixed with ABI annotations 0 wrong inputs",
            fn_mixed_annotations_0,
            [abi_u64, expr_int, abi_byte],
            None,
            pt.TealInputError,
        ),
        (
            "mixed with ABI annotations 0 with ABI return",
            fn_mixed_annotations_0_with_ret,
            [sv, expr_int, abi_byte],
            pt.abi.Uint64TypeSpec(),
            None,
        ),
        (
            "mixed with ABI annotations 0 with ABI return wrong inputs",
            fn_mixed_annotations_0_with_ret,
            [sv, expr_int, sv],
            None,
            pt.TealInputError,
        ),
        (
            "mixed with ABI annotations 1",
            fn_mixed_annotation_1,
            [sv, abi_static_u32_10],
            "void",
            None,
        ),
        (
            "mixed with ABI annotations 1 with ABI return",
            fn_mixed_annotation_1_with_ret,
            [sv, abi_u64],
            pt.abi.BoolTypeSpec(),
            None,
        ),
        (
            "mixed with ABI annotations 1 with ABI return wrong inputs",
            fn_mixed_annotation_1_with_ret,
            [expr_int, abi_static_u32_10],
            None,
            pt.TealInputError,
        ),
    ]

    for case_name, definition, args, ret_type, err in cases:
        assert definition.subroutine.argument_count() == len(args), case_name
        assert (
            definition.name() == definition.subroutine.implementation.__name__
        ), case_name

        if err is None:
            invocation = definition(*args)
            if ret_type == "void":
                assert isinstance(invocation, pt.SubroutineCall), case_name
                assert not invocation.has_return(), case_name
                assert invocation.args == args, case_name
            else:
                assert isinstance(invocation, pt.abi.ReturnedValue), case_name
                assert invocation.type_spec == ret_type
                assert isinstance(invocation.computation, pt.SubroutineCall), case_name
                assert not invocation.computation.has_return(), case_name
                assert invocation.computation.args == args, case_name
        else:
            try:
                with pytest.raises(err):
                    definition(*args)
            except Exception as e:
                assert (
                    not e
                ), f"EXPECTED ERROR of type {err}. encountered unexpected error during invocation case <{case_name}>: {e}"


def test_subroutine_definition_invalid():
    def fnWithDefaults(a, b=None):
        return pt.Return()

    def fnWithKeywordArgs(a, *, b):
        return pt.Return()

    def fnWithMultipleABIKeywordArgs(a, *, b: pt.abi.Byte, c: pt.abi.Bool):
        return pt.Return()

    def fnWithVariableArgs(a, *b):
        return pt.Return()

    def fnWithNonExprReturnAnnotation(a, b) -> pt.TealType.uint64:
        return pt.Return()

    def fnWithNonExprParamAnnotation(a, b: pt.TealType.uint64):
        return pt.Return()

    def fnWithScratchVarSubclass(a, b: pt.DynamicScratchVar):
        return pt.Return()

    def fnReturningExprSubclass(a: pt.ScratchVar, b: pt.Expr) -> pt.Return:
        return pt.Return()

    def fnWithMixedAnns4AndBytesReturn(a: pt.Expr, b: pt.ScratchVar) -> pt.Bytes:
        return pt.Bytes("hello uwu")

    def fnWithMixedAnnsABIRet1(
        a: pt.Expr, b: pt.ScratchVar, c: pt.abi.Uint16
    ) -> pt.abi.StaticArray[pt.abi.Uint32, Literal[10]]:
        return pt.abi.StaticArray(pt.abi.Uint32TypeSpec(), 10)

    def fnWithMixedAnnsABIRet2(
        a: pt.Expr, b: pt.abi.Byte, c: pt.ScratchVar
    ) -> pt.abi.Uint64:
        return pt.abi.Uint64()

    cases = (
        (
            1,
            "TealInputError('Input to SubroutineDefinition is not callable'",
            "TealInputError('Input to ABIReturnSubroutine is not callable'",
        ),
        (
            None,
            "TealInputError('Input to SubroutineDefinition is not callable'",
            "TealInputError('Input to ABIReturnSubroutine is not callable'",
        ),
        (
            fnWithDefaults,
            "TealInputError('Function has a parameter with a default value, which is not allowed in a subroutine: b'",
            "TealInputError('Function has a parameter with a default value, which is not allowed in a subroutine: b'",
        ),
        (
            fnWithKeywordArgs,
            "TealInputError('Function has a parameter type that is not allowed in a subroutine: parameter b with type",
            "TealInputError('ABI subroutine output-kwarg b must specify ABI type')",
        ),
        (
            fnWithMultipleABIKeywordArgs,
            "TealInputError('Function has a parameter type that is not allowed in a subroutine: parameter b with type",
            "TealInputError('multiple output arguments with type annotations",
        ),
        (
            fnWithVariableArgs,
            "TealInputError('Function has a parameter type that is not allowed in a subroutine: parameter b with type",
            "Function has a parameter type that is not allowed in a subroutine: parameter b with type VAR_POSITIONAL",
        ),
        (
            fnWithNonExprReturnAnnotation,
            "Function has return of disallowed type TealType.uint64. Only Expr is allowed",
            "Function has return of disallowed type TealType.uint64. Only Expr is allowed",
        ),
        (
            fnWithNonExprParamAnnotation,
<<<<<<< HEAD
            "Function has parameter b of declared type TealType.uint64 which is not a class",
            "Function has parameter b of declared type TealType.uint64 which is not a class",
=======
            "Function has parameter b of disallowed type TealType.uint64. Only the types",
>>>>>>> 36657c9b
        ),
        (
            fnWithScratchVarSubclass,
            "Function has parameter b of disallowed type <class 'pyteal.DynamicScratchVar'>",
            "Function has parameter b of disallowed type <class 'pyteal.DynamicScratchVar'>",
        ),
        (
            fnReturningExprSubclass,
            "Function has return of disallowed type <class 'pyteal.Return'>",
            "Function has return of disallowed type <class 'pyteal.Return'>. Only Expr is allowed",
        ),
        (
            fnWithMixedAnns4AndBytesReturn,
            "Function has return of disallowed type <class 'pyteal.Bytes'>",
            "Function has return of disallowed type <class 'pyteal.Bytes'>. Only Expr is allowed",
        ),
        (
            fnWithMixedAnnsABIRet1,
            "Function has return of disallowed type pyteal.StaticArray[pyteal.Uint32, typing.Literal[10]]. "
            "Only Expr is allowed",
            "Function has return of disallowed type pyteal.StaticArray[pyteal.Uint32, typing.Literal[10]]. "
            "Only Expr is allowed",
        ),
        (
            fnWithMixedAnnsABIRet2,
            "Function has return of disallowed type <class 'pyteal.Uint64'>. Only Expr is allowed",
            "Function has return of disallowed type <class 'pyteal.Uint64'>. Only Expr is allowed",
        ),
    )

    for fn, sub_def_msg, abi_sub_def_msg in cases:
        with pytest.raises(pt.TealInputError) as e:
            print(f"case=[{sub_def_msg}]")
            pt.SubroutineDefinition(fn, pt.TealType.none)

        assert sub_def_msg in str(e), f"failed for case [{fn.__name__}]"

        with pytest.raises(pt.TealInputError) as e:
            print(f"case=[{abi_sub_def_msg}]")
            pt.ABIReturnSubroutine(fn)


def test_subroutine_declaration():
    cases = (
        (pt.TealType.none, pt.Return()),
        (pt.TealType.uint64, pt.Return(pt.Int(1))),
        (pt.TealType.uint64, pt.Int(1)),
        (pt.TealType.bytes, pt.Bytes("value")),
        (pt.TealType.anytype, pt.App.globalGet(pt.Bytes("key"))),
    )

    for (returnType, value) in cases:

        def mySubroutine():
            return value

        definition = pt.SubroutineDefinition(mySubroutine, returnType)

        declaration = pt.SubroutineDeclaration(definition, value)
        assert declaration.type_of() == value.type_of()
        assert declaration.has_return() == value.has_return()

        options.currentSubroutine = definition
        assert declaration.__teal__(options) == value.__teal__(options)
        options.setSubroutine(None)


def test_subroutine_call():
    def mySubroutine():
        return pt.Return()

    returnTypes = (
        pt.TealType.uint64,
        pt.TealType.bytes,
        pt.TealType.anytype,
        pt.TealType.none,
    )

    argCases = (
        [],
        [pt.Int(1)],
        [pt.Int(1), pt.Bytes("value")],
    )

    for returnType in returnTypes:
        definition = pt.SubroutineDefinition(mySubroutine, returnType)

        for args in argCases:
            expr = pt.SubroutineCall(definition, args)

            assert expr.type_of() == returnType
            assert not expr.has_return()

            expected, _ = pt.TealBlock.FromOp(
                options, pt.TealOp(expr, pt.Op.callsub, definition), *args
            )

            actual, _ = expr.__teal__(options)

            assert actual == expected


def test_decorator():
    assert callable(pt.Subroutine)
    assert callable(pt.Subroutine(pt.TealType.anytype))

    @pt.Subroutine(pt.TealType.none)
    def mySubroutine(a):
        return pt.Return()

    assert isinstance(mySubroutine, pt.SubroutineFnWrapper)

    invocation = mySubroutine(pt.Int(1))
    assert isinstance(invocation, pt.SubroutineCall)

    with pytest.raises(pt.TealInputError):
        mySubroutine()

    with pytest.raises(pt.TealInputError):
        mySubroutine(pt.Int(1), pt.Int(2))

    with pytest.raises(pt.TealInputError):
        mySubroutine(pt.Pop(pt.Int(1)))

    with pytest.raises(pt.TealInputError):
        mySubroutine(1)

    with pytest.raises(pt.TealInputError):
        mySubroutine(a=pt.Int(1))


def test_evaluate_subroutine_no_args():
    cases = (
        (pt.TealType.none, pt.Return()),
        (pt.TealType.uint64, pt.Int(1) + pt.Int(2)),
        (pt.TealType.uint64, pt.Return(pt.Int(1) + pt.Int(2))),
        (pt.TealType.bytes, pt.Bytes("value")),
        (pt.TealType.bytes, pt.Return(pt.Bytes("value"))),
    )

    for (returnType, returnValue) in cases:

        def mySubroutine():
            return returnValue

        definition = pt.SubroutineDefinition(mySubroutine, returnType)
        declaration = evaluate_subroutine(definition)

        assert isinstance(declaration, pt.SubroutineDeclaration)
        assert declaration.subroutine is definition

        assert declaration.type_of() == returnValue.type_of()
        assert declaration.has_return() == returnValue.has_return()

        options.setSubroutine(definition)
        expected, _ = pt.Seq([returnValue]).__teal__(options)

        actual, _ = declaration.__teal__(options)
        options.setSubroutine(None)
        assert actual == expected


def test_evaluate_subroutine_1_arg():
    cases = (
        (pt.TealType.none, pt.Return()),
        (pt.TealType.uint64, pt.Int(1) + pt.Int(2)),
        (pt.TealType.uint64, pt.Return(pt.Int(1) + pt.Int(2))),
        (pt.TealType.bytes, pt.Bytes("value")),
        (pt.TealType.bytes, pt.Return(pt.Bytes("value"))),
    )

    for (returnType, returnValue) in cases:
        argSlots: List[pt.ScratchSlot] = []

        def mySubroutine(a1):
            assert isinstance(a1, pt.ScratchLoad)
            argSlots.append(a1.slot)
            return returnValue

        definition = pt.SubroutineDefinition(mySubroutine, returnType)
        declaration = evaluate_subroutine(definition)

        assert isinstance(declaration, pt.SubroutineDeclaration)
        assert declaration.subroutine is definition

        assert declaration.type_of() == returnValue.type_of()
        assert declaration.has_return() == returnValue.has_return()

        assert isinstance(declaration.body, pt.Seq)
        assert len(declaration.body.args) == 2

        assert isinstance(declaration.body.args[0], pt.ScratchStackStore)

        assert declaration.body.args[0].slot is argSlots[-1]

        options.setSubroutine(definition)
        expected, _ = pt.Seq([declaration.body.args[0], returnValue]).__teal__(options)

        actual, _ = declaration.__teal__(options)
        options.setSubroutine(None)
        assert actual == expected


def test_evaluate_subroutine_2_args():
    cases = (
        (pt.TealType.none, pt.Return()),
        (pt.TealType.uint64, pt.Int(1) + pt.Int(2)),
        (pt.TealType.uint64, pt.Return(pt.Int(1) + pt.Int(2))),
        (pt.TealType.bytes, pt.Bytes("value")),
        (pt.TealType.bytes, pt.Return(pt.Bytes("value"))),
    )

    for (returnType, returnValue) in cases:
        argSlots: List[pt.ScratchSlot] = []

        def mySubroutine(a1, a2):
            assert isinstance(a1, pt.ScratchLoad)
            argSlots.append(a1.slot)
            assert isinstance(a2, pt.ScratchLoad)
            argSlots.append(a2.slot)
            return returnValue

        definition = pt.SubroutineDefinition(mySubroutine, returnType)

        declaration = evaluate_subroutine(definition)

        assert isinstance(declaration, pt.SubroutineDeclaration)
        assert declaration.subroutine is definition

        assert declaration.type_of() == returnValue.type_of()
        assert declaration.has_return() == returnValue.has_return()

        assert isinstance(declaration.body, pt.Seq)
        assert len(declaration.body.args) == 3

        assert isinstance(declaration.body.args[0], pt.ScratchStackStore)
        assert isinstance(declaration.body.args[1], pt.ScratchStackStore)

        assert declaration.body.args[0].slot is argSlots[-1]
        assert declaration.body.args[1].slot is argSlots[-2]

        options.setSubroutine(definition)
        expected, _ = pt.Seq(
            [declaration.body.args[0], declaration.body.args[1], returnValue]
        ).__teal__(options)

        actual, _ = declaration.__teal__(options)
        options.setSubroutine(None)
        assert actual == expected


def test_evaluate_subroutine_10_args():
    cases = (
        (pt.TealType.none, pt.Return()),
        (pt.TealType.uint64, pt.Int(1) + pt.Int(2)),
        (pt.TealType.uint64, pt.Return(pt.Int(1) + pt.Int(2))),
        (pt.TealType.bytes, pt.Bytes("value")),
        (pt.TealType.bytes, pt.Return(pt.Bytes("value"))),
    )

    for (returnType, returnValue) in cases:
        argSlots: List[pt.ScratchSlot] = []

        def mySubroutine(a1, a2, a3, a4, a5, a6, a7, a8, a9, a10):
            for a in (a1, a2, a3, a4, a5, a6, a7, a8, a9, a10):
                assert isinstance(a, pt.ScratchLoad)
                argSlots.append(a.slot)
            return returnValue

        definition = pt.SubroutineDefinition(mySubroutine, returnType)
        declaration = evaluate_subroutine(definition)

        assert isinstance(declaration, pt.SubroutineDeclaration)
        assert declaration.subroutine is definition

        assert declaration.type_of() == returnValue.type_of()
        assert declaration.has_return() == returnValue.has_return()

        assert isinstance(declaration.body, pt.Seq)
        assert len(declaration.body.args) == 11

        for i in range(10):
            assert isinstance(declaration.body.args[i], pt.ScratchStackStore)

        for i in range(10):
            assert declaration.body.args[i].slot is argSlots[-i - 1]

        options.setSubroutine(definition)
        expected, _ = pt.Seq(declaration.body.args[:10] + [returnValue]).__teal__(
            options
        )

        actual, _ = declaration.__teal__(options)
        options.setSubroutine(None)
        assert actual == expected<|MERGE_RESOLUTION|>--- conflicted
+++ resolved
@@ -80,7 +80,6 @@
         assert invocation.args == args
 
 
-<<<<<<< HEAD
 @dataclass
 class ABISubroutineTC:
     definition: pt.ABIReturnSubroutine
@@ -180,25 +179,16 @@
         )
 
 
-=======
->>>>>>> 36657c9b
 def test_subroutine_definition_validate():
     """
     DFS through SubroutineDefinition.validate()'s logic
     """
 
-<<<<<<< HEAD
     def mock_subroutine_definition(implementation, abi_output_arg_name=None):
         mock = pt.SubroutineDefinition(lambda: pt.Return(pt.Int(1)), pt.TealType.uint64)
         mock._validate()  # haven't failed with dummy implementation
         mock.implementation = implementation
         mock.abi_output_arg_name = abi_output_arg_name
-=======
-    def mock_subroutine_definition(implementation):
-        mock = pt.SubroutineDefinition(lambda: pt.Return(pt.Int(1)), pt.TealType.uint64)
-        mock._validate()  # haven't failed with dummy implementation
-        mock.implementation = implementation
->>>>>>> 36657c9b
         return mock
 
     not_callable = mock_subroutine_definition("I'm not callable")
@@ -209,11 +199,8 @@
         "Input to SubroutineDefinition is not callable"
     )
 
-<<<<<<< HEAD
     # input_types:
 
-=======
->>>>>>> 36657c9b
     three_params = mock_subroutine_definition(lambda x, y, z: pt.Return(pt.Int(1)))
     two_inputs = [pt.TealType.uint64, pt.TealType.bytes]
     with pytest.raises(pt.TealInputError) as tie:
@@ -223,7 +210,6 @@
         "Provided number of input_types (2) does not match detected number of parameters (3)"
     )
 
-<<<<<<< HEAD
     three_inputs_with_a_wrong_type = [pt.TealType.uint64, pt.Expr, pt.TealType.bytes]
 
     with pytest.raises(pt.TealInputError) as tie:
@@ -234,21 +220,12 @@
     )
 
     params, anns, arg_types, byrefs, abi_args, output_kwarg = three_params._validate()
-=======
-    params, anns, arg_types, byrefs, abis = three_params._validate()
->>>>>>> 36657c9b
     assert len(params) == 3
     assert anns == {}
     assert all(at is pt.Expr for at in arg_types)
     assert byrefs == set()
-<<<<<<< HEAD
     assert abi_args == {}
     assert output_kwarg == {}
-=======
-    assert abis == {}
-
-    # return validation:
->>>>>>> 36657c9b
 
     def bad_return_impl() -> str:
         return pt.Return(pt.Int(1))  # type: ignore
@@ -261,7 +238,6 @@
         "Function has return of disallowed type <class 'str'>. Only Expr is allowed"
     )
 
-<<<<<<< HEAD
     # now we iterate through the implementation params validating each as we go
 
     def var_abi_output_impl(*, z: pt.abi.Uint16):
@@ -298,27 +274,6 @@
     assert byrefs == set()
     assert abi_args == {}
     assert output_kwarg == {"z": pt.abi.Uint16TypeSpec()}
-=======
-    # param validation:
-
-    var_positional_or_kw = three_params
-    params, anns, arg_types, byrefs, abis = var_positional_or_kw._validate()
-    assert len(params) == 3
-    assert anns == {}
-    assert all(at is pt.Expr for at in arg_types)
-    assert byrefs == set()
-    assert abis == {}
-
-    var_positional_only = mock_subroutine_definition(
-        lambda x, y, /, z: pt.Return(pt.Int(1))
-    )
-    params, anns, arg_types, byrefs, abis = var_positional_only._validate()
-    assert len(params) == 3
-    assert anns == {}
-    assert all(at is pt.Expr for at in arg_types)
-    assert byrefs == set()
-    assert abis == {}
->>>>>>> 36657c9b
 
     var_positional = mock_subroutine_definition(lambda *args: pt.Return(pt.Int(1)))
     with pytest.raises(pt.TealInputError) as tie:
@@ -361,72 +316,44 @@
         "Function has input type <class 'pyteal.Expr'> for parameter y which is not a TealType"
     )
 
-<<<<<<< HEAD
     # Now we get to _validate_annotation():
     one_vanilla = mock_subroutine_definition(lambda x: pt.Return(pt.Int(1)))
 
     params, anns, arg_types, byrefs, abi_args, output_kwarg = one_vanilla._validate()
-=======
-    # Now we get to _validate_parameter_type():
-    one_vanilla = mock_subroutine_definition(lambda x: pt.Return(pt.Int(1)))
-
-    params, anns, arg_types, byrefs, abis = one_vanilla._validate()
->>>>>>> 36657c9b
     assert len(params) == 1
     assert anns == {}
     assert all(at is pt.Expr for at in arg_types)
     assert byrefs == set()
-<<<<<<< HEAD
     assert abi_args == {}
     assert output_kwarg == {}
-=======
-    assert abis == {}
->>>>>>> 36657c9b
 
     def one_expr_impl(x: pt.Expr):
         return pt.Return(pt.Int(1))
 
     one_expr = mock_subroutine_definition(one_expr_impl)
-<<<<<<< HEAD
     params, anns, arg_types, byrefs, abi_args, output_kwarg = one_expr._validate()
-=======
-    params, anns, arg_types, byrefs, abis = one_expr._validate()
->>>>>>> 36657c9b
     assert len(params) == 1
     assert anns == {"x": pt.Expr}
     assert all(at is pt.Expr for at in arg_types)
     assert byrefs == set()
-<<<<<<< HEAD
     assert abi_args == {}
     assert output_kwarg == {}
-=======
-    assert abis == {}
->>>>>>> 36657c9b
 
     def one_scratchvar_impl(x: pt.ScratchVar):
         return pt.Return(pt.Int(1))
 
     one_scratchvar = mock_subroutine_definition(one_scratchvar_impl)
-<<<<<<< HEAD
     params, anns, arg_types, byrefs, abi_args, output_kwarg = one_scratchvar._validate()
-=======
-    params, anns, arg_types, byrefs, abis = one_scratchvar._validate()
->>>>>>> 36657c9b
     assert len(params) == 1
     assert anns == {"x": pt.ScratchVar}
     assert all(at is pt.ScratchVar for at in arg_types)
     assert byrefs == {"x"}
-<<<<<<< HEAD
     assert abi_args == {}
     assert output_kwarg == {}
 
     # for _is_abi_annotation() cf. copacetic x,y,z product below
 
     # not is_class()
-=======
-    assert abis == {}
-
->>>>>>> 36657c9b
     def one_nontype_impl(x: "blahBlah"):  # type: ignore # noqa: F821
         return pt.Return(pt.Int(1))
 
@@ -435,11 +362,7 @@
         one_nontype._validate()
 
     assert tie.value == pt.TealInputError(
-<<<<<<< HEAD
         "Function has parameter x of declared type blahBlah which is not a class"
-=======
-        "Function has parameter x of disallowed type blahBlah. Only the types (<class 'pyteal.Expr'>, <class 'pyteal.ScratchVar'>, 'ABI') are allowed"
->>>>>>> 36657c9b
     )
 
     def one_dynscratchvar_impl(x: pt.DynamicScratchVar):
@@ -454,7 +377,6 @@
     )
 
     # Now we're back to validate() and everything should be copacetic
-<<<<<<< HEAD
     for x, y, z in product(pt.TealType, pt.TealType, pt.TealType):
         (
             params,
@@ -464,79 +386,12 @@
             abi_args,
             output_kwarg,
         ) = three_params._validate(input_types=[x, y, z])
-=======
-
-    # input type handling:
-    for x, y, z in product(pt.TealType, pt.TealType, pt.TealType):
-        params, anns, arg_types, byrefs, abis = three_params._validate(
-            input_types=[x, y, z]
-        )
->>>>>>> 36657c9b
         assert len(params) == 3
         assert anns == {}
         assert all(at is pt.Expr for at in arg_types)
         assert byrefs == set()
-<<<<<<< HEAD
         assert abi_args == {}
         assert output_kwarg == {}
-=======
-        assert abis == {}
-
-    # annotation / abi type handling:
-    abi_annotation_examples = {
-        pt.abi.Address: pt.abi.AddressTypeSpec(),
-        pt.abi.Bool: pt.abi.BoolTypeSpec(),
-        pt.abi.Byte: pt.abi.ByteTypeSpec(),
-        pt.abi.DynamicArray[pt.abi.Bool]: pt.abi.DynamicArrayTypeSpec(
-            pt.abi.BoolTypeSpec()
-        ),
-        pt.abi.StaticArray[pt.abi.Uint32, Literal[10]]: pt.abi.StaticArrayTypeSpec(
-            pt.abi.Uint32TypeSpec(), 10
-        ),
-        pt.abi.String: pt.abi.StringTypeSpec(),
-        pt.abi.Tuple2[pt.abi.Bool, pt.abi.Uint32]: pt.abi.TupleTypeSpec(
-            pt.abi.BoolTypeSpec(), pt.abi.Uint32TypeSpec()
-        ),
-        pt.abi.Uint8: pt.abi.Uint8TypeSpec(),
-        pt.abi.Uint16: pt.abi.Uint16TypeSpec(),
-        pt.abi.Uint32: pt.abi.Uint32TypeSpec(),
-        pt.abi.Uint64: pt.abi.Uint64TypeSpec(),
-    }
-
-    anns = (pt.Expr, pt.ScratchVar) + tuple(abi_annotation_examples.keys())
-    for x_ann, z_ann in product(anns, anns):
-
-        def mocker_impl(x: x_ann, y, z: z_ann):
-            return pt.Return(pt.Int(1))
-
-        mocker = mock_subroutine_definition(mocker_impl)
-        params, anns, arg_types, byrefs, abis = mocker._validate()
-        print(
-            f"{x_ann=}, {z_ann=}, {params=}, {anns=}, {arg_types=}, {byrefs=}, {abis=}"
-        )
-
-        assert len(params) == 3
-
-        assert anns == {"x": x_ann, "z": z_ann}
-
-        assert (
-            (arg_types[0] is x_ann or arg_types[0] == abi_annotation_examples[x_ann])
-            and arg_types[1] is pt.Expr
-            and (
-                arg_types[2] is z_ann or arg_types[2] == abi_annotation_examples[z_ann]
-            )
-        ), f"{arg_types[0]} -> {x_ann} and {arg_types[1]} -> {pt.Expr} and {arg_types[2]} -> {z_ann}"
-
-        assert byrefs == set(["x"] if x_ann is pt.ScratchVar else []) | set(
-            ["z"] if z_ann is pt.ScratchVar else []
-        )
-        expected_abis = {}
-        if x_ann not in (pt.Expr, pt.ScratchVar):
-            expected_abis["x"] = abi_annotation_examples[x_ann]
-        if z_ann not in (pt.Expr, pt.ScratchVar):
-            expected_abis["z"] = abi_annotation_examples[z_ann]
-        assert abis == expected_abis
->>>>>>> 36657c9b
 
 
 def test_subroutine_invocation_param_types():
@@ -972,12 +827,8 @@
         ),
         (
             fnWithNonExprParamAnnotation,
-<<<<<<< HEAD
             "Function has parameter b of declared type TealType.uint64 which is not a class",
             "Function has parameter b of declared type TealType.uint64 which is not a class",
-=======
-            "Function has parameter b of disallowed type TealType.uint64. Only the types",
->>>>>>> 36657c9b
         ),
         (
             fnWithScratchVarSubclass,
