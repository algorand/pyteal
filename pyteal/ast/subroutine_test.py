from itertools import product
from typing import Callable, Literal, Optional, cast
from inspect import signature

import pytest
from dataclasses import dataclass

import pyteal as pt
<<<<<<< HEAD
from pyteal.ast.subroutine import ABIReturnSubroutine, SubroutineEval
=======
from pyteal.ast.frame import Proto
from pyteal.ast.subroutine import ABIReturnSubroutine, SubroutineEval
from pyteal.compiler.compiler import FRAME_POINTER_VERSION
>>>>>>> de90e93e

options = pt.CompileOptions(version=5)
options_v8 = pt.CompileOptions(version=8)


def test_subroutine_definition():
    def fn0Args():
        return pt.Return()

    def fn1Args(a1):
        return pt.Return()

    def fn2Args(a1, a2):
        return pt.Return()

    def fn10Args(a1, a2, a3, a4, a5, a6, a7, a8, a9, a10):
        return pt.Return()

    lam0Args = lambda: pt.Return()  # noqa: E731
    lam1Args = lambda a1: pt.Return()  # noqa: E731
    lam2Args = lambda a1, a2: pt.Return()  # noqa: E731
    lam10Args = (
        lambda a1, a2, a3, a4, a5, a6, a7, a8, a9, a10: pt.Return()
    )  # noqa: E731

    def fnWithExprAnnotations(a: pt.Expr, b: pt.Expr) -> pt.Expr:
        return pt.Return()

    def fnWithOnlyReturnExprAnnotations(a, b) -> pt.Expr:
        return pt.Return()

    def fnWithOnlyArgExprAnnotations(a: pt.Expr, b: pt.Expr):
        return pt.Return()

    def fnWithPartialExprAnnotations(a, b: pt.Expr) -> pt.Expr:
        return pt.Return()

    cases = (
        (fn0Args, 0, "fn0Args"),
        (fn1Args, 1, "fn1Args"),
        (fn2Args, 2, "fn2Args"),
        (fn10Args, 10, "fn10Args"),
        (lam0Args, 0, "<lambda>"),
        (lam1Args, 1, "<lambda>"),
        (lam2Args, 2, "<lambda>"),
        (lam10Args, 10, "<lambda>"),
        (fnWithExprAnnotations, 2, "fnWithExprAnnotations"),
        (fnWithOnlyReturnExprAnnotations, 2, "fnWithOnlyReturnExprAnnotations"),
        (fnWithOnlyArgExprAnnotations, 2, "fnWithOnlyArgExprAnnotations"),
        (fnWithPartialExprAnnotations, 2, "fnWithPartialExprAnnotations"),
    )

    for (fn, numArgs, name) in cases:
        definition = pt.SubroutineDefinition(fn, pt.TealType.none)
        assert definition.argument_count() == numArgs
        assert definition.name() == name

        if numArgs > 0:
            with pytest.raises(pt.TealInputError):
                definition.invoke([pt.Int(1)] * (numArgs - 1))

        with pytest.raises(pt.TealInputError):
            definition.invoke([pt.Int(1)] * (numArgs + 1))

        if numArgs > 0:
            with pytest.raises(pt.TealInputError):
                definition.invoke([1] * numArgs)

        args = [pt.Int(1)] * numArgs
        invocation = definition.invoke(args)
        assert isinstance(invocation, pt.SubroutineCall)
        assert invocation.subroutine is definition
        assert invocation.args == args


@dataclass
class ABISubroutineTC:
    definition: pt.ABIReturnSubroutine
    arg_instances: list[pt.Expr | pt.abi.BaseType]
    name: str
    ret_type: str | pt.abi.TypeSpec
    signature: Optional[str]


def test_abi_subroutine_definition():
    @pt.ABIReturnSubroutine
    def fn_0arg_0ret() -> pt.Expr:
        return pt.Return()

    @pt.ABIReturnSubroutine
    def fn_0arg_uint64_ret(*, output: pt.abi.Uint64) -> pt.Expr:
        return output.set(1)

    @pt.ABIReturnSubroutine
    def fn_1arg_0ret(a: pt.abi.Uint64) -> pt.Expr:
        return pt.Return()

    @pt.ABIReturnSubroutine
    def fn_1arg_1ret(a: pt.abi.Uint64, *, output: pt.abi.Uint64) -> pt.Expr:
        return output.set(a)

    @pt.ABIReturnSubroutine
    def fn_2arg_0ret(
        a: pt.abi.Uint64, b: pt.abi.StaticArray[pt.abi.Byte, Literal[10]]
    ) -> pt.Expr:
        return pt.Return()

    @pt.ABIReturnSubroutine
    def fn_2arg_1ret(
        a: pt.abi.Uint64,
        b: pt.abi.StaticArray[pt.abi.Byte, Literal[10]],
        *,
        output: pt.abi.Byte,
    ) -> pt.Expr:
        return output.set(b[a.get() % pt.Int(10)])

    @pt.ABIReturnSubroutine
    def fn_2arg_1ret_with_expr(
        a: pt.Expr,
        b: pt.abi.StaticArray[pt.abi.Byte, Literal[10]],
        *,
        output: pt.abi.Byte,
    ) -> pt.Expr:
        return output.set(b[a % pt.Int(10)])

    @pt.ABIReturnSubroutine
    def fn_w_tuple1arg(
        a: pt.Expr,
        b: pt.abi.Tuple1[pt.abi.Byte],
        *,
        output: pt.abi.Byte,
    ) -> pt.Expr:
        return output.set(pt.Int(1))

    cases = (
        ABISubroutineTC(fn_0arg_0ret, [], "fn_0arg_0ret", "void", "fn_0arg_0ret()void"),
        ABISubroutineTC(
            fn_0arg_uint64_ret,
            [],
            "fn_0arg_uint64_ret",
            pt.abi.Uint64TypeSpec(),
            "fn_0arg_uint64_ret()uint64",
        ),
        ABISubroutineTC(
            fn_1arg_0ret,
            [pt.abi.Uint64()],
            "fn_1arg_0ret",
            "void",
            "fn_1arg_0ret(uint64)void",
        ),
        ABISubroutineTC(
            fn_1arg_1ret,
            [pt.abi.Uint64()],
            "fn_1arg_1ret",
            pt.abi.Uint64TypeSpec(),
            "fn_1arg_1ret(uint64)uint64",
        ),
        ABISubroutineTC(
            fn_2arg_0ret,
            [
                pt.abi.Uint64(),
                pt.abi.StaticArray(
                    pt.abi.StaticArrayTypeSpec(pt.abi.ByteTypeSpec(), 10)
                ),
            ],
            "fn_2arg_0ret",
            "void",
            "fn_2arg_0ret(uint64,byte[10])void",
        ),
        ABISubroutineTC(
            fn_2arg_1ret,
            [
                pt.abi.Uint64(),
                pt.abi.StaticArray(
                    pt.abi.StaticArrayTypeSpec(pt.abi.ByteTypeSpec(), 10)
                ),
            ],
            "fn_2arg_1ret",
            pt.abi.ByteTypeSpec(),
            "fn_2arg_1ret(uint64,byte[10])byte",
        ),
        ABISubroutineTC(
            fn_2arg_1ret_with_expr,
            [
                pt.Int(5),
                pt.abi.StaticArray(
                    pt.abi.StaticArrayTypeSpec(pt.abi.ByteTypeSpec(), 10)
                ),
            ],
            "fn_2arg_1ret_with_expr",
            pt.abi.ByteTypeSpec(),
            None,
        ),
        ABISubroutineTC(
            fn_w_tuple1arg,
            [
                pt.Int(5),
                pt.abi.make(pt.abi.Tuple1[pt.abi.Byte]),
            ],
            "fn_w_tuple1arg",
            pt.abi.ByteTypeSpec(),
            None,
        ),
    )

    for case in cases:
        assert case.definition.subroutine.argument_count() == len(case.arg_instances)
        assert case.definition.name() == case.name

        if len(case.arg_instances) > 0:
            with pytest.raises(pt.TealInputError):
                case.definition(*case.arg_instances[:-1])

        with pytest.raises(pt.TealInputError):
            case.definition(*(case.arg_instances + [pt.abi.Uint64()]))

        assert case.definition.type_of() == case.ret_type
        invoked = case.definition(*case.arg_instances)
        assert isinstance(
            invoked, (pt.Expr if case.ret_type == "void" else pt.abi.ReturnedValue)
        )
        assert case.definition.is_abi_routable() == all(
            map(lambda x: isinstance(x, pt.abi.BaseType), case.arg_instances)
        )

        if case.definition.is_abi_routable():
            assert case.definition.method_signature() == cast(str, case.signature)
        else:
            with pytest.raises(pt.TealInputError):
                case.definition.method_signature()


def test_subroutine_return_reference():
    @ABIReturnSubroutine
    def invalid_ret_type(*, output: pt.abi.Account):
        return output.decode(pt.Bytes(b"\x00"))

    with pytest.raises(pt.TealInputError):
        invalid_ret_type.method_signature()

    @ABIReturnSubroutine
    def invalid_ret_type_collection(
        *, output: pt.abi.Tuple2[pt.abi.Account, pt.abi.Uint64]
    ):
        return output.set(pt.abi.Account(), pt.abi.Uint64())

    with pytest.raises(pt.TealInputError):
        invalid_ret_type_collection.method_signature()

    @ABIReturnSubroutine
    def invalid_ret_type_collection_nested(
        *, output: pt.abi.DynamicArray[pt.abi.Tuple2[pt.abi.Account, pt.abi.Uint64]]
    ):
        return output.set(
            pt.abi.make(
                pt.abi.DynamicArray[pt.abi.Tuple2[pt.abi.Account, pt.abi.Uint64]]
            )
        )

    with pytest.raises(pt.TealInputError):
        invalid_ret_type_collection_nested.method_signature()


def test_subroutine_definition_validate():
    """
    DFS through SubroutineDefinition.validate()'s logic
    """

    def mock_subroutine_definition(implementation, has_abi_output=False):
        mock = pt.SubroutineDefinition(lambda: pt.Return(pt.Int(1)), pt.TealType.uint64)
        mock._validate()  # haven't failed with dummy implementation
        mock.implementation = implementation
        mock.has_abi_output = has_abi_output
        return mock

    not_callable = mock_subroutine_definition("I'm not callable")
    with pytest.raises(pt.TealInputError) as tie:
        not_callable._validate()

    assert tie.value == pt.TealInputError(
        "Input to SubroutineDefinition is not callable"
    )

    # input_types:

    three_params = mock_subroutine_definition(lambda x, y, z: pt.Return(pt.Int(1)))

    params, anns, arg_types, byrefs, abi_args, output_kwarg = three_params._validate()
    assert len(params) == 3
    assert anns == {}
    assert all(at is pt.Expr for at in arg_types)
    assert byrefs == set()
    assert abi_args == {}
    assert output_kwarg == {}

    def bad_return_impl() -> str:
        return pt.Return(pt.Int(1))  # type: ignore

    bad_return = mock_subroutine_definition(bad_return_impl)
    with pytest.raises(pt.TealInputError) as tie:
        bad_return._validate()

    assert tie.value == pt.TealInputError(
        "Function has return of disallowed type <class 'str'>. Only Expr is allowed"
    )

    # now we iterate through the implementation params validating each as we go

    def var_abi_output_impl(*, output: pt.abi.Uint16):
        pt.Return(pt.Int(1))  # this is wrong but ignored

    # raises without abi_output_arg_name:
    var_abi_output_noname = mock_subroutine_definition(var_abi_output_impl)
    with pytest.raises(pt.TealInputError) as tie:
        var_abi_output_noname._validate()

    assert tie.value == pt.TealInputError(
        "Function has a parameter type that is not allowed in a subroutine: parameter output with type KEYWORD_ONLY"
    )

    # copacetic abi output:
    var_abi_output = mock_subroutine_definition(
        var_abi_output_impl, has_abi_output=True
    )
    params, anns, arg_types, byrefs, abi_args, output_kwarg = var_abi_output._validate()
    assert len(params) == 1
    assert anns == {"output": pt.abi.Uint16}
    assert all(at is pt.Expr for at in arg_types)
    assert byrefs == set()
    assert abi_args == {}
    assert output_kwarg == {"output": pt.abi.Uint16TypeSpec()}

    var_positional = mock_subroutine_definition(lambda *args: pt.Return(pt.Int(1)))
    with pytest.raises(pt.TealInputError) as tie:
        var_positional._validate()

    assert tie.value == pt.TealInputError(
        "Function has a parameter type that is not allowed in a subroutine: parameter args with type VAR_POSITIONAL"
    )

    kw_only = mock_subroutine_definition(lambda *, kw: pt.Return(pt.Int(1)))
    with pytest.raises(pt.TealInputError) as tie:
        kw_only._validate()

    assert tie.value == pt.TealInputError(
        "Function has a parameter type that is not allowed in a subroutine: parameter kw with type KEYWORD_ONLY"
    )

    var_keyword = mock_subroutine_definition(lambda **kw: pt.Return(pt.Int(1)))
    with pytest.raises(pt.TealInputError) as tie:
        var_keyword._validate()

    assert tie.value == pt.TealInputError(
        "Function has a parameter type that is not allowed in a subroutine: parameter kw with type VAR_KEYWORD"
    )

    param_default = mock_subroutine_definition(lambda x="niiiice": pt.Return(pt.Int(1)))
    with pytest.raises(pt.TealInputError) as tie:
        param_default._validate()

    assert tie.value == pt.TealInputError(
        "Function has a parameter with a default value, which is not allowed in a subroutine: x"
    )

    # Now we get to _validate_annotation():
    one_vanilla = mock_subroutine_definition(lambda x: pt.Return(pt.Int(1)))

    params, anns, arg_types, byrefs, abi_args, output_kwarg = one_vanilla._validate()
    assert len(params) == 1
    assert anns == {}
    assert all(at is pt.Expr for at in arg_types)
    assert byrefs == set()
    assert abi_args == {}
    assert output_kwarg == {}

    def one_expr_impl(x: pt.Expr):
        return pt.Return(pt.Int(1))

    one_expr = mock_subroutine_definition(one_expr_impl)
    params, anns, arg_types, byrefs, abi_args, output_kwarg = one_expr._validate()
    assert len(params) == 1
    assert anns == {"x": pt.Expr}
    assert all(at is pt.Expr for at in arg_types)
    assert byrefs == set()
    assert abi_args == {}
    assert output_kwarg == {}

    def one_scratchvar_impl(x: pt.ScratchVar):
        return pt.Return(pt.Int(1))

    one_scratchvar = mock_subroutine_definition(one_scratchvar_impl)
    params, anns, arg_types, byrefs, abi_args, output_kwarg = one_scratchvar._validate()
    assert len(params) == 1
    assert anns == {"x": pt.ScratchVar}
    assert all(at is pt.ScratchVar for at in arg_types)
    assert byrefs == {"x"}
    assert abi_args == {}
    assert output_kwarg == {}

    # not is_class()
    def one_nontype_impl(x: "blahBlah"):  # type: ignore # noqa: F821
        return pt.Return(pt.Int(1))

    one_nontype = mock_subroutine_definition(one_nontype_impl)
    with pytest.raises(pt.TealInputError) as tie:
        one_nontype._validate()

    assert tie.value == pt.TealInputError(
        "Function has parameter x of declared type blahBlah which is not a class"
    )

    def one_dynscratchvar_impl(x: pt.DynamicScratchVar):
        return pt.Return(pt.Int(1))

    one_dynscratchvar = mock_subroutine_definition(one_dynscratchvar_impl)
    with pytest.raises(pt.TealInputError) as tie:
        one_dynscratchvar._validate()

    assert tie.value == pt.TealInputError(
        "Function has parameter x of disallowed type <class 'pyteal.DynamicScratchVar'>. Only the types (<class 'pyteal.Expr'>, <class 'pyteal.ScratchVar'>, 'ABI') are allowed"
    )

    # Now we're back to _validate() main body and looking at input_types

    three_params_with_output = mock_subroutine_definition(
        lambda x, y, z, *, output: pt.Return(pt.Int(1)), has_abi_output=True
    )
    four_inputs = [
        pt.TealType.uint64,
        pt.TealType.uint64,
        pt.TealType.bytes,
        pt.TealType.uint64,
    ]

    two_inputs = [pt.TealType.uint64, pt.TealType.bytes]
    with pytest.raises(pt.TealInputError) as tie:
        three_params._validate(input_types=two_inputs)

    assert tie.value == pt.TealInputError(
        "Provided number of input_types (2) does not match detected number of input parameters (3)"
    )

    three_inputs_with_a_wrong_type = [pt.TealType.uint64, pt.Expr, pt.TealType.bytes]

    with pytest.raises(pt.TealInputError) as tie:
        three_params._validate(input_types=three_inputs_with_a_wrong_type)

    assert tie.value == pt.TealInputError(
        "Function has input type <class 'pyteal.Expr'> for parameter y which is not a TealType"
    )

    with pytest.raises(pt.TealInputError) as tie:
        three_params._validate(
            input_types=[pt.TealType.uint64, pt.Expr, pt.TealType.anytype]
        )

    assert tie.value == pt.TealInputError(
        "Function has input type <class 'pyteal.Expr'> for parameter y which is not a TealType"
    )

    with pytest.raises(pt.TealInputError) as tie:
        three_params._validate(
            input_types=[pt.TealType.uint64, None, pt.TealType.anytype]
        )
    assert tie.value == pt.TealInputError(
        "input_type for y is unspecified i.e. None but this is only allowed for ABI arguments"
    )

    # this one gets caught inside of _validate_annotation()
    with pytest.raises(pt.TealInputError) as tie:
        three_params_with_output._validate(input_types=four_inputs)

    # everything should be copacetic
    for x, y, z in product(pt.TealType, pt.TealType, pt.TealType):
        (
            params,
            anns,
            arg_types,
            byrefs,
            abi_args,
            output_kwarg,
        ) = three_params._validate(input_types=[x, y, z])
        assert len(params) == 3
        assert anns == {}
        assert all(at is pt.Expr for at in arg_types)
        assert byrefs == set()
        assert abi_args == {}
        assert output_kwarg == {}

    # annotation / abi type handling:
    abi_annotation_examples = {
        pt.abi.Address: pt.abi.AddressTypeSpec(),
        pt.abi.Bool: pt.abi.BoolTypeSpec(),
        pt.abi.Byte: pt.abi.ByteTypeSpec(),
        pt.abi.DynamicArray[pt.abi.Bool]: pt.abi.DynamicArrayTypeSpec(
            pt.abi.BoolTypeSpec()
        ),
        pt.abi.StaticArray[pt.abi.Uint32, Literal[10]]: pt.abi.StaticArrayTypeSpec(
            pt.abi.Uint32TypeSpec(), 10
        ),
        pt.abi.String: pt.abi.StringTypeSpec(),
        pt.abi.Tuple2[pt.abi.Bool, pt.abi.Uint32]: pt.abi.TupleTypeSpec(
            pt.abi.BoolTypeSpec(), pt.abi.Uint32TypeSpec()
        ),
        pt.abi.Uint8: pt.abi.Uint8TypeSpec(),
        pt.abi.Uint16: pt.abi.Uint16TypeSpec(),
        pt.abi.Uint32: pt.abi.Uint32TypeSpec(),
        pt.abi.Uint64: pt.abi.Uint64TypeSpec(),
    }

    anns = (pt.Expr, pt.ScratchVar) + tuple(abi_annotation_examples.keys())
    for x_ann, z_ann in product(anns, anns):

        def mocker_impl(x: x_ann, y, z: z_ann):
            return pt.Return(pt.Int(1))

        mocker = mock_subroutine_definition(mocker_impl)
        params, anns, arg_types, byrefs, abis, output_kwarg = mocker._validate()
        print(
            f"{x_ann=}, {z_ann=}, {params=}, {anns=}, {arg_types=}, {byrefs=}, {abis=}, {output_kwarg=}"
        )

        assert len(params) == 3

        assert anns == {"x": x_ann, "z": z_ann}

        assert (
            (arg_types[0] is x_ann or arg_types[0] == abi_annotation_examples[x_ann])
            and arg_types[1] is pt.Expr
            and (
                arg_types[2] is z_ann or arg_types[2] == abi_annotation_examples[z_ann]
            )
        ), f"{arg_types[0]} -> {x_ann} and {arg_types[1]} -> {pt.Expr} and {arg_types[2]} -> {z_ann}"

        assert byrefs == set(["x"] if x_ann is pt.ScratchVar else []) | set(
            ["z"] if z_ann is pt.ScratchVar else []
        )
        expected_abis = {}
        if x_ann not in (pt.Expr, pt.ScratchVar):
            expected_abis["x"] = abi_annotation_examples[x_ann]
        if z_ann not in (pt.Expr, pt.ScratchVar):
            expected_abis["z"] = abi_annotation_examples[z_ann]
        assert abis == expected_abis


def test_subroutine_invocation_param_types():
    def fnWithNoAnnotations(a, b):
        return pt.Return()

    def fnWithExprAnnotations(a: pt.Expr, b: pt.Expr) -> pt.Expr:
        return pt.Return()

    def fnWithSVAnnotations(a: pt.ScratchVar, b: pt.ScratchVar):
        return pt.Return()

    def fnWithABIAnnotations(
        a: pt.abi.Byte,
        b: pt.abi.StaticArray[pt.abi.Uint32, Literal[10]],
        c: pt.abi.DynamicArray[pt.abi.Bool],
    ):
        return pt.Return()

    def fnWithMixedAnns1(a: pt.ScratchVar, b: pt.Expr) -> pt.Expr:
        return pt.Return()

    def fnWithMixedAnns2(a: pt.ScratchVar, b) -> pt.Expr:
        return pt.Return()

    def fnWithMixedAnns3(a: pt.Expr, b: pt.ScratchVar):
        return pt.Return()

    def fnWithMixedAnns4(a: pt.ScratchVar, b, c: pt.abi.Uint16) -> pt.Expr:
        return pt.Return()

    sv = pt.ScratchVar()
    x = pt.Int(42)
    s = pt.Bytes("hello")
    av_u16 = pt.abi.Uint16()
    av_bool_dym_arr = pt.abi.DynamicArray(
        pt.abi.DynamicArrayTypeSpec(pt.abi.BoolTypeSpec())
    )
    av_u32_static_arr = pt.abi.StaticArray(
        pt.abi.StaticArrayTypeSpec(pt.abi.Uint32TypeSpec(), 10)
    )
    av_bool = pt.abi.Bool()
    av_byte = pt.abi.Byte()

    cases = [
        ("vanilla 1", fnWithNoAnnotations, [x, s], None),
        ("vanilla 2", fnWithNoAnnotations, [x, x], None),
        ("vanilla no sv's allowed 1", fnWithNoAnnotations, [x, sv], pt.TealInputError),
        ("exprs 1", fnWithExprAnnotations, [x, s], None),
        ("exprs 2", fnWithExprAnnotations, [x, x], None),
        ("exprs no sv's allowed 1", fnWithExprAnnotations, [x, sv], pt.TealInputError),
        ("all sv's 1", fnWithSVAnnotations, [sv, sv], None),
        ("all sv's but strings", fnWithSVAnnotations, [s, s], pt.TealInputError),
        ("all sv's but ints", fnWithSVAnnotations, [x, x], pt.TealInputError),
        (
            "all abi's 1",
            fnWithABIAnnotations,
            [av_byte, av_u32_static_arr, av_bool_dym_arr],
            None,
        ),
        (
            "all abi's but ints 1",
            fnWithABIAnnotations,
            [x, av_u32_static_arr, av_bool_dym_arr],
            pt.TealInputError,
        ),
        (
            "all abi's but ints 2",
            fnWithABIAnnotations,
            [x, av_u32_static_arr, x],
            pt.TealInputError,
        ),
        ("all abi's but ints 3", fnWithABIAnnotations, [x, x, x], pt.TealInputError),
        (
            "all abi's but sv's 1",
            fnWithABIAnnotations,
            [sv, av_u32_static_arr, av_bool_dym_arr],
            pt.TealInputError,
        ),
        (
            "all abi's but sv's 2",
            fnWithABIAnnotations,
            [av_byte, av_u32_static_arr, sv],
            pt.TealInputError,
        ),
        (
            "all abi's but sv's 3",
            fnWithABIAnnotations,
            [av_byte, sv, av_u32_static_arr],
            pt.TealInputError,
        ),
        (
            "all abi's but wrong typed 1",
            fnWithABIAnnotations,
            [av_u32_static_arr, av_u32_static_arr, av_bool_dym_arr],
            pt.TealInputError,
        ),
        (
            "all abi's but wrong typed 2",
            fnWithABIAnnotations,
            [av_bool, av_bool_dym_arr, av_u16],
            pt.TealInputError,
        ),
        (
            "all abi's but wrong typed 3",
            fnWithABIAnnotations,
            [av_u16, av_bool, av_byte],
            pt.TealInputError,
        ),
        ("mixed1 copacetic", fnWithMixedAnns1, [sv, x], None),
        ("mixed1 flipped", fnWithMixedAnns1, [x, sv], pt.TealInputError),
        ("mixed1 missing the sv", fnWithMixedAnns1, [x, s], pt.TealInputError),
        ("mixed1 missing the non-sv", fnWithMixedAnns1, [sv, sv], pt.TealInputError),
        ("mixed2 copacetic", fnWithMixedAnns2, [sv, x], None),
        ("mixed2 flipped", fnWithMixedAnns2, [x, sv], pt.TealInputError),
        ("mixed2 missing the sv", fnWithMixedAnns2, [x, s], pt.TealInputError),
        ("mixed2 missing the non-sv", fnWithMixedAnns2, [sv, sv], pt.TealInputError),
        ("mixed3 copacetic", fnWithMixedAnns3, [s, sv], None),
        ("mixed3 flipped", fnWithMixedAnns3, [sv, x], pt.TealInputError),
        ("mixed3 missing the sv", fnWithMixedAnns3, [x, s], pt.TealInputError),
        ("mixed anno", fnWithMixedAnns4, [sv, x, av_u16], None),
        (
            "mixed anno but wrong typed 1",
            fnWithMixedAnns4,
            [av_byte, x, av_u16],
            pt.TealInputError,
        ),
        (
            "mixed anno but wrong typed 2",
            fnWithMixedAnns4,
            [sv, av_byte, sv],
            pt.TealInputError,
        ),
        (
            "mixed anno but wrong typed 3",
            fnWithMixedAnns4,
            [sv, x, av_byte],
            pt.TealInputError,
        ),
    ]
    for case_name, fn, args, err in cases:
        definition = pt.SubroutineDefinition(fn, pt.TealType.none)
        assert definition.argument_count() == len(args), case_name
        assert definition.name() == fn.__name__, case_name

        if err is None:
            assert len(definition.by_ref_args) == len(
                [x for x in args if isinstance(x, pt.ScratchVar)]
            ), case_name

            invocation = definition.invoke(args)
            assert isinstance(invocation, pt.SubroutineCall), case_name
            assert invocation.subroutine is definition, case_name
            assert invocation.args == args, case_name
            assert invocation.has_return() is False, case_name

        else:
            try:
                with pytest.raises(err):
                    definition.invoke(args)
            except Exception as e:
                assert (
                    not e
                ), f"EXPECTED ERROR of type {err}. encountered unexpected error during invocation case <{case_name}>: {e}"


def test_abi_subroutine_calling_param_types():
    @pt.ABIReturnSubroutine
    def fn_log_add(a: pt.abi.Uint64, b: pt.abi.Uint32) -> pt.Expr:
        return pt.Seq(pt.Log(pt.Itob(a.get() + b.get())), pt.Return())

    @pt.ABIReturnSubroutine
    def fn_ret_add(
        a: pt.abi.Uint64, b: pt.abi.Uint32, *, output: pt.abi.Uint64
    ) -> pt.Expr:
        return output.set(a.get() + b.get() + pt.Int(0xA190))

    @pt.ABIReturnSubroutine
    def fn_abi_annotations_0(
        a: pt.abi.Byte,
        b: pt.abi.StaticArray[pt.abi.Uint32, Literal[10]],
        c: pt.abi.DynamicArray[pt.abi.Bool],
    ) -> pt.Expr:
        return pt.Return()

    @pt.ABIReturnSubroutine
    def fn_abi_annotations_0_with_ret(
        a: pt.abi.Byte,
        b: pt.abi.StaticArray[pt.abi.Uint32, Literal[10]],
        c: pt.abi.DynamicArray[pt.abi.Bool],
        *,
        output: pt.abi.Byte,
    ):
        return output.set(a)

    @pt.ABIReturnSubroutine
    def fn_mixed_annotations_0(a: pt.ScratchVar, b: pt.Expr, c: pt.abi.Byte) -> pt.Expr:
        return pt.Seq(
            a.store(c.get() * pt.Int(0x0FF1CE) * b),
            pt.Return(),
        )

    @pt.ABIReturnSubroutine
    def fn_mixed_annotations_0_with_ret(
        a: pt.ScratchVar, b: pt.Expr, c: pt.abi.Byte, *, output: pt.abi.Uint64
    ) -> pt.Expr:
        return pt.Seq(
            a.store(c.get() * pt.Int(0x0FF1CE) * b),
            output.set(a.load()),
        )

    @pt.ABIReturnSubroutine
    def fn_mixed_annotation_1(
        a: pt.ScratchVar, b: pt.abi.StaticArray[pt.abi.Uint32, Literal[10]]
    ) -> pt.Expr:
        return pt.Seq(
            (intermediate := pt.abi.Uint32()).set(b[a.load() % pt.Int(10)]),
            a.store(intermediate.get()),
            pt.Return(),
        )

    @pt.ABIReturnSubroutine
    def fn_mixed_annotation_1_with_ret(
        a: pt.ScratchVar, b: pt.abi.Uint64, *, output: pt.abi.Bool
    ) -> pt.Expr:
        return output.set((a.load() + b.get()) % pt.Int(2))

    abi_u64 = pt.abi.Uint64()
    abi_u32 = pt.abi.Uint32()
    abi_byte = pt.abi.Byte()
    abi_static_u32_10 = pt.abi.StaticArray(
        pt.abi.StaticArrayTypeSpec(pt.abi.Uint32TypeSpec(), 10)
    )
    abi_dynamic_bool = pt.abi.DynamicArray(
        pt.abi.DynamicArrayTypeSpec(pt.abi.BoolTypeSpec())
    )
    sv = pt.ScratchVar()
    expr_int = pt.Int(1)

    cases = [
        ("vanilla 1", fn_log_add, [abi_u64, abi_u32], "void", None),
        (
            "vanilla 1 with wrong ABI type",
            fn_log_add,
            [abi_u64, abi_u64],
            None,
            pt.TealInputError,
        ),
        (
            "vanilla 1 with ABI return",
            fn_ret_add,
            [abi_u64, abi_u32],
            pt.abi.Uint64TypeSpec(),
            None,
        ),
        (
            "vanilla 1 with ABI return wrong typed",
            fn_ret_add,
            [abi_u32, abi_u64],
            None,
            pt.TealInputError,
        ),
        (
            "full ABI annotations no return",
            fn_abi_annotations_0,
            [abi_byte, abi_static_u32_10, abi_dynamic_bool],
            "void",
            None,
        ),
        (
            "full ABI annotations wrong input 0",
            fn_abi_annotations_0,
            [abi_u64, abi_static_u32_10, abi_dynamic_bool],
            None,
            pt.TealInputError,
        ),
        (
            "full ABI annotations with ABI return",
            fn_abi_annotations_0_with_ret,
            [abi_byte, abi_static_u32_10, abi_dynamic_bool],
            pt.abi.ByteTypeSpec(),
            None,
        ),
        (
            "full ABI annotations with ABI return wrong inputs",
            fn_abi_annotations_0_with_ret,
            [abi_byte, abi_dynamic_bool, abi_static_u32_10],
            None,
            pt.TealInputError,
        ),
        (
            "mixed with ABI annotations 0",
            fn_mixed_annotations_0,
            [sv, expr_int, abi_byte],
            "void",
            None,
        ),
        (
            "mixed with ABI annotations 0 wrong inputs",
            fn_mixed_annotations_0,
            [abi_u64, expr_int, abi_byte],
            None,
            pt.TealInputError,
        ),
        (
            "mixed with ABI annotations 0 with ABI return",
            fn_mixed_annotations_0_with_ret,
            [sv, expr_int, abi_byte],
            pt.abi.Uint64TypeSpec(),
            None,
        ),
        (
            "mixed with ABI annotations 0 with ABI return wrong inputs",
            fn_mixed_annotations_0_with_ret,
            [sv, expr_int, sv],
            None,
            pt.TealInputError,
        ),
        (
            "mixed with ABI annotations 1",
            fn_mixed_annotation_1,
            [sv, abi_static_u32_10],
            "void",
            None,
        ),
        (
            "mixed with ABI annotations 1 with ABI return",
            fn_mixed_annotation_1_with_ret,
            [sv, abi_u64],
            pt.abi.BoolTypeSpec(),
            None,
        ),
        (
            "mixed with ABI annotations 1 with ABI return wrong inputs",
            fn_mixed_annotation_1_with_ret,
            [expr_int, abi_static_u32_10],
            None,
            pt.TealInputError,
        ),
    ]

    for case_name, definition, args, ret_type, err in cases:
        assert definition.subroutine.argument_count() == len(args), case_name
        assert (
            definition.name() == definition.subroutine.implementation.__name__
        ), case_name

        if err is None:
            invocation = definition(*args)
            if ret_type == "void":
                assert isinstance(invocation, pt.SubroutineCall), case_name
                assert not invocation.has_return(), case_name
                assert invocation.args == args, case_name
            else:
                assert isinstance(invocation, pt.abi.ReturnedValue), case_name
                assert invocation.type_spec == ret_type
                assert isinstance(invocation.computation, pt.SubroutineCall), case_name
                assert not invocation.computation.has_return(), case_name
                assert invocation.computation.args == args, case_name
        else:
            try:
                with pytest.raises(err):
                    definition(*args)
            except Exception as e:
                assert (
                    not e
                ), f"EXPECTED ERROR of type {err}. encountered unexpected error during invocation case <{case_name}>: {e}"


def test_subroutine_definition_invalid():
    def fnWithDefaults(a, b=None):
        return pt.Return()

    def fnWithKeywordArgs(a, *, output):
        return pt.Return()

    def fnWithKeywordArgsWrongKWName(a, *, b: pt.abi.Uint64):
        return pt.Return()

    def fnWithMultipleABIKeywordArgs(a, *, b: pt.abi.Byte, c: pt.abi.Bool):
        return pt.Return()

    def fnWithVariableArgs(a, *b):
        return pt.Return()

    def fnWithNonExprReturnAnnotation(a, b) -> pt.TealType.uint64:
        return pt.Return()

    def fnWithNonExprParamAnnotation(a, b: pt.TealType.uint64):
        return pt.Return()

    def fnWithScratchVarSubclass(a, b: pt.DynamicScratchVar):
        return pt.Return()

    def fnReturningExprSubclass(a: pt.ScratchVar, b: pt.Expr) -> pt.Return:
        return pt.Return()

    def fnWithMixedAnns4AndBytesReturn(a: pt.Expr, b: pt.ScratchVar) -> pt.Bytes:
        return pt.Bytes("hello uwu")

    def fnWithMixedAnnsABIRet1(
        a: pt.Expr, b: pt.ScratchVar, c: pt.abi.Uint16
    ) -> pt.abi.StaticArray[pt.abi.Uint32, Literal[10]]:
        return pt.abi.StaticArray(
            pt.abi.StaticArrayTypeSpec(pt.abi.Uint32TypeSpec(), 10)
        )

    def fnWithMixedAnnsABIRet2(
        a: pt.Expr, b: pt.abi.Byte, c: pt.ScratchVar
    ) -> pt.abi.Uint64:
        return pt.abi.Uint64()

    cases = (
        (
            1,
            "TealInputError('Input to SubroutineDefinition is not callable'",
            "TealInputError('Input to ABIReturnSubroutine is not callable'",
        ),
        (
            None,
            "TealInputError('Input to SubroutineDefinition is not callable'",
            "TealInputError('Input to ABIReturnSubroutine is not callable'",
        ),
        (
            fnWithDefaults,
            "TealInputError('Function has a parameter with a default value, which is not allowed in a subroutine: b'",
            "TealInputError('Function has a parameter with a default value, which is not allowed in a subroutine: b'",
        ),
        (
            fnWithKeywordArgs,
            "TealInputError('Function has a parameter type that is not allowed in a subroutine: parameter output with type",
            "TealInputError('ABI return subroutine output-kwarg output must specify ABI type')",
        ),
        (
            fnWithKeywordArgsWrongKWName,
            "TealInputError('Function has a parameter type that is not allowed in a subroutine: parameter b with type",
            "TealInputError('ABI return subroutine output-kwarg name must be `output` at this moment",
        ),
        (
            fnWithMultipleABIKeywordArgs,
            "TealInputError('Function has a parameter type that is not allowed in a subroutine: parameter b with type",
            "multiple output arguments (2) with type annotations",
        ),
        (
            fnWithVariableArgs,
            "TealInputError('Function has a parameter type that is not allowed in a subroutine: parameter b with type",
            "Function has a parameter type that is not allowed in a subroutine: parameter b with type VAR_POSITIONAL",
        ),
        (
            fnWithNonExprReturnAnnotation,
            "Function has return of disallowed type TealType.uint64. Only Expr is allowed",
            "Function has return of disallowed type TealType.uint64. Only Expr is allowed",
        ),
        (
            fnWithNonExprParamAnnotation,
            "Function has parameter b of declared type TealType.uint64 which is not a class",
            "Function has parameter b of declared type TealType.uint64 which is not a class",
        ),
        (
            fnWithScratchVarSubclass,
            "Function has parameter b of disallowed type <class 'pyteal.DynamicScratchVar'>",
            "Function has parameter b of disallowed type <class 'pyteal.DynamicScratchVar'>",
        ),
        (
            fnReturningExprSubclass,
            "Function has return of disallowed type <class 'pyteal.Return'>",
            "Function has return of disallowed type <class 'pyteal.Return'>. Only Expr is allowed",
        ),
        (
            fnWithMixedAnns4AndBytesReturn,
            "Function has return of disallowed type <class 'pyteal.Bytes'>",
            "Function has return of disallowed type <class 'pyteal.Bytes'>. Only Expr is allowed",
        ),
        (
            fnWithMixedAnnsABIRet1,
            "Function has return of disallowed type pyteal.abi.StaticArray[pyteal.abi.Uint32, typing.Literal[10]]. "
            "Only Expr is allowed",
            "Function has return of disallowed type pyteal.abi.StaticArray[pyteal.abi.Uint32, typing.Literal[10]]. "
            "Only Expr is allowed",
        ),
        (
            fnWithMixedAnnsABIRet2,
            "Function has return of disallowed type <class 'pyteal.abi.Uint64'>. Only Expr is allowed",
            "Function has return of disallowed type <class 'pyteal.abi.Uint64'>. Only Expr is allowed",
        ),
    )

    for fn, sub_def_msg, abi_sub_def_msg in cases:
        with pytest.raises(pt.TealInputError) as e:
            print(f"case=[{sub_def_msg}]")
            pt.SubroutineDefinition(fn, pt.TealType.none)

        assert sub_def_msg in str(e), f"failed for case [{fn.__name__}]"

        with pytest.raises(pt.TealInputError) as e:
            print(f"case=[{abi_sub_def_msg}]")
            pt.ABIReturnSubroutine(fn)

        assert abi_sub_def_msg in str(e), f"failed for case[{fn.__name__}]"


def test_subroutine_declaration():
    cases = (
        (pt.TealType.none, pt.Return()),
        (pt.TealType.uint64, pt.Return(pt.Int(1))),
        (pt.TealType.uint64, pt.Int(1)),
        (pt.TealType.bytes, pt.Bytes("value")),
        (pt.TealType.anytype, pt.App.globalGet(pt.Bytes("key"))),
    )

    for (returnType, value) in cases:

        def mySubroutine():
            return value

        definition = pt.SubroutineDefinition(mySubroutine, returnType)

        declaration = pt.SubroutineDeclaration(definition, value)
        assert declaration.type_of() == value.type_of()
        assert declaration.has_return() == value.has_return()

        options.currentSubroutine = definition
        assert declaration.__teal__(options) == value.__teal__(options)
        options.setSubroutine(None)


def test_subroutine_call():
    def mySubroutine():
        return pt.Return()

    returnTypes = (
        pt.TealType.uint64,
        pt.TealType.bytes,
        pt.TealType.anytype,
        pt.TealType.none,
    )

    argCases = (
        [],
        [pt.Int(1)],
        [pt.Int(1), pt.Bytes("value")],
    )

    for returnType in returnTypes:
        definition = pt.SubroutineDefinition(mySubroutine, returnType)

        for args in argCases:
            expr = pt.SubroutineCall(definition, args)

            assert expr.type_of() == returnType
            assert not expr.has_return()

            expected, _ = pt.TealBlock.FromOp(
                options, pt.TealOp(expr, pt.Op.callsub, definition), *args
            )

            actual, _ = expr.__teal__(options)

            assert actual == expected


def test_decorator():
    assert callable(pt.Subroutine)
    assert callable(pt.Subroutine(pt.TealType.anytype))

    @pt.Subroutine(pt.TealType.none)
    def mySubroutine(a):
        return pt.Return()

    assert isinstance(mySubroutine, pt.SubroutineFnWrapper)

    invocation = mySubroutine(pt.Int(1))
    assert isinstance(invocation, pt.SubroutineCall)

    with pytest.raises(pt.TealInputError):
        mySubroutine()

    with pytest.raises(pt.TealInputError):
        mySubroutine(pt.Int(1), pt.Int(2))

    with pytest.raises(pt.TealInputError):
        mySubroutine(pt.Pop(pt.Int(1)))

    with pytest.raises(pt.TealInputError):
        mySubroutine(1)

    with pytest.raises(pt.TealInputError):
        mySubroutine(a=pt.Int(1))


SUBROUTINE_VAR_ARGS_CASES = [
    (pt.TealType.none, pt.Return()),
    (pt.TealType.uint64, pt.Int(1) + pt.Int(2)),
    (pt.TealType.uint64, pt.Return(pt.Int(1) + pt.Int(2))),
    (pt.TealType.bytes, pt.Bytes("value")),
    (pt.TealType.bytes, pt.Return(pt.Bytes("value"))),
]


@pytest.mark.parametrize("return_type, return_value", SUBROUTINE_VAR_ARGS_CASES)
def test_evaluate_subroutine_no_args(return_type: pt.TealType, return_value: pt.Expr):
    def mySubroutine():
        return return_value

<<<<<<< HEAD
        definition = pt.SubroutineDefinition(mySubroutine, returnType)
        evaluate_subroutine = SubroutineEval.normal_evaluator()

        declaration = evaluate_subroutine(definition)
=======
    definition = pt.SubroutineDefinition(mySubroutine, return_type)
    evaluate_subroutine = SubroutineEval.normal_evaluator()
>>>>>>> de90e93e

    declaration = evaluate_subroutine(definition)

    assert isinstance(declaration, pt.SubroutineDeclaration)
    assert declaration.subroutine is definition

    assert declaration.type_of() == return_value.type_of()
    assert declaration.has_return() == return_value.has_return()

    options.setSubroutine(definition)
    expected, _ = pt.Seq([return_value]).__teal__(options)

    actual, _ = declaration.__teal__(options)
    options.setSubroutine(None)
    assert actual == expected


@pytest.mark.parametrize("return_type, return_value", SUBROUTINE_VAR_ARGS_CASES)
def test_evaluate_subroutine_1_arg(return_type: pt.TealType, return_value: pt.Expr):
    argSlots: list[pt.ScratchSlot] = []

    def mySubroutine(a1):
        assert isinstance(a1, pt.ScratchLoad)
        argSlots.append(a1.slot)
        return return_value

<<<<<<< HEAD
        definition = pt.SubroutineDefinition(mySubroutine, returnType)

        evaluate_subroutine = SubroutineEval.normal_evaluator()
        declaration = evaluate_subroutine(definition)
=======
    definition = pt.SubroutineDefinition(mySubroutine, return_type)
>>>>>>> de90e93e

    evaluate_subroutine = SubroutineEval.normal_evaluator()
    declaration = evaluate_subroutine(definition)

    assert isinstance(declaration, pt.SubroutineDeclaration)
    assert declaration.subroutine is definition

    assert declaration.type_of() == return_value.type_of()
    assert declaration.has_return() == return_value.has_return()

    assert isinstance(declaration.body, pt.Seq)
    assert len(declaration.body.args) == 2

    assert isinstance(declaration.body.args[0], pt.ScratchStackStore)

    assert declaration.body.args[0].slot is argSlots[-1]

    options.setSubroutine(definition)
    expected, _ = pt.Seq([declaration.body.args[0], return_value]).__teal__(options)

    actual, _ = declaration.__teal__(options)
    options.setSubroutine(None)
    assert actual == expected


@pytest.mark.parametrize("return_type, return_value", SUBROUTINE_VAR_ARGS_CASES)
def test_evaluate_subroutine_2_args(return_type: pt.TealType, return_value: pt.Expr):
    argSlots: list[pt.ScratchSlot] = []

    def mySubroutine(a1, a2):
        assert isinstance(a1, pt.ScratchLoad)
        argSlots.append(a1.slot)
        assert isinstance(a2, pt.ScratchLoad)
        argSlots.append(a2.slot)
        return return_value

    definition = pt.SubroutineDefinition(mySubroutine, return_type)

<<<<<<< HEAD
        evaluate_subroutine = SubroutineEval.normal_evaluator()
        declaration = evaluate_subroutine(definition)
=======
    evaluate_subroutine = SubroutineEval.normal_evaluator()
    declaration = evaluate_subroutine(definition)
>>>>>>> de90e93e

    assert isinstance(declaration, pt.SubroutineDeclaration)
    assert declaration.subroutine is definition

    assert declaration.type_of() == return_value.type_of()
    assert declaration.has_return() == return_value.has_return()

    assert isinstance(declaration.body, pt.Seq)
    assert len(declaration.body.args) == 3

    assert isinstance(declaration.body.args[0], pt.ScratchStackStore)
    assert isinstance(declaration.body.args[1], pt.ScratchStackStore)

    assert declaration.body.args[0].slot is argSlots[-1]
    assert declaration.body.args[1].slot is argSlots[-2]

    options.setSubroutine(definition)
    expected, _ = pt.Seq(
        [declaration.body.args[0], declaration.body.args[1], return_value]
    ).__teal__(options)

    actual, _ = declaration.__teal__(options)
    options.setSubroutine(None)
    assert actual == expected


@pytest.mark.parametrize("return_type, return_value", SUBROUTINE_VAR_ARGS_CASES)
def test_evaluate_subroutine_10_args(return_type: pt.TealType, return_value: pt.Expr):
    argSlots: list[pt.ScratchSlot] = []

    def mySubroutine(a1, a2, a3, a4, a5, a6, a7, a8, a9, a10):
        for a in (a1, a2, a3, a4, a5, a6, a7, a8, a9, a10):
            assert isinstance(a, pt.ScratchLoad)
            argSlots.append(a.slot)
        return return_value

    definition = pt.SubroutineDefinition(mySubroutine, return_type)

    evaluate_subroutine = SubroutineEval.normal_evaluator()
    declaration = evaluate_subroutine(definition)

    assert isinstance(declaration, pt.SubroutineDeclaration)
    assert declaration.subroutine is definition

    assert declaration.type_of() == return_value.type_of()
    assert declaration.has_return() == return_value.has_return()

    assert isinstance(declaration.body, pt.Seq)
    assert len(declaration.body.args) == 11

    for i in range(10):
        assert isinstance(declaration.body.args[i], pt.ScratchStackStore)

    for i in range(10):
        assert declaration.body.args[i].slot is argSlots[-i - 1]

    options.setSubroutine(definition)
    expected, _ = pt.Seq(declaration.body.args[:10] + [return_value]).__teal__(options)

    actual, _ = declaration.__teal__(options)
    options.setSubroutine(None)
    assert actual == expected


@pytest.mark.parametrize("return_type, return_value", SUBROUTINE_VAR_ARGS_CASES)
def test_evaluate_subroutine_frame_pt_version(
    return_type: pt.TealType, return_value: pt.Expr
):
    def mySubroutine_no_arg():
        return return_value

    def mySubroutine_arg_1(a1):
        return return_value

    def mySubroutine_arg_2(a1, a2):
        return return_value

    def mySubroutine_arg_10(a1, a2, a3, a4, a5, a6, a7, a8, a9, a10):
        return return_value

    for subr in [
        mySubroutine_no_arg,
        mySubroutine_arg_1,
        mySubroutine_arg_2,
        mySubroutine_arg_10,
    ]:
        subr = cast(Callable[..., pt.Expr], subr)
        definition = pt.SubroutineDefinition(subr, return_type)
        evaluate_subroutine = SubroutineEval.fp_evaluator()

<<<<<<< HEAD
        definition = pt.SubroutineDefinition(mySubroutine, returnType)

        evaluate_subroutine = SubroutineEval.normal_evaluator()
=======
>>>>>>> de90e93e
        declaration = evaluate_subroutine(definition)

        assert isinstance(declaration, pt.SubroutineDeclaration)
        assert declaration.subroutine is definition

        assert declaration.type_of() == return_value.type_of()
        assert declaration.has_return() == return_value.has_return()

        assert isinstance(declaration.body, pt.Seq)
        assert len(declaration.body.args) == 2

        assert isinstance(declaration.body.args[0], Proto)

        proto_expr = declaration.body.args[0]
        assert proto_expr.num_returns == int(return_type != pt.TealType.none)
        assert proto_expr.num_args == len(signature(subr).parameters)

        assert isinstance(declaration.body.args[1], type(return_value))

        options_v8.setSubroutine(definition)
        expected, _ = pt.Seq([declaration.body.args[0], return_value]).__teal__(
            options_v8
        )

        actual, _ = declaration.__teal__(options_v8)
        options_v8.setSubroutine(None)
        assert actual == expected


def test_docstring_parsing_with_different_format():
    short_desc = "Example of a ABIReturnSubroutine with short description docstring."
    a_doc = "an abi Uint64 value"
    return_doc = "A PyTeal expression that sets output Uint64 value as argument a."
    long_desc = """Example first line.

    This is a second line.

    This is a third line that's so long it has to wrap in order to fit properly
    in a line of source code.
    """
    expected_long_desc = "Example first line.\nThis is a second line.\nThis is a third line that's so long it has to wrap in order to fit properly in a line of source code."

    def documented_method(a: pt.abi.Uint64, *, output: pt.abi.Uint64):
        return output.set(a)

    # Google format
    documented_method.__doc__ = f"""{short_desc}

    Args:
        a: {a_doc}

    Returns:
        {return_doc}
    """

    mspec_dict = pt.ABIReturnSubroutine(documented_method).method_spec().dictify()
    assert mspec_dict["desc"] == short_desc
    assert mspec_dict["args"][0]["desc"] == a_doc
    assert mspec_dict["returns"]["desc"] == return_doc

    # epy format
    documented_method.__doc__ = f"""
    {short_desc}

    @param a: {a_doc}
    @return: {return_doc}
    """

    mspec_dict = ABIReturnSubroutine(documented_method).method_spec().dictify()
    assert mspec_dict["desc"] == short_desc
    assert mspec_dict["args"][0]["desc"] == a_doc
    assert mspec_dict["returns"]["desc"] == return_doc

    # numpy format
    documented_method.__doc__ = f"""{short_desc}

    Parameters
    ----------
    a:
        an abi Uint64 value
    output:
        {a_doc}

    Returns
    -------
    uint64
        {return_doc}
    """

    mspec_dict = ABIReturnSubroutine(documented_method).method_spec().dictify()
    assert mspec_dict["desc"] == short_desc
    assert mspec_dict["args"][0]["desc"] == a_doc
    assert mspec_dict["returns"]["desc"] == return_doc

    # rst format
    documented_method.__doc__ = f"""{short_desc}

    :param a: {a_doc}
    :returns: {return_doc}
    """

    mspec_dict = ABIReturnSubroutine(documented_method).method_spec().dictify()
    assert mspec_dict["desc"] == short_desc
    assert mspec_dict["args"][0]["desc"] == a_doc
    assert mspec_dict["returns"]["desc"] == return_doc

    # Short and long descriptions
    documented_method.__doc__ = f"""{long_desc}

    :param a: {a_doc}
    :returns: {return_doc}
    """

    mspec_dict = ABIReturnSubroutine(documented_method).method_spec().dictify()
    assert mspec_dict["desc"] == expected_long_desc
    assert mspec_dict["args"][0]["desc"] == a_doc
    assert mspec_dict["returns"]["desc"] == return_doc

    # Only long description
    # Short description is defined as being on the first line, so by introducing
    # long_desc on the second, there is no short description.
    documented_method.__doc__ = f"""
    {long_desc}

    :param a: {a_doc}
    :returns: {return_doc}
    """

    mspec_dict = ABIReturnSubroutine(documented_method).method_spec().dictify()
    assert mspec_dict["desc"] == expected_long_desc
    assert mspec_dict["args"][0]["desc"] == a_doc
    assert mspec_dict["returns"]["desc"] == return_doc

    # No description
    documented_method.__doc__ = f"""

    :param a: {a_doc}
    :returns: {return_doc}
    """
    mspec_dict = ABIReturnSubroutine(documented_method).method_spec().dictify()
    assert "desc" not in mspec_dict
    assert mspec_dict["args"][0]["desc"] == a_doc
    assert mspec_dict["returns"]["desc"] == return_doc

    # No doc
    documented_method.__doc__ = None
    mspec_dict = ABIReturnSubroutine(documented_method).method_spec().dictify()
    assert "desc" not in mspec_dict
    assert len(mspec_dict["args"]) == 1

    algobank_example = """Withdraw an amount of Algos held by this app.

    The sender of this method call will be the source of the Algos, and the destination will be
    the `recipient` argument.

    The Algos will be transferred to the recipient using an inner transaction whose fee is set
    to 0, meaning the caller's transaction must include a surplus fee to cover the inner
    transaction.

    Args:
        amount: The amount of Algos requested to be withdraw, in microAlgos. This method will fail
            if this amount exceeds the amount of Algos held by this app for the method call sender.
        recipient: An account who will receive the withdrawn Algos. This may or may not be the same
            as the method call sender.
    """

    # algobank example
    def withdraw(amount: pt.abi.Uint64, recipient: pt.abi.Account):
        return pt.Assert(pt.Int(1))

    withdraw.__doc__ = algobank_example

    mspec_dict = ABIReturnSubroutine(withdraw).method_spec().dictify()
    assert (
        mspec_dict["desc"]
        == "Withdraw an amount of Algos held by this app.\nThe sender of this method call will be the source of the Algos, "
        + "and the destination will be the `recipient` argument.\nThe Algos will be transferred to the recipient using an inner transaction whose fee is "
        + "set to 0, meaning the caller's transaction must include a surplus fee to cover the inner transaction."
    )
    assert (
        mspec_dict["args"][0]["desc"]
        == "The amount of Algos requested to be withdraw, in microAlgos. This method will fail if this amount exceeds "
        + "the amount of Algos held by this app for the method call sender."
    )
    assert (
        mspec_dict["args"][1]["desc"]
        == "An account who will receive the withdrawn Algos. This may or may not be the same as the method call sender."
    )
    assert "desc" not in mspec_dict["returns"]


def test_relaxed_abi_arg():
    @pt.Subroutine(pt.TealType.none)
    def txn_checker(t: pt.abi.Transaction):
        return pt.Seq(
            pt.Assert(
                pt.Or(
                    t.get().type_enum() == pt.TxnType.Payment,
                    t.get().type_enum() == pt.TxnType.AssetTransfer,
                )
            )
        )

    # Pass a payment transaction to the subroutine that expects a Transaction type
    # this will fail if we don't have a relaxed type check for the transaction type
    program = pt.Seq(
        (p := pt.abi.PaymentTransaction())._set_index(pt.Txn.group_index() - pt.Int(1)),
        txn_checker(p),
        pt.Int(1),
    )

    pt.compileTeal(program, mode=pt.Mode.Application, version=7)


def test_override_abi_method_name():
    def abi_meth(a: pt.abi.Uint64, b: pt.abi.Uint64, *, output: pt.abi.Uint64):
        return output.set(a.get() + b.get())

    mspec = ABIReturnSubroutine(abi_meth).method_spec().dictify()
    assert mspec["name"] == "abi_meth"

    mspec = ABIReturnSubroutine(abi_meth, overriding_name="add").method_spec().dictify()
    assert mspec["name"] == "add"

    @ABIReturnSubroutine.name_override("overriden_add")
    def abi_meth_2(a: pt.abi.Uint64, b: pt.abi.Uint64, *, output: pt.abi.Uint64):
        return output.set(a.get() + b.get())

    mspec = abi_meth_2.method_spec().dictify()
    assert mspec["name"] == "overriden_add"


def test_frame_option_version_range_well_formed():
    assert (
        pt.Op.callsub.min_version < FRAME_POINTER_VERSION < pt.MAX_PROGRAM_VERSION + 1
    )<|MERGE_RESOLUTION|>--- conflicted
+++ resolved
@@ -6,13 +6,9 @@
 from dataclasses import dataclass
 
 import pyteal as pt
-<<<<<<< HEAD
-from pyteal.ast.subroutine import ABIReturnSubroutine, SubroutineEval
-=======
 from pyteal.ast.frame import Proto
 from pyteal.ast.subroutine import ABIReturnSubroutine, SubroutineEval
 from pyteal.compiler.compiler import FRAME_POINTER_VERSION
->>>>>>> de90e93e
 
 options = pt.CompileOptions(version=5)
 options_v8 = pt.CompileOptions(version=8)
@@ -1160,15 +1156,8 @@
     def mySubroutine():
         return return_value
 
-<<<<<<< HEAD
-        definition = pt.SubroutineDefinition(mySubroutine, returnType)
-        evaluate_subroutine = SubroutineEval.normal_evaluator()
-
-        declaration = evaluate_subroutine(definition)
-=======
     definition = pt.SubroutineDefinition(mySubroutine, return_type)
     evaluate_subroutine = SubroutineEval.normal_evaluator()
->>>>>>> de90e93e
 
     declaration = evaluate_subroutine(definition)
 
@@ -1195,14 +1184,7 @@
         argSlots.append(a1.slot)
         return return_value
 
-<<<<<<< HEAD
-        definition = pt.SubroutineDefinition(mySubroutine, returnType)
-
-        evaluate_subroutine = SubroutineEval.normal_evaluator()
-        declaration = evaluate_subroutine(definition)
-=======
     definition = pt.SubroutineDefinition(mySubroutine, return_type)
->>>>>>> de90e93e
 
     evaluate_subroutine = SubroutineEval.normal_evaluator()
     declaration = evaluate_subroutine(definition)
@@ -1241,13 +1223,8 @@
 
     definition = pt.SubroutineDefinition(mySubroutine, return_type)
 
-<<<<<<< HEAD
-        evaluate_subroutine = SubroutineEval.normal_evaluator()
-        declaration = evaluate_subroutine(definition)
-=======
     evaluate_subroutine = SubroutineEval.normal_evaluator()
     declaration = evaluate_subroutine(definition)
->>>>>>> de90e93e
 
     assert isinstance(declaration, pt.SubroutineDeclaration)
     assert declaration.subroutine is definition
@@ -1338,12 +1315,6 @@
         definition = pt.SubroutineDefinition(subr, return_type)
         evaluate_subroutine = SubroutineEval.fp_evaluator()
 
-<<<<<<< HEAD
-        definition = pt.SubroutineDefinition(mySubroutine, returnType)
-
-        evaluate_subroutine = SubroutineEval.normal_evaluator()
-=======
->>>>>>> de90e93e
         declaration = evaluate_subroutine(definition)
 
         assert isinstance(declaration, pt.SubroutineDeclaration)
