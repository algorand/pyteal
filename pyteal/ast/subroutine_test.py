from itertools import product
from typing import List, Literal

import pytest
from dataclasses import dataclass

import pyteal as pt
from pyteal.ast.subroutine import evaluate_subroutine

options = pt.CompileOptions(version=5)


def test_subroutine_definition():
    def fn0Args():
        return pt.Return()

    def fn1Args(a1):
        return pt.Return()

    def fn2Args(a1, a2):
        return pt.Return()

    def fn10Args(a1, a2, a3, a4, a5, a6, a7, a8, a9, a10):
        return pt.Return()

    lam0Args = lambda: pt.Return()  # noqa: E731
    lam1Args = lambda a1: pt.Return()  # noqa: E731
    lam2Args = lambda a1, a2: pt.Return()  # noqa: E731
    lam10Args = (
        lambda a1, a2, a3, a4, a5, a6, a7, a8, a9, a10: pt.Return()
    )  # noqa: E731

    def fnWithExprAnnotations(a: pt.Expr, b: pt.Expr) -> pt.Expr:
        return pt.Return()

    def fnWithOnlyReturnExprAnnotations(a, b) -> pt.Expr:
        return pt.Return()

    def fnWithOnlyArgExprAnnotations(a: pt.Expr, b: pt.Expr):
        return pt.Return()

    def fnWithPartialExprAnnotations(a, b: pt.Expr) -> pt.Expr:
        return pt.Return()

    cases = (
        (fn0Args, 0, "fn0Args"),
        (fn1Args, 1, "fn1Args"),
        (fn2Args, 2, "fn2Args"),
        (fn10Args, 10, "fn10Args"),
        (lam0Args, 0, "<lambda>"),
        (lam1Args, 1, "<lambda>"),
        (lam2Args, 2, "<lambda>"),
        (lam10Args, 10, "<lambda>"),
        (fnWithExprAnnotations, 2, "fnWithExprAnnotations"),
        (fnWithOnlyReturnExprAnnotations, 2, "fnWithOnlyReturnExprAnnotations"),
        (fnWithOnlyArgExprAnnotations, 2, "fnWithOnlyArgExprAnnotations"),
        (fnWithPartialExprAnnotations, 2, "fnWithPartialExprAnnotations"),
    )

    for (fn, numArgs, name) in cases:
        definition = pt.SubroutineDefinition(fn, pt.TealType.none)
        assert definition.argument_count() == numArgs
        assert definition.name() == name

        if numArgs > 0:
            with pytest.raises(pt.TealInputError):
                definition.invoke([pt.Int(1)] * (numArgs - 1))

        with pytest.raises(pt.TealInputError):
            definition.invoke([pt.Int(1)] * (numArgs + 1))

        if numArgs > 0:
            with pytest.raises(pt.TealInputError):
                definition.invoke([1] * numArgs)

        args = [pt.Int(1)] * numArgs
        invocation = definition.invoke(args)
        assert isinstance(invocation, pt.SubroutineCall)
        assert invocation.subroutine is definition
        assert invocation.args == args


@dataclass
class ABISubroutineTC:
    definition: pt.ABIReturnSubroutine
    arg_instances: list[pt.Expr | pt.abi.BaseType]
    name: str
    ret_type: str | pt.abi.TypeSpec


def test_abi_subroutine_definition():
    @pt.ABIReturnSubroutine
    def fn_0arg_0ret() -> pt.Expr:
        return pt.Return()

    @pt.ABIReturnSubroutine
    def fn_0arg_uint64_ret(*, output: pt.abi.Uint64) -> pt.Expr:
        return output.set(1)

    @pt.ABIReturnSubroutine
    def fn_1arg_0ret(a: pt.abi.Uint64) -> pt.Expr:
        return pt.Return()

    @pt.ABIReturnSubroutine
    def fn_1arg_1ret(a: pt.abi.Uint64, *, output: pt.abi.Uint64) -> pt.Expr:
        return output.set(a)

    @pt.ABIReturnSubroutine
    def fn_2arg_0ret(
        a: pt.abi.Uint64, b: pt.abi.StaticArray[pt.abi.Byte, Literal[10]]
    ) -> pt.Expr:
        return pt.Return()

    @pt.ABIReturnSubroutine
    def fn_2arg_1ret(
        a: pt.abi.Uint64,
        b: pt.abi.StaticArray[pt.abi.Byte, Literal[10]],
        *,
        output: pt.abi.Byte,
    ) -> pt.Expr:
        return output.set(b[a.get() % pt.Int(10)])

    @pt.ABIReturnSubroutine
    def fn_2arg_1ret_with_expr(
        a: pt.Expr,
        b: pt.abi.StaticArray[pt.abi.Byte, Literal[10]],
        *,
        output: pt.abi.Byte,
    ) -> pt.Expr:
        return output.set(b[a % pt.Int(10)])

    cases = (
        ABISubroutineTC(fn_0arg_0ret, [], "fn_0arg_0ret", "void"),
        ABISubroutineTC(
            fn_0arg_uint64_ret, [], "fn_0arg_uint64_ret", pt.abi.Uint64TypeSpec()
        ),
        ABISubroutineTC(fn_1arg_0ret, [pt.abi.Uint64()], "fn_1arg_0ret", "void"),
        ABISubroutineTC(
            fn_1arg_1ret, [pt.abi.Uint64()], "fn_1arg_1ret", pt.abi.Uint64TypeSpec()
        ),
        ABISubroutineTC(
            fn_2arg_0ret,
            [
                pt.abi.Uint64(),
                pt.abi.StaticArray(
                    pt.abi.StaticArrayTypeSpec(pt.abi.ByteTypeSpec(), 10)
                ),
            ],
            "fn_2arg_0ret",
            "void",
        ),
        ABISubroutineTC(
            fn_2arg_1ret,
            [
                pt.abi.Uint64(),
                pt.abi.StaticArray(
                    pt.abi.StaticArrayTypeSpec(pt.abi.ByteTypeSpec(), 10)
                ),
            ],
            "fn_2arg_1ret",
            pt.abi.ByteTypeSpec(),
        ),
        ABISubroutineTC(
            fn_2arg_1ret_with_expr,
            [
                pt.Int(5),
                pt.abi.StaticArray(
                    pt.abi.StaticArrayTypeSpec(pt.abi.ByteTypeSpec(), 10)
                ),
            ],
            "fn_2arg_1ret_with_expr",
            pt.abi.ByteTypeSpec(),
        ),
    )

    for case in cases:
        assert case.definition.subroutine.argument_count() == len(case.arg_instances)
        assert case.definition.name() == case.name

        if len(case.arg_instances) > 0:
            with pytest.raises(pt.TealInputError):
                case.definition(*case.arg_instances[:-1])

        with pytest.raises(pt.TealInputError):
            case.definition(*(case.arg_instances + [pt.abi.Uint64()]))

        assert case.definition.type_of() == case.ret_type
        invoked = case.definition(*case.arg_instances)
        assert isinstance(
            invoked, (pt.Expr if case.ret_type == "void" else pt.abi.ReturnedValue)
        )
        assert case.definition.is_registrable() == all(
            map(lambda x: isinstance(x, pt.abi.BaseType), case.arg_instances)
        )


def test_subroutine_definition_validate():
    """
    DFS through SubroutineDefinition.validate()'s logic
    """

<<<<<<< HEAD
    def mock_subroutine_definition(implementation, abi_output_arg_name=None):
        mock = pt.SubroutineDefinition(lambda: pt.Return(pt.Int(1)), pt.TealType.uint64)
        mock._validate()  # haven't failed with dummy implementation
        mock.implementation = implementation
        mock.abi_output_arg_name = abi_output_arg_name
=======
    def mock_subroutine_definition(implementation, has_abi_output=False):
        mock = pt.SubroutineDefinition(lambda: pt.Return(pt.Int(1)), pt.TealType.uint64)
        mock._validate()  # haven't failed with dummy implementation
        mock.implementation = implementation
        mock.has_abi_output = has_abi_output
>>>>>>> d21e281d
        return mock

    not_callable = mock_subroutine_definition("I'm not callable")
    with pytest.raises(pt.TealInputError) as tie:
        not_callable._validate()

    assert tie.value == pt.TealInputError(
        "Input to SubroutineDefinition is not callable"
    )

    # input_types:

    three_params = mock_subroutine_definition(lambda x, y, z: pt.Return(pt.Int(1)))
    two_inputs = [pt.TealType.uint64, pt.TealType.bytes]
    with pytest.raises(pt.TealInputError) as tie:
        three_params._validate(input_types=two_inputs)

    assert tie.value == pt.TealInputError(
        "Provided number of input_types (2) does not match detected number of parameters (3)"
    )

    three_inputs_with_a_wrong_type = [pt.TealType.uint64, pt.Expr, pt.TealType.bytes]

    with pytest.raises(pt.TealInputError) as tie:
        three_params._validate(input_types=three_inputs_with_a_wrong_type)

    assert tie.value == pt.TealInputError(
        "Function has input type <class 'pyteal.Expr'> for parameter y which is not a TealType"
    )

    params, anns, arg_types, byrefs, abi_args, output_kwarg = three_params._validate()
    assert len(params) == 3
    assert anns == {}
    assert all(at is pt.Expr for at in arg_types)
    assert byrefs == set()
    assert abi_args == {}
    assert output_kwarg == {}

    def bad_return_impl() -> str:
        return pt.Return(pt.Int(1))  # type: ignore

    bad_return = mock_subroutine_definition(bad_return_impl)
    with pytest.raises(pt.TealInputError) as tie:
        bad_return._validate()

    assert tie.value == pt.TealInputError(
        "Function has return of disallowed type <class 'str'>. Only Expr is allowed"
    )

    # now we iterate through the implementation params validating each as we go

<<<<<<< HEAD
    def var_abi_output_impl(*, z: pt.abi.Uint16):
        pt.Return(pt.Int(1))  # this is wrong but ignored

    # raises without abi_output_arg_name:
    var_abi_output_noname = mock_subroutine_definition(var_abi_output_impl)
    with pytest.raises(pt.TealInputError) as tie:
        var_abi_output_noname._validate()

    assert tie.value == pt.TealInputError(
        "Function has a parameter type that is not allowed in a subroutine: parameter z with type KEYWORD_ONLY"
    )

    # raises with wrong name
    var_abi_output = mock_subroutine_definition(
        var_abi_output_impl, abi_output_arg_name="foo"
    )
    with pytest.raises(pt.TealInputError) as tie:
        var_abi_output._validate()

    assert tie.value == pt.TealInputError(
        "Function has a parameter type that is not allowed in a subroutine: parameter z with type KEYWORD_ONLY"
    )

    # copacetic abi output:
    var_abi_output = mock_subroutine_definition(
        var_abi_output_impl, abi_output_arg_name="z"
    )
    params, anns, arg_types, byrefs, abi_args, output_kwarg = var_abi_output._validate()
    assert len(params) == 1
    assert anns == {"z": pt.abi.Uint16}
    assert all(at is pt.Expr for at in arg_types)
    assert byrefs == set()
    assert abi_args == {}
    assert output_kwarg == {"z": pt.abi.Uint16TypeSpec()}
=======
    def var_abi_output_impl(*, output: pt.abi.Uint16):
        pt.Return(pt.Int(1))  # this is wrong but ignored

    # raises without abi_output_arg_name:
    var_abi_output_noname = mock_subroutine_definition(var_abi_output_impl)
    with pytest.raises(pt.TealInputError) as tie:
        var_abi_output_noname._validate()

    assert tie.value == pt.TealInputError(
        "Function has a parameter type that is not allowed in a subroutine: parameter output with type KEYWORD_ONLY"
    )

    # copacetic abi output:
    var_abi_output = mock_subroutine_definition(
        var_abi_output_impl, has_abi_output=True
    )
    params, anns, arg_types, byrefs, abi_args, output_kwarg = var_abi_output._validate()
    assert len(params) == 1
    assert anns == {"output": pt.abi.Uint16}
    assert all(at is pt.Expr for at in arg_types)
    assert byrefs == set()
    assert abi_args == {}
    assert output_kwarg == {"output": pt.abi.Uint16TypeSpec()}
>>>>>>> d21e281d

    var_positional = mock_subroutine_definition(lambda *args: pt.Return(pt.Int(1)))
    with pytest.raises(pt.TealInputError) as tie:
        var_positional._validate()

    assert tie.value == pt.TealInputError(
        "Function has a parameter type that is not allowed in a subroutine: parameter args with type VAR_POSITIONAL"
    )

    kw_only = mock_subroutine_definition(lambda *, kw: pt.Return(pt.Int(1)))
    with pytest.raises(pt.TealInputError) as tie:
        kw_only._validate()

    assert tie.value == pt.TealInputError(
        "Function has a parameter type that is not allowed in a subroutine: parameter kw with type KEYWORD_ONLY"
    )

    var_keyword = mock_subroutine_definition(lambda **kw: pt.Return(pt.Int(1)))
    with pytest.raises(pt.TealInputError) as tie:
        var_keyword._validate()

    assert tie.value == pt.TealInputError(
        "Function has a parameter type that is not allowed in a subroutine: parameter kw with type VAR_KEYWORD"
    )

    param_default = mock_subroutine_definition(lambda x="niiiice": pt.Return(pt.Int(1)))
    with pytest.raises(pt.TealInputError) as tie:
        param_default._validate()

    assert tie.value == pt.TealInputError(
        "Function has a parameter with a default value, which is not allowed in a subroutine: x"
    )

    with pytest.raises(pt.TealInputError) as tie:
        three_params._validate(
            input_types=[pt.TealType.uint64, pt.Expr, pt.TealType.anytype]
        )

    assert tie.value == pt.TealInputError(
        "Function has input type <class 'pyteal.Expr'> for parameter y which is not a TealType"
    )

    # Now we get to _validate_annotation():
    one_vanilla = mock_subroutine_definition(lambda x: pt.Return(pt.Int(1)))

    params, anns, arg_types, byrefs, abi_args, output_kwarg = one_vanilla._validate()
    assert len(params) == 1
    assert anns == {}
    assert all(at is pt.Expr for at in arg_types)
    assert byrefs == set()
    assert abi_args == {}
    assert output_kwarg == {}

    def one_expr_impl(x: pt.Expr):
        return pt.Return(pt.Int(1))

    one_expr = mock_subroutine_definition(one_expr_impl)
    params, anns, arg_types, byrefs, abi_args, output_kwarg = one_expr._validate()
    assert len(params) == 1
    assert anns == {"x": pt.Expr}
    assert all(at is pt.Expr for at in arg_types)
    assert byrefs == set()
    assert abi_args == {}
    assert output_kwarg == {}

    def one_scratchvar_impl(x: pt.ScratchVar):
        return pt.Return(pt.Int(1))

    one_scratchvar = mock_subroutine_definition(one_scratchvar_impl)
    params, anns, arg_types, byrefs, abi_args, output_kwarg = one_scratchvar._validate()
    assert len(params) == 1
    assert anns == {"x": pt.ScratchVar}
    assert all(at is pt.ScratchVar for at in arg_types)
    assert byrefs == {"x"}
    assert abi_args == {}
    assert output_kwarg == {}

    # for _is_abi_annotation() cf. copacetic x,y,z product below

    # not is_class()
    def one_nontype_impl(x: "blahBlah"):  # type: ignore # noqa: F821
        return pt.Return(pt.Int(1))

    one_nontype = mock_subroutine_definition(one_nontype_impl)
    with pytest.raises(pt.TealInputError) as tie:
        one_nontype._validate()

    assert tie.value == pt.TealInputError(
        "Function has parameter x of declared type blahBlah which is not a class"
    )

    def one_dynscratchvar_impl(x: pt.DynamicScratchVar):
        return pt.Return(pt.Int(1))

    one_dynscratchvar = mock_subroutine_definition(one_dynscratchvar_impl)
    with pytest.raises(pt.TealInputError) as tie:
        one_dynscratchvar._validate()

    assert tie.value == pt.TealInputError(
        "Function has parameter x of disallowed type <class 'pyteal.DynamicScratchVar'>. Only the types (<class 'pyteal.Expr'>, <class 'pyteal.ScratchVar'>, 'ABI') are allowed"
    )

    # Now we're back to validate() and everything should be copacetic
    for x, y, z in product(pt.TealType, pt.TealType, pt.TealType):
        (
            params,
            anns,
            arg_types,
            byrefs,
            abi_args,
            output_kwarg,
        ) = three_params._validate(input_types=[x, y, z])
        assert len(params) == 3
        assert anns == {}
        assert all(at is pt.Expr for at in arg_types)
        assert byrefs == set()
        assert abi_args == {}
        assert output_kwarg == {}

    # annotation / abi type handling:
    abi_annotation_examples = {
        pt.abi.Address: pt.abi.AddressTypeSpec(),
        pt.abi.Bool: pt.abi.BoolTypeSpec(),
        pt.abi.Byte: pt.abi.ByteTypeSpec(),
        pt.abi.DynamicArray[pt.abi.Bool]: pt.abi.DynamicArrayTypeSpec(
            pt.abi.BoolTypeSpec()
        ),
        pt.abi.StaticArray[pt.abi.Uint32, Literal[10]]: pt.abi.StaticArrayTypeSpec(
            pt.abi.Uint32TypeSpec(), 10
        ),
        pt.abi.String: pt.abi.StringTypeSpec(),
        pt.abi.Tuple2[pt.abi.Bool, pt.abi.Uint32]: pt.abi.TupleTypeSpec(
            pt.abi.BoolTypeSpec(), pt.abi.Uint32TypeSpec()
        ),
        pt.abi.Uint8: pt.abi.Uint8TypeSpec(),
        pt.abi.Uint16: pt.abi.Uint16TypeSpec(),
        pt.abi.Uint32: pt.abi.Uint32TypeSpec(),
        pt.abi.Uint64: pt.abi.Uint64TypeSpec(),
    }

    anns = (pt.Expr, pt.ScratchVar) + tuple(abi_annotation_examples.keys())
    for x_ann, z_ann in product(anns, anns):

        def mocker_impl(x: x_ann, y, z: z_ann):
            return pt.Return(pt.Int(1))

        mocker = mock_subroutine_definition(mocker_impl)
        params, anns, arg_types, byrefs, abis, output_kwarg = mocker._validate()
        print(
            f"{x_ann=}, {z_ann=}, {params=}, {anns=}, {arg_types=}, {byrefs=}, {abis=}, {output_kwarg=}"
        )

        assert len(params) == 3

        assert anns == {"x": x_ann, "z": z_ann}

        assert (
            (arg_types[0] is x_ann or arg_types[0] == abi_annotation_examples[x_ann])
            and arg_types[1] is pt.Expr
            and (
                arg_types[2] is z_ann or arg_types[2] == abi_annotation_examples[z_ann]
            )
        ), f"{arg_types[0]} -> {x_ann} and {arg_types[1]} -> {pt.Expr} and {arg_types[2]} -> {z_ann}"

        assert byrefs == set(["x"] if x_ann is pt.ScratchVar else []) | set(
            ["z"] if z_ann is pt.ScratchVar else []
        )
        expected_abis = {}
        if x_ann not in (pt.Expr, pt.ScratchVar):
            expected_abis["x"] = abi_annotation_examples[x_ann]
        if z_ann not in (pt.Expr, pt.ScratchVar):
            expected_abis["z"] = abi_annotation_examples[z_ann]
        assert abis == expected_abis


def test_subroutine_invocation_param_types():
    def fnWithNoAnnotations(a, b):
        return pt.Return()

    def fnWithExprAnnotations(a: pt.Expr, b: pt.Expr) -> pt.Expr:
        return pt.Return()

    def fnWithSVAnnotations(a: pt.ScratchVar, b: pt.ScratchVar):
        return pt.Return()

    def fnWithABIAnnotations(
        a: pt.abi.Byte,
        b: pt.abi.StaticArray[pt.abi.Uint32, Literal[10]],
        c: pt.abi.DynamicArray[pt.abi.Bool],
    ):
        return pt.Return()

    def fnWithMixedAnns1(a: pt.ScratchVar, b: pt.Expr) -> pt.Expr:
        return pt.Return()

    def fnWithMixedAnns2(a: pt.ScratchVar, b) -> pt.Expr:
        return pt.Return()

    def fnWithMixedAnns3(a: pt.Expr, b: pt.ScratchVar):
        return pt.Return()

    def fnWithMixedAnns4(a: pt.ScratchVar, b, c: pt.abi.Uint16) -> pt.Expr:
        return pt.Return()

    sv = pt.ScratchVar()
    x = pt.Int(42)
    s = pt.Bytes("hello")
    av_u16 = pt.abi.Uint16()
    av_bool_dym_arr = pt.abi.DynamicArray(
        pt.abi.DynamicArrayTypeSpec(pt.abi.BoolTypeSpec())
    )
    av_u32_static_arr = pt.abi.StaticArray(
        pt.abi.StaticArrayTypeSpec(pt.abi.Uint32TypeSpec(), 10)
    )
    av_bool = pt.abi.Bool()
    av_byte = pt.abi.Byte()

    cases = [
        ("vanilla 1", fnWithNoAnnotations, [x, s], None),
        ("vanilla 2", fnWithNoAnnotations, [x, x], None),
        ("vanilla no sv's allowed 1", fnWithNoAnnotations, [x, sv], pt.TealInputError),
        ("exprs 1", fnWithExprAnnotations, [x, s], None),
        ("exprs 2", fnWithExprAnnotations, [x, x], None),
        ("exprs no sv's allowed 1", fnWithExprAnnotations, [x, sv], pt.TealInputError),
        ("all sv's 1", fnWithSVAnnotations, [sv, sv], None),
        ("all sv's but strings", fnWithSVAnnotations, [s, s], pt.TealInputError),
        ("all sv's but ints", fnWithSVAnnotations, [x, x], pt.TealInputError),
        (
            "all abi's 1",
            fnWithABIAnnotations,
            [av_byte, av_u32_static_arr, av_bool_dym_arr],
            None,
        ),
        (
            "all abi's but ints 1",
            fnWithABIAnnotations,
            [x, av_u32_static_arr, av_bool_dym_arr],
            pt.TealInputError,
        ),
        (
            "all abi's but ints 2",
            fnWithABIAnnotations,
            [x, av_u32_static_arr, x],
            pt.TealInputError,
        ),
        ("all abi's but ints 3", fnWithABIAnnotations, [x, x, x], pt.TealInputError),
        (
            "all abi's but sv's 1",
            fnWithABIAnnotations,
            [sv, av_u32_static_arr, av_bool_dym_arr],
            pt.TealInputError,
        ),
        (
            "all abi's but sv's 2",
            fnWithABIAnnotations,
            [av_byte, av_u32_static_arr, sv],
            pt.TealInputError,
        ),
        (
            "all abi's but sv's 3",
            fnWithABIAnnotations,
            [av_byte, sv, av_u32_static_arr],
            pt.TealInputError,
        ),
        (
            "all abi's but wrong typed 1",
            fnWithABIAnnotations,
            [av_u32_static_arr, av_u32_static_arr, av_bool_dym_arr],
            pt.TealInputError,
        ),
        (
            "all abi's but wrong typed 2",
            fnWithABIAnnotations,
            [av_bool, av_bool_dym_arr, av_u16],
            pt.TealInputError,
        ),
        (
            "all abi's but wrong typed 3",
            fnWithABIAnnotations,
            [av_u16, av_bool, av_byte],
            pt.TealInputError,
        ),
        ("mixed1 copacetic", fnWithMixedAnns1, [sv, x], None),
        ("mixed1 flipped", fnWithMixedAnns1, [x, sv], pt.TealInputError),
        ("mixed1 missing the sv", fnWithMixedAnns1, [x, s], pt.TealInputError),
        ("mixed1 missing the non-sv", fnWithMixedAnns1, [sv, sv], pt.TealInputError),
        ("mixed2 copacetic", fnWithMixedAnns2, [sv, x], None),
        ("mixed2 flipped", fnWithMixedAnns2, [x, sv], pt.TealInputError),
        ("mixed2 missing the sv", fnWithMixedAnns2, [x, s], pt.TealInputError),
        ("mixed2 missing the non-sv", fnWithMixedAnns2, [sv, sv], pt.TealInputError),
        ("mixed3 copacetic", fnWithMixedAnns3, [s, sv], None),
        ("mixed3 flipped", fnWithMixedAnns3, [sv, x], pt.TealInputError),
        ("mixed3 missing the sv", fnWithMixedAnns3, [x, s], pt.TealInputError),
        ("mixed anno", fnWithMixedAnns4, [sv, x, av_u16], None),
        (
            "mixed anno but wrong typed 1",
            fnWithMixedAnns4,
            [av_byte, x, av_u16],
            pt.TealInputError,
        ),
        (
            "mixed anno but wrong typed 2",
            fnWithMixedAnns4,
            [sv, av_byte, sv],
            pt.TealInputError,
        ),
        (
            "mixed anno but wrong typed 3",
            fnWithMixedAnns4,
            [sv, x, av_byte],
            pt.TealInputError,
        ),
    ]
    for case_name, fn, args, err in cases:
        definition = pt.SubroutineDefinition(fn, pt.TealType.none)
        assert definition.argument_count() == len(args), case_name
        assert definition.name() == fn.__name__, case_name

        if err is None:
            assert len(definition.by_ref_args) == len(
                [x for x in args if isinstance(x, pt.ScratchVar)]
            ), case_name

            invocation = definition.invoke(args)
            assert isinstance(invocation, pt.SubroutineCall), case_name
            assert invocation.subroutine is definition, case_name
            assert invocation.args == args, case_name
            assert invocation.has_return() is False, case_name

        else:
            try:
                with pytest.raises(err):
                    definition.invoke(args)
            except Exception as e:
                assert (
                    not e
                ), f"EXPECTED ERROR of type {err}. encountered unexpected error during invocation case <{case_name}>: {e}"


def test_abi_subroutine_calling_param_types():
    @pt.ABIReturnSubroutine
    def fn_log_add(a: pt.abi.Uint64, b: pt.abi.Uint32) -> pt.Expr:
        return pt.Seq(pt.Log(pt.Itob(a.get() + b.get())), pt.Return())

    @pt.ABIReturnSubroutine
    def fn_ret_add(
        a: pt.abi.Uint64, b: pt.abi.Uint32, *, output: pt.abi.Uint64
    ) -> pt.Expr:
        return output.set(a.get() + b.get() + pt.Int(0xA190))

    @pt.ABIReturnSubroutine
    def fn_abi_annotations_0(
        a: pt.abi.Byte,
        b: pt.abi.StaticArray[pt.abi.Uint32, Literal[10]],
        c: pt.abi.DynamicArray[pt.abi.Bool],
    ) -> pt.Expr:
        return pt.Return()

    @pt.ABIReturnSubroutine
    def fn_abi_annotations_0_with_ret(
        a: pt.abi.Byte,
        b: pt.abi.StaticArray[pt.abi.Uint32, Literal[10]],
        c: pt.abi.DynamicArray[pt.abi.Bool],
        *,
        output: pt.abi.Byte,
    ):
        return output.set(a)

    @pt.ABIReturnSubroutine
    def fn_mixed_annotations_0(a: pt.ScratchVar, b: pt.Expr, c: pt.abi.Byte) -> pt.Expr:
        return pt.Seq(
            a.store(c.get() * pt.Int(0x0FF1CE) * b),
            pt.Return(),
        )

    @pt.ABIReturnSubroutine
    def fn_mixed_annotations_0_with_ret(
        a: pt.ScratchVar, b: pt.Expr, c: pt.abi.Byte, *, output: pt.abi.Uint64
    ) -> pt.Expr:
        return pt.Seq(
            a.store(c.get() * pt.Int(0x0FF1CE) * b),
            output.set(a.load()),
        )

    @pt.ABIReturnSubroutine
    def fn_mixed_annotation_1(
        a: pt.ScratchVar, b: pt.abi.StaticArray[pt.abi.Uint32, Literal[10]]
    ) -> pt.Expr:
        return pt.Seq(
            (intermediate := pt.abi.Uint32()).set(b[a.load() % pt.Int(10)]),
            a.store(intermediate.get()),
            pt.Return(),
        )

    @pt.ABIReturnSubroutine
    def fn_mixed_annotation_1_with_ret(
        a: pt.ScratchVar, b: pt.abi.Uint64, *, output: pt.abi.Bool
    ) -> pt.Expr:
        return output.set((a.load() + b.get()) % pt.Int(2))

    abi_u64 = pt.abi.Uint64()
    abi_u32 = pt.abi.Uint32()
    abi_byte = pt.abi.Byte()
    abi_static_u32_10 = pt.abi.StaticArray(
        pt.abi.StaticArrayTypeSpec(pt.abi.Uint32TypeSpec(), 10)
    )
    abi_dynamic_bool = pt.abi.DynamicArray(
        pt.abi.DynamicArrayTypeSpec(pt.abi.BoolTypeSpec())
    )
    sv = pt.ScratchVar()
    expr_int = pt.Int(1)

    cases = [
        ("vanilla 1", fn_log_add, [abi_u64, abi_u32], "void", None),
        (
            "vanilla 1 with wrong ABI type",
            fn_log_add,
            [abi_u64, abi_u64],
            None,
            pt.TealInputError,
        ),
        (
            "vanilla 1 with ABI return",
            fn_ret_add,
            [abi_u64, abi_u32],
            pt.abi.Uint64TypeSpec(),
            None,
        ),
        (
            "vanilla 1 with ABI return wrong typed",
            fn_ret_add,
            [abi_u32, abi_u64],
            None,
            pt.TealInputError,
        ),
        (
            "full ABI annotations no return",
            fn_abi_annotations_0,
            [abi_byte, abi_static_u32_10, abi_dynamic_bool],
            "void",
            None,
        ),
        (
            "full ABI annotations wrong input 0",
            fn_abi_annotations_0,
            [abi_u64, abi_static_u32_10, abi_dynamic_bool],
            None,
            pt.TealInputError,
        ),
        (
            "full ABI annotations with ABI return",
            fn_abi_annotations_0_with_ret,
            [abi_byte, abi_static_u32_10, abi_dynamic_bool],
            pt.abi.ByteTypeSpec(),
            None,
        ),
        (
            "full ABI annotations with ABI return wrong inputs",
            fn_abi_annotations_0_with_ret,
            [abi_byte, abi_dynamic_bool, abi_static_u32_10],
            None,
            pt.TealInputError,
        ),
        (
            "mixed with ABI annotations 0",
            fn_mixed_annotations_0,
            [sv, expr_int, abi_byte],
            "void",
            None,
        ),
        (
            "mixed with ABI annotations 0 wrong inputs",
            fn_mixed_annotations_0,
            [abi_u64, expr_int, abi_byte],
            None,
            pt.TealInputError,
        ),
        (
            "mixed with ABI annotations 0 with ABI return",
            fn_mixed_annotations_0_with_ret,
            [sv, expr_int, abi_byte],
            pt.abi.Uint64TypeSpec(),
            None,
        ),
        (
            "mixed with ABI annotations 0 with ABI return wrong inputs",
            fn_mixed_annotations_0_with_ret,
            [sv, expr_int, sv],
            None,
            pt.TealInputError,
        ),
        (
            "mixed with ABI annotations 1",
            fn_mixed_annotation_1,
            [sv, abi_static_u32_10],
            "void",
            None,
        ),
        (
            "mixed with ABI annotations 1 with ABI return",
            fn_mixed_annotation_1_with_ret,
            [sv, abi_u64],
            pt.abi.BoolTypeSpec(),
            None,
        ),
        (
            "mixed with ABI annotations 1 with ABI return wrong inputs",
            fn_mixed_annotation_1_with_ret,
            [expr_int, abi_static_u32_10],
            None,
            pt.TealInputError,
        ),
    ]

    for case_name, definition, args, ret_type, err in cases:
        assert definition.subroutine.argument_count() == len(args), case_name
        assert (
            definition.name() == definition.subroutine.implementation.__name__
        ), case_name

        if err is None:
            invocation = definition(*args)
            if ret_type == "void":
                assert isinstance(invocation, pt.SubroutineCall), case_name
                assert not invocation.has_return(), case_name
                assert invocation.args == args, case_name
            else:
                assert isinstance(invocation, pt.abi.ReturnedValue), case_name
                assert invocation.type_spec == ret_type
                assert isinstance(invocation.computation, pt.SubroutineCall), case_name
                assert not invocation.computation.has_return(), case_name
                assert invocation.computation.args == args, case_name
        else:
            try:
                with pytest.raises(err):
                    definition(*args)
            except Exception as e:
                assert (
                    not e
                ), f"EXPECTED ERROR of type {err}. encountered unexpected error during invocation case <{case_name}>: {e}"


def test_subroutine_definition_invalid():
    def fnWithDefaults(a, b=None):
        return pt.Return()

    def fnWithKeywordArgs(a, *, output):
        return pt.Return()

    def fnWithKeywordArgsWrongKWName(a, *, b: pt.abi.Uint64):
        return pt.Return()

    def fnWithMultipleABIKeywordArgs(a, *, b: pt.abi.Byte, c: pt.abi.Bool):
        return pt.Return()

    def fnWithVariableArgs(a, *b):
        return pt.Return()

    def fnWithNonExprReturnAnnotation(a, b) -> pt.TealType.uint64:
        return pt.Return()

    def fnWithNonExprParamAnnotation(a, b: pt.TealType.uint64):
        return pt.Return()

    def fnWithScratchVarSubclass(a, b: pt.DynamicScratchVar):
        return pt.Return()

    def fnReturningExprSubclass(a: pt.ScratchVar, b: pt.Expr) -> pt.Return:
        return pt.Return()

    def fnWithMixedAnns4AndBytesReturn(a: pt.Expr, b: pt.ScratchVar) -> pt.Bytes:
        return pt.Bytes("hello uwu")

    def fnWithMixedAnnsABIRet1(
        a: pt.Expr, b: pt.ScratchVar, c: pt.abi.Uint16
    ) -> pt.abi.StaticArray[pt.abi.Uint32, Literal[10]]:
        return pt.abi.StaticArray(
            pt.abi.StaticArrayTypeSpec(pt.abi.Uint32TypeSpec(), 10)
        )

    def fnWithMixedAnnsABIRet2(
        a: pt.Expr, b: pt.abi.Byte, c: pt.ScratchVar
    ) -> pt.abi.Uint64:
        return pt.abi.Uint64()

    cases = (
        (
            1,
            "TealInputError('Input to SubroutineDefinition is not callable'",
            "TealInputError('Input to ABIReturnSubroutine is not callable'",
        ),
        (
            None,
            "TealInputError('Input to SubroutineDefinition is not callable'",
            "TealInputError('Input to ABIReturnSubroutine is not callable'",
        ),
        (
            fnWithDefaults,
            "TealInputError('Function has a parameter with a default value, which is not allowed in a subroutine: b'",
            "TealInputError('Function has a parameter with a default value, which is not allowed in a subroutine: b'",
        ),
        (
            fnWithKeywordArgs,
            "TealInputError('Function has a parameter type that is not allowed in a subroutine: parameter output with type",
            "TealInputError('ABI return subroutine output-kwarg output must specify ABI type')",
        ),
        (
            fnWithKeywordArgsWrongKWName,
<<<<<<< HEAD
            "TealInputError('Function has a parameter type that is not allowed in a subroutine: parameter b with type",
            "TealInputError('ABI return subroutine output-kwarg name must be `output` at this moment",
        ),
        (
            fnWithMultipleABIKeywordArgs,
            "TealInputError('Function has a parameter type that is not allowed in a subroutine: parameter b with type",
=======
            "TealInputError('Function has a parameter type that is not allowed in a subroutine: parameter b with type",
            "TealInputError('ABI return subroutine output-kwarg name must be `output` at this moment",
        ),
        (
            fnWithMultipleABIKeywordArgs,
            "TealInputError('Function has a parameter type that is not allowed in a subroutine: parameter b with type",
>>>>>>> d21e281d
            "multiple output arguments (2) with type annotations",
        ),
        (
            fnWithVariableArgs,
            "TealInputError('Function has a parameter type that is not allowed in a subroutine: parameter b with type",
            "Function has a parameter type that is not allowed in a subroutine: parameter b with type VAR_POSITIONAL",
        ),
        (
            fnWithNonExprReturnAnnotation,
            "Function has return of disallowed type TealType.uint64. Only Expr is allowed",
            "Function has return of disallowed type TealType.uint64. Only Expr is allowed",
        ),
        (
            fnWithNonExprParamAnnotation,
            "Function has parameter b of declared type TealType.uint64 which is not a class",
            "Function has parameter b of declared type TealType.uint64 which is not a class",
        ),
        (
            fnWithScratchVarSubclass,
            "Function has parameter b of disallowed type <class 'pyteal.DynamicScratchVar'>",
            "Function has parameter b of disallowed type <class 'pyteal.DynamicScratchVar'>",
        ),
        (
            fnReturningExprSubclass,
            "Function has return of disallowed type <class 'pyteal.Return'>",
            "Function has return of disallowed type <class 'pyteal.Return'>. Only Expr is allowed",
        ),
        (
            fnWithMixedAnns4AndBytesReturn,
            "Function has return of disallowed type <class 'pyteal.Bytes'>",
            "Function has return of disallowed type <class 'pyteal.Bytes'>. Only Expr is allowed",
        ),
        (
            fnWithMixedAnnsABIRet1,
            "Function has return of disallowed type pyteal.StaticArray[pyteal.Uint32, typing.Literal[10]]. "
            "Only Expr is allowed",
            "Function has return of disallowed type pyteal.StaticArray[pyteal.Uint32, typing.Literal[10]]. "
            "Only Expr is allowed",
        ),
        (
            fnWithMixedAnnsABIRet2,
            "Function has return of disallowed type <class 'pyteal.Uint64'>. Only Expr is allowed",
            "Function has return of disallowed type <class 'pyteal.Uint64'>. Only Expr is allowed",
        ),
    )

    for fn, sub_def_msg, abi_sub_def_msg in cases:
        with pytest.raises(pt.TealInputError) as e:
            print(f"case=[{sub_def_msg}]")
            pt.SubroutineDefinition(fn, pt.TealType.none)

        assert sub_def_msg in str(e), f"failed for case [{fn.__name__}]"

        with pytest.raises(pt.TealInputError) as e:
            print(f"case=[{abi_sub_def_msg}]")
            pt.ABIReturnSubroutine(fn)

        assert abi_sub_def_msg in str(e), f"failed for case[{fn.__name__}]"


def test_subroutine_declaration():
    cases = (
        (pt.TealType.none, pt.Return()),
        (pt.TealType.uint64, pt.Return(pt.Int(1))),
        (pt.TealType.uint64, pt.Int(1)),
        (pt.TealType.bytes, pt.Bytes("value")),
        (pt.TealType.anytype, pt.App.globalGet(pt.Bytes("key"))),
    )

    for (returnType, value) in cases:

        def mySubroutine():
            return value

        definition = pt.SubroutineDefinition(mySubroutine, returnType)

        declaration = pt.SubroutineDeclaration(definition, value)
        assert declaration.type_of() == value.type_of()
        assert declaration.has_return() == value.has_return()

        options.currentSubroutine = definition
        assert declaration.__teal__(options) == value.__teal__(options)
        options.setSubroutine(None)


def test_subroutine_call():
    def mySubroutine():
        return pt.Return()

    returnTypes = (
        pt.TealType.uint64,
        pt.TealType.bytes,
        pt.TealType.anytype,
        pt.TealType.none,
    )

    argCases = (
        [],
        [pt.Int(1)],
        [pt.Int(1), pt.Bytes("value")],
    )

    for returnType in returnTypes:
        definition = pt.SubroutineDefinition(mySubroutine, returnType)

        for args in argCases:
            expr = pt.SubroutineCall(definition, args)

            assert expr.type_of() == returnType
            assert not expr.has_return()

            expected, _ = pt.TealBlock.FromOp(
                options, pt.TealOp(expr, pt.Op.callsub, definition), *args
            )

            actual, _ = expr.__teal__(options)

            assert actual == expected


def test_decorator():
    assert callable(pt.Subroutine)
    assert callable(pt.Subroutine(pt.TealType.anytype))

    @pt.Subroutine(pt.TealType.none)
    def mySubroutine(a):
        return pt.Return()

    assert isinstance(mySubroutine, pt.SubroutineFnWrapper)

    invocation = mySubroutine(pt.Int(1))
    assert isinstance(invocation, pt.SubroutineCall)

    with pytest.raises(pt.TealInputError):
        mySubroutine()

    with pytest.raises(pt.TealInputError):
        mySubroutine(pt.Int(1), pt.Int(2))

    with pytest.raises(pt.TealInputError):
        mySubroutine(pt.Pop(pt.Int(1)))

    with pytest.raises(pt.TealInputError):
        mySubroutine(1)

    with pytest.raises(pt.TealInputError):
        mySubroutine(a=pt.Int(1))


def test_evaluate_subroutine_no_args():
    cases = (
        (pt.TealType.none, pt.Return()),
        (pt.TealType.uint64, pt.Int(1) + pt.Int(2)),
        (pt.TealType.uint64, pt.Return(pt.Int(1) + pt.Int(2))),
        (pt.TealType.bytes, pt.Bytes("value")),
        (pt.TealType.bytes, pt.Return(pt.Bytes("value"))),
    )

    for (returnType, returnValue) in cases:

        def mySubroutine():
            return returnValue

        definition = pt.SubroutineDefinition(mySubroutine, returnType)
        declaration = evaluate_subroutine(definition)

        assert isinstance(declaration, pt.SubroutineDeclaration)
        assert declaration.subroutine is definition

        assert declaration.type_of() == returnValue.type_of()
        assert declaration.has_return() == returnValue.has_return()

        options.setSubroutine(definition)
        expected, _ = pt.Seq([returnValue]).__teal__(options)

        actual, _ = declaration.__teal__(options)
        options.setSubroutine(None)
        assert actual == expected


def test_evaluate_subroutine_1_arg():
    cases = (
        (pt.TealType.none, pt.Return()),
        (pt.TealType.uint64, pt.Int(1) + pt.Int(2)),
        (pt.TealType.uint64, pt.Return(pt.Int(1) + pt.Int(2))),
        (pt.TealType.bytes, pt.Bytes("value")),
        (pt.TealType.bytes, pt.Return(pt.Bytes("value"))),
    )

    for (returnType, returnValue) in cases:
        argSlots: List[pt.ScratchSlot] = []

        def mySubroutine(a1):
            assert isinstance(a1, pt.ScratchLoad)
            argSlots.append(a1.slot)
            return returnValue

        definition = pt.SubroutineDefinition(mySubroutine, returnType)
        declaration = evaluate_subroutine(definition)

        assert isinstance(declaration, pt.SubroutineDeclaration)
        assert declaration.subroutine is definition

        assert declaration.type_of() == returnValue.type_of()
        assert declaration.has_return() == returnValue.has_return()

        assert isinstance(declaration.body, pt.Seq)
        assert len(declaration.body.args) == 2

        assert isinstance(declaration.body.args[0], pt.ScratchStackStore)

        assert declaration.body.args[0].slot is argSlots[-1]

        options.setSubroutine(definition)
        expected, _ = pt.Seq([declaration.body.args[0], returnValue]).__teal__(options)

        actual, _ = declaration.__teal__(options)
        options.setSubroutine(None)
        assert actual == expected


def test_evaluate_subroutine_2_args():
    cases = (
        (pt.TealType.none, pt.Return()),
        (pt.TealType.uint64, pt.Int(1) + pt.Int(2)),
        (pt.TealType.uint64, pt.Return(pt.Int(1) + pt.Int(2))),
        (pt.TealType.bytes, pt.Bytes("value")),
        (pt.TealType.bytes, pt.Return(pt.Bytes("value"))),
    )

    for (returnType, returnValue) in cases:
        argSlots: List[pt.ScratchSlot] = []

        def mySubroutine(a1, a2):
            assert isinstance(a1, pt.ScratchLoad)
            argSlots.append(a1.slot)
            assert isinstance(a2, pt.ScratchLoad)
            argSlots.append(a2.slot)
            return returnValue

        definition = pt.SubroutineDefinition(mySubroutine, returnType)

        declaration = evaluate_subroutine(definition)

        assert isinstance(declaration, pt.SubroutineDeclaration)
        assert declaration.subroutine is definition

        assert declaration.type_of() == returnValue.type_of()
        assert declaration.has_return() == returnValue.has_return()

        assert isinstance(declaration.body, pt.Seq)
        assert len(declaration.body.args) == 3

        assert isinstance(declaration.body.args[0], pt.ScratchStackStore)
        assert isinstance(declaration.body.args[1], pt.ScratchStackStore)

        assert declaration.body.args[0].slot is argSlots[-1]
        assert declaration.body.args[1].slot is argSlots[-2]

        options.setSubroutine(definition)
        expected, _ = pt.Seq(
            [declaration.body.args[0], declaration.body.args[1], returnValue]
        ).__teal__(options)

        actual, _ = declaration.__teal__(options)
        options.setSubroutine(None)
        assert actual == expected


def test_evaluate_subroutine_10_args():
    cases = (
        (pt.TealType.none, pt.Return()),
        (pt.TealType.uint64, pt.Int(1) + pt.Int(2)),
        (pt.TealType.uint64, pt.Return(pt.Int(1) + pt.Int(2))),
        (pt.TealType.bytes, pt.Bytes("value")),
        (pt.TealType.bytes, pt.Return(pt.Bytes("value"))),
    )

    for (returnType, returnValue) in cases:
        argSlots: List[pt.ScratchSlot] = []

        def mySubroutine(a1, a2, a3, a4, a5, a6, a7, a8, a9, a10):
            for a in (a1, a2, a3, a4, a5, a6, a7, a8, a9, a10):
                assert isinstance(a, pt.ScratchLoad)
                argSlots.append(a.slot)
            return returnValue

        definition = pt.SubroutineDefinition(mySubroutine, returnType)
        declaration = evaluate_subroutine(definition)

        assert isinstance(declaration, pt.SubroutineDeclaration)
        assert declaration.subroutine is definition

        assert declaration.type_of() == returnValue.type_of()
        assert declaration.has_return() == returnValue.has_return()

        assert isinstance(declaration.body, pt.Seq)
        assert len(declaration.body.args) == 11

        for i in range(10):
            assert isinstance(declaration.body.args[i], pt.ScratchStackStore)

        for i in range(10):
            assert declaration.body.args[i].slot is argSlots[-i - 1]

        options.setSubroutine(definition)
        expected, _ = pt.Seq(declaration.body.args[:10] + [returnValue]).__teal__(
            options
        )

        actual, _ = declaration.__teal__(options)
        options.setSubroutine(None)
        assert actual == expected<|MERGE_RESOLUTION|>--- conflicted
+++ resolved
@@ -199,19 +199,11 @@
     DFS through SubroutineDefinition.validate()'s logic
     """
 
-<<<<<<< HEAD
-    def mock_subroutine_definition(implementation, abi_output_arg_name=None):
-        mock = pt.SubroutineDefinition(lambda: pt.Return(pt.Int(1)), pt.TealType.uint64)
-        mock._validate()  # haven't failed with dummy implementation
-        mock.implementation = implementation
-        mock.abi_output_arg_name = abi_output_arg_name
-=======
     def mock_subroutine_definition(implementation, has_abi_output=False):
         mock = pt.SubroutineDefinition(lambda: pt.Return(pt.Int(1)), pt.TealType.uint64)
         mock._validate()  # haven't failed with dummy implementation
         mock.implementation = implementation
         mock.has_abi_output = has_abi_output
->>>>>>> d21e281d
         return mock
 
     not_callable = mock_subroutine_definition("I'm not callable")
@@ -263,42 +255,6 @@
 
     # now we iterate through the implementation params validating each as we go
 
-<<<<<<< HEAD
-    def var_abi_output_impl(*, z: pt.abi.Uint16):
-        pt.Return(pt.Int(1))  # this is wrong but ignored
-
-    # raises without abi_output_arg_name:
-    var_abi_output_noname = mock_subroutine_definition(var_abi_output_impl)
-    with pytest.raises(pt.TealInputError) as tie:
-        var_abi_output_noname._validate()
-
-    assert tie.value == pt.TealInputError(
-        "Function has a parameter type that is not allowed in a subroutine: parameter z with type KEYWORD_ONLY"
-    )
-
-    # raises with wrong name
-    var_abi_output = mock_subroutine_definition(
-        var_abi_output_impl, abi_output_arg_name="foo"
-    )
-    with pytest.raises(pt.TealInputError) as tie:
-        var_abi_output._validate()
-
-    assert tie.value == pt.TealInputError(
-        "Function has a parameter type that is not allowed in a subroutine: parameter z with type KEYWORD_ONLY"
-    )
-
-    # copacetic abi output:
-    var_abi_output = mock_subroutine_definition(
-        var_abi_output_impl, abi_output_arg_name="z"
-    )
-    params, anns, arg_types, byrefs, abi_args, output_kwarg = var_abi_output._validate()
-    assert len(params) == 1
-    assert anns == {"z": pt.abi.Uint16}
-    assert all(at is pt.Expr for at in arg_types)
-    assert byrefs == set()
-    assert abi_args == {}
-    assert output_kwarg == {"z": pt.abi.Uint16TypeSpec()}
-=======
     def var_abi_output_impl(*, output: pt.abi.Uint16):
         pt.Return(pt.Int(1))  # this is wrong but ignored
 
@@ -322,7 +278,6 @@
     assert byrefs == set()
     assert abi_args == {}
     assert output_kwarg == {"output": pt.abi.Uint16TypeSpec()}
->>>>>>> d21e281d
 
     var_positional = mock_subroutine_definition(lambda *args: pt.Return(pt.Int(1)))
     with pytest.raises(pt.TealInputError) as tie:
@@ -931,21 +886,12 @@
         ),
         (
             fnWithKeywordArgsWrongKWName,
-<<<<<<< HEAD
             "TealInputError('Function has a parameter type that is not allowed in a subroutine: parameter b with type",
             "TealInputError('ABI return subroutine output-kwarg name must be `output` at this moment",
         ),
         (
             fnWithMultipleABIKeywordArgs,
             "TealInputError('Function has a parameter type that is not allowed in a subroutine: parameter b with type",
-=======
-            "TealInputError('Function has a parameter type that is not allowed in a subroutine: parameter b with type",
-            "TealInputError('ABI return subroutine output-kwarg name must be `output` at this moment",
-        ),
-        (
-            fnWithMultipleABIKeywordArgs,
-            "TealInputError('Function has a parameter type that is not allowed in a subroutine: parameter b with type",
->>>>>>> d21e281d
             "multiple output arguments (2) with type annotations",
         ),
         (
