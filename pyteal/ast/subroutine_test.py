from itertools import product
from typing import List, Literal, Optional, cast

import pytest
from dataclasses import dataclass

import pyteal as pt
from pyteal.ast.subroutine import ABIReturnSubroutine, evaluate_subroutine

options = pt.CompileOptions(version=5)


def test_subroutine_definition():
    def fn0Args():
        return pt.Return()

    def fn1Args(a1):
        return pt.Return()

    def fn2Args(a1, a2):
        return pt.Return()

    def fn10Args(a1, a2, a3, a4, a5, a6, a7, a8, a9, a10):
        return pt.Return()

    lam0Args = lambda: pt.Return()  # noqa: E731
    lam1Args = lambda a1: pt.Return()  # noqa: E731
    lam2Args = lambda a1, a2: pt.Return()  # noqa: E731
    lam10Args = (
        lambda a1, a2, a3, a4, a5, a6, a7, a8, a9, a10: pt.Return()
    )  # noqa: E731

    def fnWithExprAnnotations(a: pt.Expr, b: pt.Expr) -> pt.Expr:
        return pt.Return()

    def fnWithOnlyReturnExprAnnotations(a, b) -> pt.Expr:
        return pt.Return()

    def fnWithOnlyArgExprAnnotations(a: pt.Expr, b: pt.Expr):
        return pt.Return()

    def fnWithPartialExprAnnotations(a, b: pt.Expr) -> pt.Expr:
        return pt.Return()

    cases = (
        (fn0Args, 0, "fn0Args"),
        (fn1Args, 1, "fn1Args"),
        (fn2Args, 2, "fn2Args"),
        (fn10Args, 10, "fn10Args"),
        (lam0Args, 0, "<lambda>"),
        (lam1Args, 1, "<lambda>"),
        (lam2Args, 2, "<lambda>"),
        (lam10Args, 10, "<lambda>"),
        (fnWithExprAnnotations, 2, "fnWithExprAnnotations"),
        (fnWithOnlyReturnExprAnnotations, 2, "fnWithOnlyReturnExprAnnotations"),
        (fnWithOnlyArgExprAnnotations, 2, "fnWithOnlyArgExprAnnotations"),
        (fnWithPartialExprAnnotations, 2, "fnWithPartialExprAnnotations"),
    )

    for (fn, numArgs, name) in cases:
        definition = pt.SubroutineDefinition(fn, pt.TealType.none)
        assert definition.argument_count() == numArgs
        assert definition.name() == name

        if numArgs > 0:
            with pytest.raises(pt.TealInputError):
                definition.invoke([pt.Int(1)] * (numArgs - 1))

        with pytest.raises(pt.TealInputError):
            definition.invoke([pt.Int(1)] * (numArgs + 1))

        if numArgs > 0:
            with pytest.raises(pt.TealInputError):
                definition.invoke([1] * numArgs)

        args = [pt.Int(1)] * numArgs
        invocation = definition.invoke(args)
        assert isinstance(invocation, pt.SubroutineCall)
        assert invocation.subroutine is definition
        assert invocation.args == args


@dataclass
class ABISubroutineTC:
    definition: pt.ABIReturnSubroutine
    arg_instances: list[pt.Expr | pt.abi.BaseType]
    name: str
    ret_type: str | pt.abi.TypeSpec
    signature: Optional[str]


def test_abi_subroutine_definition():
    @pt.ABIReturnSubroutine
    def fn_0arg_0ret() -> pt.Expr:
        return pt.Return()

    @pt.ABIReturnSubroutine
    def fn_0arg_uint64_ret(*, output: pt.abi.Uint64) -> pt.Expr:
        return output.set(1)

    @pt.ABIReturnSubroutine
    def fn_1arg_0ret(a: pt.abi.Uint64) -> pt.Expr:
        return pt.Return()

    @pt.ABIReturnSubroutine
    def fn_1arg_1ret(a: pt.abi.Uint64, *, output: pt.abi.Uint64) -> pt.Expr:
        return output.set(a)

    @pt.ABIReturnSubroutine
    def fn_2arg_0ret(
        a: pt.abi.Uint64, b: pt.abi.StaticArray[pt.abi.Byte, Literal[10]]
    ) -> pt.Expr:
        return pt.Return()

    @pt.ABIReturnSubroutine
    def fn_2arg_1ret(
        a: pt.abi.Uint64,
        b: pt.abi.StaticArray[pt.abi.Byte, Literal[10]],
        *,
        output: pt.abi.Byte,
    ) -> pt.Expr:
        return output.set(b[a.get() % pt.Int(10)])

    @pt.ABIReturnSubroutine
    def fn_2arg_1ret_with_expr(
        a: pt.Expr,
        b: pt.abi.StaticArray[pt.abi.Byte, Literal[10]],
        *,
        output: pt.abi.Byte,
    ) -> pt.Expr:
        return output.set(b[a % pt.Int(10)])

    @pt.ABIReturnSubroutine
    def fn_w_tuple1arg(
        a: pt.Expr,
        b: pt.abi.Tuple1[pt.abi.Byte],
        *,
        output: pt.abi.Byte,
    ) -> pt.Expr:
        return output.set(pt.Int(1))

    cases = (
        ABISubroutineTC(fn_0arg_0ret, [], "fn_0arg_0ret", "void", "fn_0arg_0ret()void"),
        ABISubroutineTC(
            fn_0arg_uint64_ret,
            [],
            "fn_0arg_uint64_ret",
            pt.abi.Uint64TypeSpec(),
            "fn_0arg_uint64_ret()uint64",
        ),
        ABISubroutineTC(
            fn_1arg_0ret,
            [pt.abi.Uint64()],
            "fn_1arg_0ret",
            "void",
            "fn_1arg_0ret(uint64)void",
        ),
        ABISubroutineTC(
            fn_1arg_1ret,
            [pt.abi.Uint64()],
            "fn_1arg_1ret",
            pt.abi.Uint64TypeSpec(),
            "fn_1arg_1ret(uint64)uint64",
        ),
        ABISubroutineTC(
            fn_2arg_0ret,
            [
                pt.abi.Uint64(),
                pt.abi.StaticArray(
                    pt.abi.StaticArrayTypeSpec(pt.abi.ByteTypeSpec(), 10)
                ),
            ],
            "fn_2arg_0ret",
            "void",
            "fn_2arg_0ret(uint64,byte[10])void",
        ),
        ABISubroutineTC(
            fn_2arg_1ret,
            [
                pt.abi.Uint64(),
                pt.abi.StaticArray(
                    pt.abi.StaticArrayTypeSpec(pt.abi.ByteTypeSpec(), 10)
                ),
            ],
            "fn_2arg_1ret",
            pt.abi.ByteTypeSpec(),
            "fn_2arg_1ret(uint64,byte[10])byte",
        ),
        ABISubroutineTC(
            fn_2arg_1ret_with_expr,
            [
                pt.Int(5),
                pt.abi.StaticArray(
                    pt.abi.StaticArrayTypeSpec(pt.abi.ByteTypeSpec(), 10)
                ),
            ],
            "fn_2arg_1ret_with_expr",
            pt.abi.ByteTypeSpec(),
            None,
        ),
        ABISubroutineTC(
            fn_w_tuple1arg,
            [
                pt.Int(5),
                pt.abi.make(pt.abi.Tuple1[pt.abi.Byte]),
            ],
            "fn_w_tuple1arg",
            pt.abi.ByteTypeSpec(),
            None,
        ),
    )

    for case in cases:
        assert case.definition.subroutine.argument_count() == len(case.arg_instances)
        assert case.definition.name() == case.name

        if len(case.arg_instances) > 0:
            with pytest.raises(pt.TealInputError):
                case.definition(*case.arg_instances[:-1])

        with pytest.raises(pt.TealInputError):
            case.definition(*(case.arg_instances + [pt.abi.Uint64()]))

        assert case.definition.type_of() == case.ret_type
        invoked = case.definition(*case.arg_instances)
        assert isinstance(
            invoked, (pt.Expr if case.ret_type == "void" else pt.abi.ReturnedValue)
        )
        assert case.definition.is_abi_routable() == all(
            map(lambda x: isinstance(x, pt.abi.BaseType), case.arg_instances)
        )

        if case.definition.is_abi_routable():
            assert case.definition.method_signature() == cast(str, case.signature)
        else:
            with pytest.raises(pt.TealInputError):
                case.definition.method_signature()


def test_subroutine_return_reference():
    @ABIReturnSubroutine
    def invalid_ret_type(*, output: pt.abi.Account):
        return output.decode(pt.Bytes(b"\x00"))

    with pytest.raises(pt.TealInputError):
        invalid_ret_type.method_signature()

    @ABIReturnSubroutine
    def invalid_ret_type_collection(
        *, output: pt.abi.Tuple2[pt.abi.Account, pt.abi.Uint64]
    ):
        return output.set(pt.abi.Account(), pt.abi.Uint64())

    with pytest.raises(pt.TealInputError):
        invalid_ret_type_collection.method_signature()

    @ABIReturnSubroutine
    def invalid_ret_type_collection_nested(
        *, output: pt.abi.DynamicArray[pt.abi.Tuple2[pt.abi.Account, pt.abi.Uint64]]
    ):
        return output.set(
            pt.abi.make(
                pt.abi.DynamicArray[pt.abi.Tuple2[pt.abi.Account, pt.abi.Uint64]]
            )
        )

    with pytest.raises(pt.TealInputError):
        invalid_ret_type_collection_nested.method_signature()


def test_subroutine_definition_validate():
    """
    DFS through SubroutineDefinition.validate()'s logic
    """

    def mock_subroutine_definition(implementation, has_abi_output=False):
        mock = pt.SubroutineDefinition(lambda: pt.Return(pt.Int(1)), pt.TealType.uint64)
        mock._validate()  # haven't failed with dummy implementation
        mock.implementation = implementation
        mock.has_abi_output = has_abi_output
        return mock

    not_callable = mock_subroutine_definition("I'm not callable")
    with pytest.raises(pt.TealInputError) as tie:
        not_callable._validate()

    assert tie.value == pt.TealInputError(
        "Input to SubroutineDefinition is not callable"
    )

    # input_types:

    three_params = mock_subroutine_definition(lambda x, y, z: pt.Return(pt.Int(1)))

    params, anns, arg_types, byrefs, abi_args, output_kwarg = three_params._validate()
    assert len(params) == 3
    assert anns == {}
    assert all(at is pt.Expr for at in arg_types)
    assert byrefs == set()
    assert abi_args == {}
    assert output_kwarg == {}

    def bad_return_impl() -> str:
        return pt.Return(pt.Int(1))  # type: ignore

    bad_return = mock_subroutine_definition(bad_return_impl)
    with pytest.raises(pt.TealInputError) as tie:
        bad_return._validate()

    assert tie.value == pt.TealInputError(
        "Function has return of disallowed type <class 'str'>. Only Expr is allowed"
    )

    # now we iterate through the implementation params validating each as we go

    def var_abi_output_impl(*, output: pt.abi.Uint16):
        pt.Return(pt.Int(1))  # this is wrong but ignored

    # raises without abi_output_arg_name:
    var_abi_output_noname = mock_subroutine_definition(var_abi_output_impl)
    with pytest.raises(pt.TealInputError) as tie:
        var_abi_output_noname._validate()

    assert tie.value == pt.TealInputError(
        "Function has a parameter type that is not allowed in a subroutine: parameter output with type KEYWORD_ONLY"
    )

    # copacetic abi output:
    var_abi_output = mock_subroutine_definition(
        var_abi_output_impl, has_abi_output=True
    )
    params, anns, arg_types, byrefs, abi_args, output_kwarg = var_abi_output._validate()
    assert len(params) == 1
    assert anns == {"output": pt.abi.Uint16}
    assert all(at is pt.Expr for at in arg_types)
    assert byrefs == set()
    assert abi_args == {}
    assert output_kwarg == {"output": pt.abi.Uint16TypeSpec()}

    var_positional = mock_subroutine_definition(lambda *args: pt.Return(pt.Int(1)))
    with pytest.raises(pt.TealInputError) as tie:
        var_positional._validate()

    assert tie.value == pt.TealInputError(
        "Function has a parameter type that is not allowed in a subroutine: parameter args with type VAR_POSITIONAL"
    )

    kw_only = mock_subroutine_definition(lambda *, kw: pt.Return(pt.Int(1)))
    with pytest.raises(pt.TealInputError) as tie:
        kw_only._validate()

    assert tie.value == pt.TealInputError(
        "Function has a parameter type that is not allowed in a subroutine: parameter kw with type KEYWORD_ONLY"
    )

    var_keyword = mock_subroutine_definition(lambda **kw: pt.Return(pt.Int(1)))
    with pytest.raises(pt.TealInputError) as tie:
        var_keyword._validate()

    assert tie.value == pt.TealInputError(
        "Function has a parameter type that is not allowed in a subroutine: parameter kw with type VAR_KEYWORD"
    )

    param_default = mock_subroutine_definition(lambda x="niiiice": pt.Return(pt.Int(1)))
    with pytest.raises(pt.TealInputError) as tie:
        param_default._validate()

    assert tie.value == pt.TealInputError(
        "Function has a parameter with a default value, which is not allowed in a subroutine: x"
    )

    # Now we get to _validate_annotation():
    one_vanilla = mock_subroutine_definition(lambda x: pt.Return(pt.Int(1)))

    params, anns, arg_types, byrefs, abi_args, output_kwarg = one_vanilla._validate()
    assert len(params) == 1
    assert anns == {}
    assert all(at is pt.Expr for at in arg_types)
    assert byrefs == set()
    assert abi_args == {}
    assert output_kwarg == {}

    def one_expr_impl(x: pt.Expr):
        return pt.Return(pt.Int(1))

    one_expr = mock_subroutine_definition(one_expr_impl)
    params, anns, arg_types, byrefs, abi_args, output_kwarg = one_expr._validate()
    assert len(params) == 1
    assert anns == {"x": pt.Expr}
    assert all(at is pt.Expr for at in arg_types)
    assert byrefs == set()
    assert abi_args == {}
    assert output_kwarg == {}

    def one_scratchvar_impl(x: pt.ScratchVar):
        return pt.Return(pt.Int(1))

    one_scratchvar = mock_subroutine_definition(one_scratchvar_impl)
    params, anns, arg_types, byrefs, abi_args, output_kwarg = one_scratchvar._validate()
    assert len(params) == 1
    assert anns == {"x": pt.ScratchVar}
    assert all(at is pt.ScratchVar for at in arg_types)
    assert byrefs == {"x"}
    assert abi_args == {}
    assert output_kwarg == {}

    # not is_class()
    def one_nontype_impl(x: "blahBlah"):  # type: ignore # noqa: F821
        return pt.Return(pt.Int(1))

    one_nontype = mock_subroutine_definition(one_nontype_impl)
    with pytest.raises(pt.TealInputError) as tie:
        one_nontype._validate()

    assert tie.value == pt.TealInputError(
        "Function has parameter x of declared type blahBlah which is not a class"
    )

    def one_dynscratchvar_impl(x: pt.DynamicScratchVar):
        return pt.Return(pt.Int(1))

    one_dynscratchvar = mock_subroutine_definition(one_dynscratchvar_impl)
    with pytest.raises(pt.TealInputError) as tie:
        one_dynscratchvar._validate()

    assert tie.value == pt.TealInputError(
        "Function has parameter x of disallowed type <class 'pyteal.DynamicScratchVar'>. Only the types (<class 'pyteal.Expr'>, <class 'pyteal.ScratchVar'>, 'ABI') are allowed"
    )

    # Now we're back to _validate() main body and looking at input_types

    three_params_with_output = mock_subroutine_definition(
        lambda x, y, z, *, output: pt.Return(pt.Int(1)), has_abi_output=True
    )
    four_inputs = [
        pt.TealType.uint64,
        pt.TealType.uint64,
        pt.TealType.bytes,
        pt.TealType.uint64,
    ]

    two_inputs = [pt.TealType.uint64, pt.TealType.bytes]
    with pytest.raises(pt.TealInputError) as tie:
        three_params._validate(input_types=two_inputs)

    assert tie.value == pt.TealInputError(
        "Provided number of input_types (2) does not match detected number of input parameters (3)"
    )

    three_inputs_with_a_wrong_type = [pt.TealType.uint64, pt.Expr, pt.TealType.bytes]

    with pytest.raises(pt.TealInputError) as tie:
        three_params._validate(input_types=three_inputs_with_a_wrong_type)

    assert tie.value == pt.TealInputError(
        "Function has input type <class 'pyteal.Expr'> for parameter y which is not a TealType"
    )

    with pytest.raises(pt.TealInputError) as tie:
        three_params._validate(
            input_types=[pt.TealType.uint64, pt.Expr, pt.TealType.anytype]
        )

    assert tie.value == pt.TealInputError(
        "Function has input type <class 'pyteal.Expr'> for parameter y which is not a TealType"
    )

    with pytest.raises(pt.TealInputError) as tie:
        three_params._validate(
            input_types=[pt.TealType.uint64, None, pt.TealType.anytype]
        )
    assert tie.value == pt.TealInputError(
        "input_type for y is unspecified i.e. None but this is only allowed for ABI arguments"
    )

    # this one gets caught inside of _validate_annotation()
    with pytest.raises(pt.TealInputError) as tie:
        three_params_with_output._validate(input_types=four_inputs)

    # everything should be copacetic
    for x, y, z in product(pt.TealType, pt.TealType, pt.TealType):
        (
            params,
            anns,
            arg_types,
            byrefs,
            abi_args,
            output_kwarg,
        ) = three_params._validate(input_types=[x, y, z])
        assert len(params) == 3
        assert anns == {}
        assert all(at is pt.Expr for at in arg_types)
        assert byrefs == set()
        assert abi_args == {}
        assert output_kwarg == {}

    # annotation / abi type handling:
    abi_annotation_examples = {
        pt.abi.Address: pt.abi.AddressTypeSpec(),
        pt.abi.Bool: pt.abi.BoolTypeSpec(),
        pt.abi.Byte: pt.abi.ByteTypeSpec(),
        pt.abi.DynamicArray[pt.abi.Bool]: pt.abi.DynamicArrayTypeSpec(
            pt.abi.BoolTypeSpec()
        ),
        pt.abi.StaticArray[pt.abi.Uint32, Literal[10]]: pt.abi.StaticArrayTypeSpec(
            pt.abi.Uint32TypeSpec(), 10
        ),
        pt.abi.String: pt.abi.StringTypeSpec(),
        pt.abi.Tuple2[pt.abi.Bool, pt.abi.Uint32]: pt.abi.TupleTypeSpec(
            pt.abi.BoolTypeSpec(), pt.abi.Uint32TypeSpec()
        ),
        pt.abi.Uint8: pt.abi.Uint8TypeSpec(),
        pt.abi.Uint16: pt.abi.Uint16TypeSpec(),
        pt.abi.Uint32: pt.abi.Uint32TypeSpec(),
        pt.abi.Uint64: pt.abi.Uint64TypeSpec(),
    }

    anns = (pt.Expr, pt.ScratchVar) + tuple(abi_annotation_examples.keys())
    for x_ann, z_ann in product(anns, anns):

        def mocker_impl(x: x_ann, y, z: z_ann):
            return pt.Return(pt.Int(1))

        mocker = mock_subroutine_definition(mocker_impl)
        params, anns, arg_types, byrefs, abis, output_kwarg = mocker._validate()
        print(
            f"{x_ann=}, {z_ann=}, {params=}, {anns=}, {arg_types=}, {byrefs=}, {abis=}, {output_kwarg=}"
        )

        assert len(params) == 3

        assert anns == {"x": x_ann, "z": z_ann}

        assert (
            (arg_types[0] is x_ann or arg_types[0] == abi_annotation_examples[x_ann])
            and arg_types[1] is pt.Expr
            and (
                arg_types[2] is z_ann or arg_types[2] == abi_annotation_examples[z_ann]
            )
        ), f"{arg_types[0]} -> {x_ann} and {arg_types[1]} -> {pt.Expr} and {arg_types[2]} -> {z_ann}"

        assert byrefs == set(["x"] if x_ann is pt.ScratchVar else []) | set(
            ["z"] if z_ann is pt.ScratchVar else []
        )
        expected_abis = {}
        if x_ann not in (pt.Expr, pt.ScratchVar):
            expected_abis["x"] = abi_annotation_examples[x_ann]
        if z_ann not in (pt.Expr, pt.ScratchVar):
            expected_abis["z"] = abi_annotation_examples[z_ann]
        assert abis == expected_abis


def test_subroutine_invocation_param_types():
    def fnWithNoAnnotations(a, b):
        return pt.Return()

    def fnWithExprAnnotations(a: pt.Expr, b: pt.Expr) -> pt.Expr:
        return pt.Return()

    def fnWithSVAnnotations(a: pt.ScratchVar, b: pt.ScratchVar):
        return pt.Return()

    def fnWithABIAnnotations(
        a: pt.abi.Byte,
        b: pt.abi.StaticArray[pt.abi.Uint32, Literal[10]],
        c: pt.abi.DynamicArray[pt.abi.Bool],
    ):
        return pt.Return()

    def fnWithMixedAnns1(a: pt.ScratchVar, b: pt.Expr) -> pt.Expr:
        return pt.Return()

    def fnWithMixedAnns2(a: pt.ScratchVar, b) -> pt.Expr:
        return pt.Return()

    def fnWithMixedAnns3(a: pt.Expr, b: pt.ScratchVar):
        return pt.Return()

    def fnWithMixedAnns4(a: pt.ScratchVar, b, c: pt.abi.Uint16) -> pt.Expr:
        return pt.Return()

    sv = pt.ScratchVar()
    x = pt.Int(42)
    s = pt.Bytes("hello")
    av_u16 = pt.abi.Uint16()
    av_bool_dym_arr = pt.abi.DynamicArray(
        pt.abi.DynamicArrayTypeSpec(pt.abi.BoolTypeSpec())
    )
    av_u32_static_arr = pt.abi.StaticArray(
        pt.abi.StaticArrayTypeSpec(pt.abi.Uint32TypeSpec(), 10)
    )
    av_bool = pt.abi.Bool()
    av_byte = pt.abi.Byte()

    cases = [
        ("vanilla 1", fnWithNoAnnotations, [x, s], None),
        ("vanilla 2", fnWithNoAnnotations, [x, x], None),
        ("vanilla no sv's allowed 1", fnWithNoAnnotations, [x, sv], pt.TealInputError),
        ("exprs 1", fnWithExprAnnotations, [x, s], None),
        ("exprs 2", fnWithExprAnnotations, [x, x], None),
        ("exprs no sv's allowed 1", fnWithExprAnnotations, [x, sv], pt.TealInputError),
        ("all sv's 1", fnWithSVAnnotations, [sv, sv], None),
        ("all sv's but strings", fnWithSVAnnotations, [s, s], pt.TealInputError),
        ("all sv's but ints", fnWithSVAnnotations, [x, x], pt.TealInputError),
        (
            "all abi's 1",
            fnWithABIAnnotations,
            [av_byte, av_u32_static_arr, av_bool_dym_arr],
            None,
        ),
        (
            "all abi's but ints 1",
            fnWithABIAnnotations,
            [x, av_u32_static_arr, av_bool_dym_arr],
            pt.TealInputError,
        ),
        (
            "all abi's but ints 2",
            fnWithABIAnnotations,
            [x, av_u32_static_arr, x],
            pt.TealInputError,
        ),
        ("all abi's but ints 3", fnWithABIAnnotations, [x, x, x], pt.TealInputError),
        (
            "all abi's but sv's 1",
            fnWithABIAnnotations,
            [sv, av_u32_static_arr, av_bool_dym_arr],
            pt.TealInputError,
        ),
        (
            "all abi's but sv's 2",
            fnWithABIAnnotations,
            [av_byte, av_u32_static_arr, sv],
            pt.TealInputError,
        ),
        (
            "all abi's but sv's 3",
            fnWithABIAnnotations,
            [av_byte, sv, av_u32_static_arr],
            pt.TealInputError,
        ),
        (
            "all abi's but wrong typed 1",
            fnWithABIAnnotations,
            [av_u32_static_arr, av_u32_static_arr, av_bool_dym_arr],
            pt.TealInputError,
        ),
        (
            "all abi's but wrong typed 2",
            fnWithABIAnnotations,
            [av_bool, av_bool_dym_arr, av_u16],
            pt.TealInputError,
        ),
        (
            "all abi's but wrong typed 3",
            fnWithABIAnnotations,
            [av_u16, av_bool, av_byte],
            pt.TealInputError,
        ),
        ("mixed1 copacetic", fnWithMixedAnns1, [sv, x], None),
        ("mixed1 flipped", fnWithMixedAnns1, [x, sv], pt.TealInputError),
        ("mixed1 missing the sv", fnWithMixedAnns1, [x, s], pt.TealInputError),
        ("mixed1 missing the non-sv", fnWithMixedAnns1, [sv, sv], pt.TealInputError),
        ("mixed2 copacetic", fnWithMixedAnns2, [sv, x], None),
        ("mixed2 flipped", fnWithMixedAnns2, [x, sv], pt.TealInputError),
        ("mixed2 missing the sv", fnWithMixedAnns2, [x, s], pt.TealInputError),
        ("mixed2 missing the non-sv", fnWithMixedAnns2, [sv, sv], pt.TealInputError),
        ("mixed3 copacetic", fnWithMixedAnns3, [s, sv], None),
        ("mixed3 flipped", fnWithMixedAnns3, [sv, x], pt.TealInputError),
        ("mixed3 missing the sv", fnWithMixedAnns3, [x, s], pt.TealInputError),
        ("mixed anno", fnWithMixedAnns4, [sv, x, av_u16], None),
        (
            "mixed anno but wrong typed 1",
            fnWithMixedAnns4,
            [av_byte, x, av_u16],
            pt.TealInputError,
        ),
        (
            "mixed anno but wrong typed 2",
            fnWithMixedAnns4,
            [sv, av_byte, sv],
            pt.TealInputError,
        ),
        (
            "mixed anno but wrong typed 3",
            fnWithMixedAnns4,
            [sv, x, av_byte],
            pt.TealInputError,
        ),
    ]
    for case_name, fn, args, err in cases:
        definition = pt.SubroutineDefinition(fn, pt.TealType.none)
        assert definition.argument_count() == len(args), case_name
        assert definition.name() == fn.__name__, case_name

        if err is None:
            assert len(definition.by_ref_args) == len(
                [x for x in args if isinstance(x, pt.ScratchVar)]
            ), case_name

            invocation = definition.invoke(args)
            assert isinstance(invocation, pt.SubroutineCall), case_name
            assert invocation.subroutine is definition, case_name
            assert invocation.args == args, case_name
            assert invocation.has_return() is False, case_name

        else:
            try:
                with pytest.raises(err):
                    definition.invoke(args)
            except Exception as e:
                assert (
                    not e
                ), f"EXPECTED ERROR of type {err}. encountered unexpected error during invocation case <{case_name}>: {e}"


def test_abi_subroutine_calling_param_types():
    @pt.ABIReturnSubroutine
    def fn_log_add(a: pt.abi.Uint64, b: pt.abi.Uint32) -> pt.Expr:
        return pt.Seq(pt.Log(pt.Itob(a.get() + b.get())), pt.Return())

    @pt.ABIReturnSubroutine
    def fn_ret_add(
        a: pt.abi.Uint64, b: pt.abi.Uint32, *, output: pt.abi.Uint64
    ) -> pt.Expr:
        return output.set(a.get() + b.get() + pt.Int(0xA190))

    @pt.ABIReturnSubroutine
    def fn_abi_annotations_0(
        a: pt.abi.Byte,
        b: pt.abi.StaticArray[pt.abi.Uint32, Literal[10]],
        c: pt.abi.DynamicArray[pt.abi.Bool],
    ) -> pt.Expr:
        return pt.Return()

    @pt.ABIReturnSubroutine
    def fn_abi_annotations_0_with_ret(
        a: pt.abi.Byte,
        b: pt.abi.StaticArray[pt.abi.Uint32, Literal[10]],
        c: pt.abi.DynamicArray[pt.abi.Bool],
        *,
        output: pt.abi.Byte,
    ):
        return output.set(a)

    @pt.ABIReturnSubroutine
    def fn_mixed_annotations_0(a: pt.ScratchVar, b: pt.Expr, c: pt.abi.Byte) -> pt.Expr:
        return pt.Seq(
            a.store(c.get() * pt.Int(0x0FF1CE) * b),
            pt.Return(),
        )

    @pt.ABIReturnSubroutine
    def fn_mixed_annotations_0_with_ret(
        a: pt.ScratchVar, b: pt.Expr, c: pt.abi.Byte, *, output: pt.abi.Uint64
    ) -> pt.Expr:
        return pt.Seq(
            a.store(c.get() * pt.Int(0x0FF1CE) * b),
            output.set(a.load()),
        )

    @pt.ABIReturnSubroutine
    def fn_mixed_annotation_1(
        a: pt.ScratchVar, b: pt.abi.StaticArray[pt.abi.Uint32, Literal[10]]
    ) -> pt.Expr:
        return pt.Seq(
            (intermediate := pt.abi.Uint32()).set(b[a.load() % pt.Int(10)]),
            a.store(intermediate.get()),
            pt.Return(),
        )

    @pt.ABIReturnSubroutine
    def fn_mixed_annotation_1_with_ret(
        a: pt.ScratchVar, b: pt.abi.Uint64, *, output: pt.abi.Bool
    ) -> pt.Expr:
        return output.set((a.load() + b.get()) % pt.Int(2))

    abi_u64 = pt.abi.Uint64()
    abi_u32 = pt.abi.Uint32()
    abi_byte = pt.abi.Byte()
    abi_static_u32_10 = pt.abi.StaticArray(
        pt.abi.StaticArrayTypeSpec(pt.abi.Uint32TypeSpec(), 10)
    )
    abi_dynamic_bool = pt.abi.DynamicArray(
        pt.abi.DynamicArrayTypeSpec(pt.abi.BoolTypeSpec())
    )
    sv = pt.ScratchVar()
    expr_int = pt.Int(1)

    cases = [
        ("vanilla 1", fn_log_add, [abi_u64, abi_u32], "void", None),
        (
            "vanilla 1 with wrong ABI type",
            fn_log_add,
            [abi_u64, abi_u64],
            None,
            pt.TealInputError,
        ),
        (
            "vanilla 1 with ABI return",
            fn_ret_add,
            [abi_u64, abi_u32],
            pt.abi.Uint64TypeSpec(),
            None,
        ),
        (
            "vanilla 1 with ABI return wrong typed",
            fn_ret_add,
            [abi_u32, abi_u64],
            None,
            pt.TealInputError,
        ),
        (
            "full ABI annotations no return",
            fn_abi_annotations_0,
            [abi_byte, abi_static_u32_10, abi_dynamic_bool],
            "void",
            None,
        ),
        (
            "full ABI annotations wrong input 0",
            fn_abi_annotations_0,
            [abi_u64, abi_static_u32_10, abi_dynamic_bool],
            None,
            pt.TealInputError,
        ),
        (
            "full ABI annotations with ABI return",
            fn_abi_annotations_0_with_ret,
            [abi_byte, abi_static_u32_10, abi_dynamic_bool],
            pt.abi.ByteTypeSpec(),
            None,
        ),
        (
            "full ABI annotations with ABI return wrong inputs",
            fn_abi_annotations_0_with_ret,
            [abi_byte, abi_dynamic_bool, abi_static_u32_10],
            None,
            pt.TealInputError,
        ),
        (
            "mixed with ABI annotations 0",
            fn_mixed_annotations_0,
            [sv, expr_int, abi_byte],
            "void",
            None,
        ),
        (
            "mixed with ABI annotations 0 wrong inputs",
            fn_mixed_annotations_0,
            [abi_u64, expr_int, abi_byte],
            None,
            pt.TealInputError,
        ),
        (
            "mixed with ABI annotations 0 with ABI return",
            fn_mixed_annotations_0_with_ret,
            [sv, expr_int, abi_byte],
            pt.abi.Uint64TypeSpec(),
            None,
        ),
        (
            "mixed with ABI annotations 0 with ABI return wrong inputs",
            fn_mixed_annotations_0_with_ret,
            [sv, expr_int, sv],
            None,
            pt.TealInputError,
        ),
        (
            "mixed with ABI annotations 1",
            fn_mixed_annotation_1,
            [sv, abi_static_u32_10],
            "void",
            None,
        ),
        (
            "mixed with ABI annotations 1 with ABI return",
            fn_mixed_annotation_1_with_ret,
            [sv, abi_u64],
            pt.abi.BoolTypeSpec(),
            None,
        ),
        (
            "mixed with ABI annotations 1 with ABI return wrong inputs",
            fn_mixed_annotation_1_with_ret,
            [expr_int, abi_static_u32_10],
            None,
            pt.TealInputError,
        ),
    ]

    for case_name, definition, args, ret_type, err in cases:
        assert definition.subroutine.argument_count() == len(args), case_name
        assert (
            definition.name() == definition.subroutine.implementation.__name__
        ), case_name

        if err is None:
            invocation = definition(*args)
            if ret_type == "void":
                assert isinstance(invocation, pt.SubroutineCall), case_name
                assert not invocation.has_return(), case_name
                assert invocation.args == args, case_name
            else:
                assert isinstance(invocation, pt.abi.ReturnedValue), case_name
                assert invocation.type_spec == ret_type
                assert isinstance(invocation.computation, pt.SubroutineCall), case_name
                assert not invocation.computation.has_return(), case_name
                assert invocation.computation.args == args, case_name
        else:
            try:
                with pytest.raises(err):
                    definition(*args)
            except Exception as e:
                assert (
                    not e
                ), f"EXPECTED ERROR of type {err}. encountered unexpected error during invocation case <{case_name}>: {e}"


def test_subroutine_definition_invalid():
    def fnWithDefaults(a, b=None):
        return pt.Return()

    def fnWithKeywordArgs(a, *, output):
        return pt.Return()

    def fnWithKeywordArgsWrongKWName(a, *, b: pt.abi.Uint64):
        return pt.Return()

    def fnWithMultipleABIKeywordArgs(a, *, b: pt.abi.Byte, c: pt.abi.Bool):
        return pt.Return()

    def fnWithVariableArgs(a, *b):
        return pt.Return()

    def fnWithNonExprReturnAnnotation(a, b) -> pt.TealType.uint64:
        return pt.Return()

    def fnWithNonExprParamAnnotation(a, b: pt.TealType.uint64):
        return pt.Return()

    def fnWithScratchVarSubclass(a, b: pt.DynamicScratchVar):
        return pt.Return()

    def fnReturningExprSubclass(a: pt.ScratchVar, b: pt.Expr) -> pt.Return:
        return pt.Return()

    def fnWithMixedAnns4AndBytesReturn(a: pt.Expr, b: pt.ScratchVar) -> pt.Bytes:
        return pt.Bytes("hello uwu")

    def fnWithMixedAnnsABIRet1(
        a: pt.Expr, b: pt.ScratchVar, c: pt.abi.Uint16
    ) -> pt.abi.StaticArray[pt.abi.Uint32, Literal[10]]:
        return pt.abi.StaticArray(
            pt.abi.StaticArrayTypeSpec(pt.abi.Uint32TypeSpec(), 10)
        )

    def fnWithMixedAnnsABIRet2(
        a: pt.Expr, b: pt.abi.Byte, c: pt.ScratchVar
    ) -> pt.abi.Uint64:
        return pt.abi.Uint64()

    cases = (
        (
            1,
            "TealInputError('Input to SubroutineDefinition is not callable'",
            "TealInputError('Input to ABIReturnSubroutine is not callable'",
        ),
        (
            None,
            "TealInputError('Input to SubroutineDefinition is not callable'",
            "TealInputError('Input to ABIReturnSubroutine is not callable'",
        ),
        (
            fnWithDefaults,
            "TealInputError('Function has a parameter with a default value, which is not allowed in a subroutine: b'",
            "TealInputError('Function has a parameter with a default value, which is not allowed in a subroutine: b'",
        ),
        (
            fnWithKeywordArgs,
            "TealInputError('Function has a parameter type that is not allowed in a subroutine: parameter output with type",
            "TealInputError('ABI return subroutine output-kwarg output must specify ABI type')",
        ),
        (
            fnWithKeywordArgsWrongKWName,
            "TealInputError('Function has a parameter type that is not allowed in a subroutine: parameter b with type",
            "TealInputError('ABI return subroutine output-kwarg name must be `output` at this moment",
        ),
        (
            fnWithMultipleABIKeywordArgs,
            "TealInputError('Function has a parameter type that is not allowed in a subroutine: parameter b with type",
            "multiple output arguments (2) with type annotations",
        ),
        (
            fnWithVariableArgs,
            "TealInputError('Function has a parameter type that is not allowed in a subroutine: parameter b with type",
            "Function has a parameter type that is not allowed in a subroutine: parameter b with type VAR_POSITIONAL",
        ),
        (
            fnWithNonExprReturnAnnotation,
            "Function has return of disallowed type TealType.uint64. Only Expr is allowed",
            "Function has return of disallowed type TealType.uint64. Only Expr is allowed",
        ),
        (
            fnWithNonExprParamAnnotation,
            "Function has parameter b of declared type TealType.uint64 which is not a class",
            "Function has parameter b of declared type TealType.uint64 which is not a class",
        ),
        (
            fnWithScratchVarSubclass,
            "Function has parameter b of disallowed type <class 'pyteal.DynamicScratchVar'>",
            "Function has parameter b of disallowed type <class 'pyteal.DynamicScratchVar'>",
        ),
        (
            fnReturningExprSubclass,
            "Function has return of disallowed type <class 'pyteal.Return'>",
            "Function has return of disallowed type <class 'pyteal.Return'>. Only Expr is allowed",
        ),
        (
            fnWithMixedAnns4AndBytesReturn,
            "Function has return of disallowed type <class 'pyteal.Bytes'>",
            "Function has return of disallowed type <class 'pyteal.Bytes'>. Only Expr is allowed",
        ),
        (
            fnWithMixedAnnsABIRet1,
            "Function has return of disallowed type pyteal.abi.StaticArray[pyteal.abi.Uint32, typing.Literal[10]]. "
            "Only Expr is allowed",
            "Function has return of disallowed type pyteal.abi.StaticArray[pyteal.abi.Uint32, typing.Literal[10]]. "
            "Only Expr is allowed",
        ),
        (
            fnWithMixedAnnsABIRet2,
            "Function has return of disallowed type <class 'pyteal.abi.Uint64'>. Only Expr is allowed",
            "Function has return of disallowed type <class 'pyteal.abi.Uint64'>. Only Expr is allowed",
        ),
    )

    for fn, sub_def_msg, abi_sub_def_msg in cases:
        with pytest.raises(pt.TealInputError) as e:
            print(f"case=[{sub_def_msg}]")
            pt.SubroutineDefinition(fn, pt.TealType.none)

        assert sub_def_msg in str(e), f"failed for case [{fn.__name__}]"

        with pytest.raises(pt.TealInputError) as e:
            print(f"case=[{abi_sub_def_msg}]")
            pt.ABIReturnSubroutine(fn)

        assert abi_sub_def_msg in str(e), f"failed for case[{fn.__name__}]"


def test_subroutine_declaration():
    cases = (
        (pt.TealType.none, pt.Return()),
        (pt.TealType.uint64, pt.Return(pt.Int(1))),
        (pt.TealType.uint64, pt.Int(1)),
        (pt.TealType.bytes, pt.Bytes("value")),
        (pt.TealType.anytype, pt.App.globalGet(pt.Bytes("key"))),
    )

    for (returnType, value) in cases:

        def mySubroutine():
            return value

        definition = pt.SubroutineDefinition(mySubroutine, returnType)

        declaration = pt.SubroutineDeclaration(definition, value)
        assert declaration.type_of() == value.type_of()
        assert declaration.has_return() == value.has_return()

        options.currentSubroutine = definition
        assert declaration.__teal__(options) == value.__teal__(options)
        options.setSubroutine(None)


def test_subroutine_call():
    def mySubroutine():
        return pt.Return()

    returnTypes = (
        pt.TealType.uint64,
        pt.TealType.bytes,
        pt.TealType.anytype,
        pt.TealType.none,
    )

    argCases = (
        [],
        [pt.Int(1)],
        [pt.Int(1), pt.Bytes("value")],
    )

    for returnType in returnTypes:
        definition = pt.SubroutineDefinition(mySubroutine, returnType)

        for args in argCases:
            expr = pt.SubroutineCall(definition, args)

            assert expr.type_of() == returnType
            assert not expr.has_return()

            expected, _ = pt.TealBlock.FromOp(
                options, pt.TealOp(expr, pt.Op.callsub, definition), *args
            )

            actual, _ = expr.__teal__(options)

            assert actual == expected


def test_decorator():
    assert callable(pt.Subroutine)
    assert callable(pt.Subroutine(pt.TealType.anytype))

    @pt.Subroutine(pt.TealType.none)
    def mySubroutine(a):
        return pt.Return()

    assert isinstance(mySubroutine, pt.SubroutineFnWrapper)

    invocation = mySubroutine(pt.Int(1))
    assert isinstance(invocation, pt.SubroutineCall)

    with pytest.raises(pt.TealInputError):
        mySubroutine()

    with pytest.raises(pt.TealInputError):
        mySubroutine(pt.Int(1), pt.Int(2))

    with pytest.raises(pt.TealInputError):
        mySubroutine(pt.Pop(pt.Int(1)))

    with pytest.raises(pt.TealInputError):
        mySubroutine(1)

    with pytest.raises(pt.TealInputError):
        mySubroutine(a=pt.Int(1))


def test_evaluate_subroutine_no_args():
    cases = (
        (pt.TealType.none, pt.Return()),
        (pt.TealType.uint64, pt.Int(1) + pt.Int(2)),
        (pt.TealType.uint64, pt.Return(pt.Int(1) + pt.Int(2))),
        (pt.TealType.bytes, pt.Bytes("value")),
        (pt.TealType.bytes, pt.Return(pt.Bytes("value"))),
    )

    for (returnType, returnValue) in cases:

        def mySubroutine():
            return returnValue

        definition = pt.SubroutineDefinition(mySubroutine, returnType)
        declaration = evaluate_subroutine(definition)

        assert isinstance(declaration, pt.SubroutineDeclaration)
        assert declaration.subroutine is definition

        assert declaration.type_of() == returnValue.type_of()
        assert declaration.has_return() == returnValue.has_return()

        options.setSubroutine(definition)
        expected, _ = pt.Seq([returnValue]).__teal__(options)

        actual, _ = declaration.__teal__(options)
        options.setSubroutine(None)
        assert actual == expected


def test_evaluate_subroutine_1_arg():
    cases = (
        (pt.TealType.none, pt.Return()),
        (pt.TealType.uint64, pt.Int(1) + pt.Int(2)),
        (pt.TealType.uint64, pt.Return(pt.Int(1) + pt.Int(2))),
        (pt.TealType.bytes, pt.Bytes("value")),
        (pt.TealType.bytes, pt.Return(pt.Bytes("value"))),
    )

    for (returnType, returnValue) in cases:
        argSlots: List[pt.ScratchSlot] = []

        def mySubroutine(a1):
            assert isinstance(a1, pt.ScratchLoad)
            argSlots.append(a1.slot)
            return returnValue

        definition = pt.SubroutineDefinition(mySubroutine, returnType)
        declaration = evaluate_subroutine(definition)

        assert isinstance(declaration, pt.SubroutineDeclaration)
        assert declaration.subroutine is definition

        assert declaration.type_of() == returnValue.type_of()
        assert declaration.has_return() == returnValue.has_return()

        assert isinstance(declaration.body, pt.Seq)
        assert len(declaration.body.args) == 2

        assert isinstance(declaration.body.args[0], pt.ScratchStackStore)

        assert declaration.body.args[0].slot is argSlots[-1]

        options.setSubroutine(definition)
        expected, _ = pt.Seq([declaration.body.args[0], returnValue]).__teal__(options)

        actual, _ = declaration.__teal__(options)
        options.setSubroutine(None)
        assert actual == expected


def test_evaluate_subroutine_2_args():
    cases = (
        (pt.TealType.none, pt.Return()),
        (pt.TealType.uint64, pt.Int(1) + pt.Int(2)),
        (pt.TealType.uint64, pt.Return(pt.Int(1) + pt.Int(2))),
        (pt.TealType.bytes, pt.Bytes("value")),
        (pt.TealType.bytes, pt.Return(pt.Bytes("value"))),
    )

    for (returnType, returnValue) in cases:
        argSlots: List[pt.ScratchSlot] = []

        def mySubroutine(a1, a2):
            assert isinstance(a1, pt.ScratchLoad)
            argSlots.append(a1.slot)
            assert isinstance(a2, pt.ScratchLoad)
            argSlots.append(a2.slot)
            return returnValue

        definition = pt.SubroutineDefinition(mySubroutine, returnType)

        declaration = evaluate_subroutine(definition)

        assert isinstance(declaration, pt.SubroutineDeclaration)
        assert declaration.subroutine is definition

        assert declaration.type_of() == returnValue.type_of()
        assert declaration.has_return() == returnValue.has_return()

        assert isinstance(declaration.body, pt.Seq)
        assert len(declaration.body.args) == 3

        assert isinstance(declaration.body.args[0], pt.ScratchStackStore)
        assert isinstance(declaration.body.args[1], pt.ScratchStackStore)

        assert declaration.body.args[0].slot is argSlots[-1]
        assert declaration.body.args[1].slot is argSlots[-2]

        options.setSubroutine(definition)
        expected, _ = pt.Seq(
            [declaration.body.args[0], declaration.body.args[1], returnValue]
        ).__teal__(options)

        actual, _ = declaration.__teal__(options)
        options.setSubroutine(None)
        assert actual == expected


def test_evaluate_subroutine_10_args():
    cases = (
        (pt.TealType.none, pt.Return()),
        (pt.TealType.uint64, pt.Int(1) + pt.Int(2)),
        (pt.TealType.uint64, pt.Return(pt.Int(1) + pt.Int(2))),
        (pt.TealType.bytes, pt.Bytes("value")),
        (pt.TealType.bytes, pt.Return(pt.Bytes("value"))),
    )

    for (returnType, returnValue) in cases:
        argSlots: List[pt.ScratchSlot] = []

        def mySubroutine(a1, a2, a3, a4, a5, a6, a7, a8, a9, a10):
            for a in (a1, a2, a3, a4, a5, a6, a7, a8, a9, a10):
                assert isinstance(a, pt.ScratchLoad)
                argSlots.append(a.slot)
            return returnValue

        definition = pt.SubroutineDefinition(mySubroutine, returnType)
        declaration = evaluate_subroutine(definition)

        assert isinstance(declaration, pt.SubroutineDeclaration)
        assert declaration.subroutine is definition

        assert declaration.type_of() == returnValue.type_of()
        assert declaration.has_return() == returnValue.has_return()

        assert isinstance(declaration.body, pt.Seq)
        assert len(declaration.body.args) == 11

        for i in range(10):
            assert isinstance(declaration.body.args[i], pt.ScratchStackStore)

        for i in range(10):
            assert declaration.body.args[i].slot is argSlots[-i - 1]

        options.setSubroutine(definition)
        expected, _ = pt.Seq(declaration.body.args[:10] + [returnValue]).__teal__(
            options
        )

        actual, _ = declaration.__teal__(options)
        options.setSubroutine(None)
        assert actual == expected


def test_docstring_parsing_with_different_format():
    short_desc = "Example of a ABIReturnSubroutine with short description docstring."
    a_doc = "an abi Uint64 value"
    return_doc = "A PyTeal expression that sets output Uint64 value as argument a."
    long_desc = """Example first line.

    This is a second line.

    This is a third line that's so long it has to wrap in order to fit properly
    in a line of source code.
    """
    expected_long_desc = "Example first line.\nThis is a second line.\nThis is a third line that's so long it has to wrap in order to fit properly in a line of source code."

    def documented_method(a: pt.abi.Uint64, *, output: pt.abi.Uint64):
        return output.set(a)

    # Google format
    documented_method.__doc__ = f"""{short_desc}

    Args:
        a: {a_doc}

    Returns:
        {return_doc}
    """

    mspec_dict = pt.ABIReturnSubroutine(documented_method).method_spec().dictify()
    assert mspec_dict["desc"] == short_desc
    assert mspec_dict["args"][0]["desc"] == a_doc
    assert mspec_dict["returns"]["desc"] == return_doc

    # epy format
    documented_method.__doc__ = f"""
    {short_desc}

    @param a: {a_doc}
    @return: {return_doc}
    """

    mspec_dict = ABIReturnSubroutine(documented_method).method_spec().dictify()
    assert mspec_dict["desc"] == short_desc
    assert mspec_dict["args"][0]["desc"] == a_doc
    assert mspec_dict["returns"]["desc"] == return_doc

    # numpy format
    documented_method.__doc__ = f"""{short_desc}

    Parameters
    ----------
    a:
        an abi Uint64 value
    output:
        {a_doc}

    Returns
    -------
    uint64
        {return_doc}
    """

    mspec_dict = ABIReturnSubroutine(documented_method).method_spec().dictify()
    assert mspec_dict["desc"] == short_desc
    assert mspec_dict["args"][0]["desc"] == a_doc
    assert mspec_dict["returns"]["desc"] == return_doc

    # rst format
    documented_method.__doc__ = f"""{short_desc}

    :param a: {a_doc}
    :returns: {return_doc}
    """

    mspec_dict = ABIReturnSubroutine(documented_method).method_spec().dictify()
    assert mspec_dict["desc"] == short_desc
    assert mspec_dict["args"][0]["desc"] == a_doc
    assert mspec_dict["returns"]["desc"] == return_doc

    # Short and long descriptions
    documented_method.__doc__ = f"""{long_desc}

    :param a: {a_doc}
    :returns: {return_doc}
    """

    mspec_dict = ABIReturnSubroutine(documented_method).method_spec().dictify()
    assert mspec_dict["desc"] == expected_long_desc
    assert mspec_dict["args"][0]["desc"] == a_doc
    assert mspec_dict["returns"]["desc"] == return_doc

    # Only long description
    # Short description is defined as being on the first line, so by introducing
    # long_desc on the second, there is no short description.
    documented_method.__doc__ = f"""
    {long_desc}

    :param a: {a_doc}
    :returns: {return_doc}
    """

    mspec_dict = ABIReturnSubroutine(documented_method).method_spec().dictify()
    assert mspec_dict["desc"] == expected_long_desc
    assert mspec_dict["args"][0]["desc"] == a_doc
    assert mspec_dict["returns"]["desc"] == return_doc

    # No description
    documented_method.__doc__ = f"""

    :param a: {a_doc}
    :returns: {return_doc}
    """
    mspec_dict = ABIReturnSubroutine(documented_method).method_spec().dictify()
    assert "desc" not in mspec_dict
    assert mspec_dict["args"][0]["desc"] == a_doc
    assert mspec_dict["returns"]["desc"] == return_doc

    # No doc
    documented_method.__doc__ = None
    mspec_dict = ABIReturnSubroutine(documented_method).method_spec().dictify()
    assert "desc" not in mspec_dict
    assert len(mspec_dict["args"]) == 1

    algobank_example = """Withdraw an amount of Algos held by this app.

    The sender of this method call will be the source of the Algos, and the destination will be
    the `recipient` argument.

    The Algos will be transferred to the recipient using an inner transaction whose fee is set
    to 0, meaning the caller's transaction must include a surplus fee to cover the inner
    transaction.

    Args:
        amount: The amount of Algos requested to be withdraw, in microAlgos. This method will fail
            if this amount exceeds the amount of Algos held by this app for the method call sender.
        recipient: An account who will receive the withdrawn Algos. This may or may not be the same
            as the method call sender.
    """

    # algobank example
    def withdraw(amount: pt.abi.Uint64, recipient: pt.abi.Account):
        return pt.Assert(pt.Int(1))

    withdraw.__doc__ = algobank_example

    mspec_dict = ABIReturnSubroutine(withdraw).method_spec().dictify()
    assert (
        mspec_dict["desc"]
        == "Withdraw an amount of Algos held by this app.\nThe sender of this method call will be the source of the Algos, "
        + "and the destination will be the `recipient` argument.\nThe Algos will be transferred to the recipient using an inner transaction whose fee is "
        + "set to 0, meaning the caller's transaction must include a surplus fee to cover the inner transaction."
    )
    assert (
        mspec_dict["args"][0]["desc"]
        == "The amount of Algos requested to be withdraw, in microAlgos. This method will fail if this amount exceeds "
        + "the amount of Algos held by this app for the method call sender."
    )
    assert (
        mspec_dict["args"][1]["desc"]
        == "An account who will receive the withdrawn Algos. This may or may not be the same as the method call sender."
    )
    assert "desc" not in mspec_dict["returns"]


<<<<<<< HEAD
def test_relaxed_abi_arg():
    @pt.Subroutine(pt.TealType.none)
    def txn_checker(t: pt.abi.Transaction):
        return pt.Seq(
            pt.Assert(
                pt.Or(
                    t.get().type_enum() == pt.TxnType.Payment,
                    t.get().type_enum() == pt.TxnType.AssetTransfer,
                )
            )
        )

    # Pass a payment transaction to the subroutine that expects a Transaction type
    # this will fail if we don't have a relaxed type check for the transaction type
    program = pt.Seq(
        (p := pt.abi.PaymentTransaction())._set_index(pt.Txn.group_index() - pt.Int(1)),
        txn_checker(p),
        pt.Int(1),
    )

    pt.compileTeal(program, mode=pt.Mode.Application, version=7)
=======
def test_override_abi_method_name():
    def abi_meth(a: pt.abi.Uint64, b: pt.abi.Uint64, *, output: pt.abi.Uint64):
        return output.set(a.get() + b.get())

    mspec = ABIReturnSubroutine(abi_meth).method_spec().dictify()
    assert mspec["name"] == "abi_meth"

    mspec = ABIReturnSubroutine(abi_meth, overriding_name="add").method_spec().dictify()
    assert mspec["name"] == "add"

    @ABIReturnSubroutine.name_override("overriden_add")
    def abi_meth_2(a: pt.abi.Uint64, b: pt.abi.Uint64, *, output: pt.abi.Uint64):
        return output.set(a.get() + b.get())

    mspec = abi_meth_2.method_spec().dictify()
    assert mspec["name"] == "overriden_add"
>>>>>>> 33a4e5e6
<|MERGE_RESOLUTION|>--- conflicted
+++ resolved
@@ -1466,7 +1466,6 @@
     assert "desc" not in mspec_dict["returns"]
 
 
-<<<<<<< HEAD
 def test_relaxed_abi_arg():
     @pt.Subroutine(pt.TealType.none)
     def txn_checker(t: pt.abi.Transaction):
@@ -1488,7 +1487,8 @@
     )
 
     pt.compileTeal(program, mode=pt.Mode.Application, version=7)
-=======
+
+
 def test_override_abi_method_name():
     def abi_meth(a: pt.abi.Uint64, b: pt.abi.Uint64, *, output: pt.abi.Uint64):
         return output.set(a.get() + b.get())
@@ -1504,5 +1504,4 @@
         return output.set(a.get() + b.get())
 
     mspec = abi_meth_2.method_spec().dictify()
-    assert mspec["name"] == "overriden_add"
->>>>>>> 33a4e5e6
+    assert mspec["name"] == "overriden_add"