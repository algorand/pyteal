from typing import List, Tuple, TYPE_CHECKING

<<<<<<< HEAD
from ..types import TealType
from ..errors import TealInternalError, TealCompileError
from ..ir import TealOp, Op, TealSimpleBlock
from .expr import Expr
=======
from pyteal.types import TealType
from pyteal.errors import TealInternalError, TealCompileError
from pyteal.ir import TealOp, Op, TealSimpleBlock
from pyteal.ast.expr import Expr
>>>>>>> 8aafebb4

if TYPE_CHECKING:
    from pyteal.compiler import CompileOptions


def multiplyFactors(
    expr: Expr, factors: List[Expr], options: "CompileOptions"
) -> Tuple[TealSimpleBlock, TealSimpleBlock]:
    if len(factors) == 0:
        raise TealInternalError("Received 0 factors")

    start = TealSimpleBlock([])

    fac0Start, fac0End = factors[0].__teal__(options)

    if len(factors) == 1:
        # need to use 0 as high word
        highword = TealSimpleBlock([TealOp(expr, Op.int, 0)])

        start.setNextBlock(highword)
        highword.setNextBlock(fac0Start)

        end = fac0End
    else:
        start.setNextBlock(fac0Start)

        fac1Start, fac1End = factors[1].__teal__(options)
        fac0End.setNextBlock(fac1Start)

        multiplyFirst2 = TealSimpleBlock([TealOp(expr, Op.mulw)])
        fac1End.setNextBlock(multiplyFirst2)

        end = multiplyFirst2
        for factor in factors[2:]:
            facXStart, facXEnd = factor.__teal__(options)
            end.setNextBlock(facXStart)

            # stack is [..., A, B, C], where C is current factor
            # need to pop all A,B,C from stack and push X,Y, where X and Y are:
            #       X * 2**64 + Y = (A * 2**64 + B) * C
            # <=>   X * 2**64 + Y = A * C * 2**64 + B * C
            # <=>   X = A * C + highword(B * C)
            #       Y = lowword(B * C)
            multiply = TealSimpleBlock(
                [
                    TealOp(expr, Op.uncover, 2),  # stack: [..., B, C, A]
                    TealOp(expr, Op.dig, 1),  # stack: [..., B, C, A, C]
                    TealOp(expr, Op.mul),  # stack: [..., B, C, A*C]
                    TealOp(expr, Op.cover, 2),  # stack: [..., A*C, B, C]
                    TealOp(
                        expr, Op.mulw
                    ),  # stack: [..., A*C, highword(B*C), lowword(B*C)]
                    TealOp(
                        expr, Op.cover, 2
                    ),  # stack: [..., lowword(B*C), A*C, highword(B*C)]
                    TealOp(
                        expr, Op.add
                    ),  # stack: [..., lowword(B*C), A*C+highword(B*C)]
                    TealOp(
                        expr, Op.swap
                    ),  # stack: [..., A*C+highword(B*C), lowword(B*C)]
                ]
            )

            facXEnd.setNextBlock(multiply)
            end = multiply

    return start, end


class WideRatio(Expr):
    """A class used to calculate expressions of the form :code:`(N_1 * N_2 * N_3 * ...) / (D_1 * D_2 * D_3 * ...)`

    Use this class if all inputs to the expression are uint64s, the output fits in a uint64, and all
    intermediate values fit in a uint128.
    """

    def __init__(
        self, numeratorFactors: List[Expr], denominatorFactors: List[Expr]
    ) -> None:
        """Create a new WideRatio expression with the given numerator and denominator factors.

        This will calculate :code:`(N_1 * N_2 * N_3 * ...) / (D_1 * D_2 * D_3 * ...)`, where each
        :code:`N_i` represents an element in :code:`numeratorFactors` and each :code:`D_i`
        represents an element in :code:`denominatorFactors`.

        Requires TEAL version 5 or higher.

        Args:
            numeratorFactors: The factors in the numerator of the ratio. This list must have at
                least 1 element. If this list has exactly 1 element, then denominatorFactors must
                have more than 1 element (otherwise basic division should be used).
            denominatorFactors: The factors in the denominator of the ratio. This list must have at
                least 1 element.
        """
        super().__init__()
        if len(numeratorFactors) == 0 or len(denominatorFactors) == 0:
            raise TealInternalError(
                "At least 1 factor must be present in the numerator and denominator"
            )
        if len(numeratorFactors) == 1 and len(denominatorFactors) == 1:
            raise TealInternalError(
                "There is only a single factor in the numerator and denominator. Use basic division instead."
            )
        self.numeratorFactors = numeratorFactors
        self.denominatorFactors = denominatorFactors

    def __teal__(self, options: "CompileOptions"):
        if options.version < Op.cover.min_version:
            raise TealCompileError(
                "WideRatio requires TEAL version {} or higher".format(
                    Op.cover.min_version
                ),
                self,
            )

        numStart, numEnd = multiplyFactors(self, self.numeratorFactors, options)
        denomStart, denomEnd = multiplyFactors(self, self.denominatorFactors, options)
        numEnd.setNextBlock(denomStart)

        combine = TealSimpleBlock(
            [
                TealOp(self, Op.divmodw),
                TealOp(self, Op.pop),  # pop remainder low word
                TealOp(self, Op.pop),  # pop remainder high word
                TealOp(self, Op.swap),  # swap quotient high and low words
                TealOp(self, Op.logic_not),
                TealOp(self, Op.assert_),  # assert quotient high word is 0
                # end with quotient low word remaining on the stack
            ]
        )
        denomEnd.setNextBlock(combine)

        return numStart, combine

    def __str__(self):
        ret_str = "(WideRatio (*"
        for f in self.numeratorFactors:
            ret_str += " " + str(f)
        ret_str += ") (*"
        for f in self.denominatorFactors:
            ret_str += " " + str(f)
        ret_str += ")"
        return ret_str

    def type_of(self):
        return TealType.uint64

    def has_return(self):
        return False


WideRatio.__module__ = "pyteal"<|MERGE_RESOLUTION|>--- conflicted
+++ resolved
@@ -1,16 +1,9 @@
 from typing import List, Tuple, TYPE_CHECKING
 
-<<<<<<< HEAD
-from ..types import TealType
-from ..errors import TealInternalError, TealCompileError
-from ..ir import TealOp, Op, TealSimpleBlock
-from .expr import Expr
-=======
-from pyteal.types import TealType
+from pyteal.ast.expr import Expr
 from pyteal.errors import TealInternalError, TealCompileError
 from pyteal.ir import TealOp, Op, TealSimpleBlock
-from pyteal.ast.expr import Expr
->>>>>>> 8aafebb4
+from pyteal.types import TealType
 
 if TYPE_CHECKING:
     from pyteal.compiler import CompileOptions
