--- conflicted
+++ resolved
@@ -3,19 +3,12 @@
 from types import MappingProxyType, NoneType
 from typing import Any, Callable, Final, Optional, TYPE_CHECKING, cast
 
-<<<<<<< HEAD
-from pyteal.errors import TealInputError, verifyProgramVersion
-from pyteal.ir import TealOp, Op, TealBlock
-from pyteal.types import TealType
-=======
 import algosdk.abi as sdk_abi
->>>>>>> d8b65b72
-
 from pyteal.ast import abi
 from pyteal.ast.expr import Expr
 from pyteal.ast.seq import Seq
 from pyteal.ast.scratchvar import DynamicScratchVar, ScratchVar
-from pyteal.errors import TealInputError, verifyTealVersion
+from pyteal.errors import TealInputError, verifyProgramVersion
 from pyteal.ir import TealOp, Op, TealBlock
 from pyteal.types import TealType
 
