from contextlib import contextmanager
import algosdk.abi as sdk_abi
import warnings

from dataclasses import dataclass
from docstring_parser import parse as parse_docstring
from inspect import isclass, Parameter, signature, get_annotations
from types import MappingProxyType, NoneType
from typing import Any, Callable, Final, Optional, TYPE_CHECKING, cast, ClassVar

from pyteal.ast import abi
from pyteal.ast.expr import Expr
from pyteal.ast.seq import Seq
from pyteal.ast.scratchvar import DynamicScratchVar, ScratchVar, ScratchSlot
from pyteal.ast.frame import FrameBury, Proto, FrameVar, ProtoStackLayout
from pyteal.errors import TealInputError, TealInternalError, verifyProgramVersion
from pyteal.ir import TealOp, Op, TealBlock
from pyteal.stack_frame import StackFrames
from pyteal.types import TealType

if TYPE_CHECKING:
    from pyteal.compiler import CompileOptions


class _SubroutineDeclByOption:
    def __init__(self, subroutine_def: "SubroutineDefinition") -> None:
        self.subroutine: SubroutineDefinition = subroutine_def
        self.option_map: dict[bool, Optional[SubroutineDeclaration]] = {
            True: None,
            False: None,
        }
        self.option_method: dict[bool, SubroutineEval] = {
            True: SubroutineEval.fp_evaluator(),
            False: SubroutineEval.normal_evaluator(),
        }
        self.has_return: Optional[bool] = None
        self.type_of: Optional[TealType] = None

    def get_declaration(self) -> "SubroutineDeclaration":
        warnings.warn(
            "`get_declaration` is being deprecated: Please use `get_declaration_by_option` instead.",
            DeprecationWarning,
        )
        return self.get_declaration_by_option(False)

    def get_declaration_by_option(
        self,
        fp_option: bool = True,
    ) -> "SubroutineDeclaration":
        decl = self.option_map[fp_option]
        if decl is not None:
            return decl
        self.option_map[fp_option] = self.option_method[fp_option](self.subroutine)
        return cast(SubroutineDeclaration, self.option_map[fp_option])

    def __probe_info(self, fp_option: bool) -> tuple[bool, TealType]:
        current_slot_id = ScratchSlot.nextSlotId
        is_pre_existing = self.option_map[fp_option] is not None
        decl = self.get_declaration_by_option(fp_option)
        has_return, type_of = decl.has_return(), decl.type_of()
        if not is_pre_existing:
            self.option_map[fp_option] = None
        ScratchSlot.nextSlotId = current_slot_id
        return has_return, type_of

    def __info_prepare(self) -> None:
        if self.has_return is not None and self.type_of is not None:
            return
        ss_ret, ss_type = self.__probe_info(False)
        fp_ret, fp_type = self.__probe_info(True)
        assert ss_ret == fp_ret
        assert ss_type == fp_type
        self.has_return = ss_ret
        self.type_of = ss_type

    def versions_type_of(self) -> TealType:
        self.__info_prepare()
        return cast(TealType, self.type_of)

    def versions_has_return(self) -> bool:
        self.__info_prepare()
        return cast(bool, self.has_return)

    def get_declarations(self) -> None:
        self.option_map[False] = self.get_declaration_by_option(False)
        self.option_map[True] = self.get_declaration_by_option(True)


_SubroutineDeclByOption.__module__ = "pyteal"


class SubroutineDefinition:
    """
    Class that leverages TEAL's `callsub` and `retsub` opcode-pair for subroutines
    """

    nextSubroutineId = 0

    def __init__(
        self,
        implementation: Callable[..., Expr],
        return_type: TealType,
        name_str: Optional[str] = None,
        has_abi_output: bool = False,
    ) -> None:
        """
        Args:
            implementation: The python function defining the subroutine
            return_type: the TealType to be returned by the subroutine
            name_str (optional): the name that is used to identify the subroutine.
                If omitted, the name defaults to the implementation's __name__ attribute
            has_abi_output (optional): the boolean that tells if ABI output kwarg for subroutine is used.
        """
        super().__init__()
        self.id = SubroutineDefinition.nextSubroutineId
        SubroutineDefinition.nextSubroutineId += 1

        self.return_type = return_type
        self.declaration: Optional["SubroutineDeclaration"] = None
        self.declarations: _SubroutineDeclByOption = _SubroutineDeclByOption(self)

        self.implementation: Callable = implementation
        self.has_abi_output: bool = has_abi_output

        self.implementation_params: MappingProxyType[str, Parameter]
        self.annotations: dict[str, type]
        self.expected_arg_types: list[type[Expr] | type[ScratchVar] | abi.TypeSpec]
        self.by_ref_args: set[str]
        self.abi_args: dict[str, abi.TypeSpec]
        self.output_kwarg: dict[str, abi.TypeSpec]

        (
            self.implementation_params,
            self.annotations,
            self.expected_arg_types,
            self.by_ref_args,
            self.abi_args,
            self.output_kwarg,
        ) = self._validate()

        self.__name: str = name_str if name_str else self.implementation.__name__

    def _validate(
        self, input_types: list[TealType | None] | None = None
    ) -> tuple[
        MappingProxyType[str, Parameter],
        dict[str, type],
        list[type[Expr] | type[ScratchVar] | abi.TypeSpec],
        set[str],
        dict[str, abi.TypeSpec],
        dict[str, abi.TypeSpec],
    ]:
        """Validate the full function signature and annotations for subroutine definition.

        NOTE: `self.implementation` should be set before calling `_validate()`

        This function iterates through `sig.parameters.items()`, and checks each of subroutine arguments.
        On each of the subroutine arguments, the following checks are performed:
        - If argument is not POSITION_ONLY or not POSITIONAL_OR_KEYWORD, error
        - If argument has default value, error

        After the previous checks, the function signature is correct in structure,
        but we still need to check the argument types are matching requirements
        (i.e., in {Expr, ScratchVar, inheritances of abi.BaseType}).

        Finally, this function outputs:
        - `implementation_params` - ordered map from parameter name to inspect.Parameter
        - `annotations` - map from parameter name to annotation (if available)
        - `expected_arg_types` - an array of elements of Type[Expr], Type[ScratchVar] or abi.TypeSpec instances
          It helps type-checking on SubroutineCall from `invoke` method.
        - `by_ref_args` - a set of argument names, which are type annotated by ScratchVar.
        We put the scratch slot id on the stack, rather than the value itself.
        - `abi_args` - a set of argument names, which are type annotated by ABI types.
        We load the ABI scratch space stored value to stack, and store them later in subroutine's local ABI values.
        - `abi_output_kwarg` - a possibly empty dict which when non-empty contains exactly one key
            `ABIReturnSubroutine.OUTPUT_ARG_NAME` with a value that gives abi-tye information about the output

        Args:
            input_types (optional): for testing purposes - expected `TealType`s of each parameter

        Returns:
            impl_params: a map from python function implementation's argument name, to argument's parameter.
            annotations: a dict whose keys are names of type-annotated arguments,
                and values are appearing type-annotations.
            arg_types: a list of argument type inferred from python function implementation,
                containing [type[Expr]| type[ScratchVar] | abi.TypeSpec].
            by_ref_args: a list of argument names that are passed in Subroutine with by-reference mechanism.
            abi_args: a dict whose keys are names of ABI arguments, and values are their ABI type-specs.
            abi_output_kwarg (might be empty): a dict whose key is the name of ABI output keyword argument,
                and the value is the corresponding ABI type-spec.
                NOTE: this dict might be empty, when we are defining a normal subroutine,
                    but it has at most one element when we define an ABI-returning subroutine.
        """

        if not callable(self.implementation):
            raise TealInputError("Input to SubroutineDefinition is not callable")

        impl_params: MappingProxyType[str, Parameter] = signature(
            self.implementation
        ).parameters
        annotations: dict[str, type] = get_annotations(self.implementation)
        arg_types: list[type[Expr] | type[ScratchVar] | abi.TypeSpec] = []
        by_ref_args: set[str] = set()
        abi_args: dict[str, abi.TypeSpec] = {}
        abi_output_kwarg: dict[str, abi.TypeSpec] = {}

        if "return" in annotations and annotations["return"] is not Expr:
            raise TealInputError(
                f"Function has return of disallowed type {annotations['return']}. Only Expr is allowed"
            )

        for name, param in impl_params.items():
            if param.kind not in (
                Parameter.POSITIONAL_ONLY,
                Parameter.POSITIONAL_OR_KEYWORD,
            ) and not (
                param.kind is Parameter.KEYWORD_ONLY
                and self.has_abi_output
                and name == ABIReturnSubroutine.OUTPUT_ARG_NAME
            ):
                raise TealInputError(
                    f"Function has a parameter type that is not allowed in a subroutine: parameter {name} with type {param.kind}"
                )

            if param.default != Parameter.empty:
                raise TealInputError(
                    f"Function has a parameter with a default value, which is not allowed in a subroutine: {name}"
                )

            expected_arg_type = self._validate_annotation(annotations, name)

            if param.kind is Parameter.KEYWORD_ONLY:
                # this case is only entered when
                # - `self.has_abi_output is True`
                # - `name == ABIReturnSubroutine.OUTPUT_ARG_NAME`
                if not isinstance(expected_arg_type, abi.TypeSpec):
                    raise TealInputError(
                        f"Function keyword parameter {name} has type {expected_arg_type}"
                    )
                abi_output_kwarg[name] = expected_arg_type
                continue

            arg_types.append(expected_arg_type)
            if expected_arg_type is ScratchVar:
                by_ref_args.add(name)
            if isinstance(expected_arg_type, abi.TypeSpec):
                abi_args[name] = expected_arg_type

        if input_types is not None:
            input_arg_count = len(impl_params) - len(abi_output_kwarg)
            if len(input_types) != input_arg_count:
                raise TealInputError(
                    f"Provided number of input_types ({len(input_types)}) "
                    f"does not match detected number of input parameters ({input_arg_count})"
                )
            for in_type, name in zip(input_types, impl_params):
                if not isinstance(in_type, (TealType, NoneType)):
                    raise TealInputError(
                        f"Function has input type {in_type} for parameter {name} which is not a TealType"
                    )
                if in_type is None and name not in abi_args:
                    raise TealInputError(
                        f"input_type for {name} is unspecified i.e. None "
                        f"but this is only allowed for ABI arguments"
                    )

        return (
            impl_params,
            annotations,
            arg_types,
            by_ref_args,
            abi_args,
            abi_output_kwarg,
        )

    @staticmethod
    def _is_abi_annotation(obj: Any) -> bool:
        try:
            abi.type_spec_from_annotation(obj)
            return True
        except TypeError:
            return False

    @staticmethod
    def _validate_annotation(
        user_defined_annotations: dict[str, Any], parameter_name: str
    ) -> type[Expr] | type[ScratchVar] | abi.TypeSpec:
        ptype = user_defined_annotations.get(parameter_name, None)
        if ptype is None:
            # Without a type annotation, `SubroutineDefinition` presumes an implicit `Expr` declaration
            # rather than these alternatives:
            # * Throw error requiring type annotation.
            # * Defer parameter type checks until arguments provided during invocation.
            #
            # * Rationale:
            #   * Provide an upfront, best-effort type check before invocation.
            #   * Preserve backwards compatibility with TEAL programs written
            #     when `Expr` is the only supported annotation type.
            # * `invoke` type checks provided arguments against parameter types to catch mismatches.
            return Expr
        if ptype in (Expr, ScratchVar):
            return ptype
        if SubroutineDefinition._is_abi_annotation(ptype):
            return abi.type_spec_from_annotation(ptype)
        if not isclass(ptype):
            raise TealInputError(
                f"Function has parameter {parameter_name} of declared type {ptype} which is not a class"
            )
        raise TealInputError(
            f"Function has parameter {parameter_name} of disallowed type {ptype}. "
            f"Only the types {(Expr, ScratchVar, 'ABI')} are allowed"
        )

<<<<<<< HEAD
=======
    def get_declaration(self) -> "SubroutineDeclaration":
        warnings.warn(
            "`get_declaration` is being deprecated: Please use `get_declaration_by_option` instead.",
            DeprecationWarning,
        )
        return self.declarations.get_declaration()

>>>>>>> d2a796f0
    def get_declaration_by_option(
        self,
        fp_option: bool = True,
    ) -> "SubroutineDeclaration":
        return self.declarations.get_declaration_by_option(fp_option)

    def name(self) -> str:
        return self.__name

    def argument_count(self) -> int:
        return len(self.arguments())

    def arguments(self) -> list[str]:
        syntax_args = list(self.implementation_params.keys())
        syntax_args = [
            arg_name for arg_name in syntax_args if arg_name not in self.output_kwarg
        ]
        return syntax_args

    def invoke(
        self,
        args: list[Expr | ScratchVar | abi.BaseType],
    ) -> "SubroutineCall":
        from pyteal.ast.abi.util import type_spec_is_assignable_to

        if len(args) != self.argument_count():
            raise TealInputError(
                f"Incorrect number of arguments for subroutine call. "
                f"Expected {self.arguments()} arguments, got {len(args)} arguments"
            )

        for i, arg in enumerate(args):
            arg_type = self.expected_arg_types[i]
            if arg_type is Expr and not isinstance(arg, Expr):
                raise TealInputError(
                    f"supplied argument {arg} at index {i} had type {type(arg)} but was expecting type {arg_type}"
                )
            elif arg_type is ScratchVar and not isinstance(arg, ScratchVar):
                raise TealInputError(
                    f"supplied argument {arg} at index {i} had type {type(arg)} but was expecting type {arg_type}"
                )
            elif isinstance(arg_type, abi.TypeSpec):
                if not isinstance(arg, abi.BaseType):
                    raise TealInputError(
                        f"supplied argument at index {i} should be an ABI type but got {arg}"
                    )

                if not type_spec_is_assignable_to(arg.type_spec(), arg_type):
                    raise TealInputError(
                        f"supplied argument {arg} at index {i} "
                        f"should have ABI typespec {arg_type} but got {arg.type_spec()}"
                    )

        return SubroutineCall(
            self, args, output_kwarg=OutputKwArgInfo.from_dict(self.output_kwarg)
        )

    def __str__(self):
        return f"subroutine#{self.id}"

    def __eq__(self, other):
        if isinstance(other, SubroutineDefinition):
            return self.id == other.id and self.implementation == other.implementation
        return False

    def __hash__(self):
        return hash(self.id)


SubroutineDefinition.__module__ = "pyteal"


class SubroutineDeclaration(Expr):
    def __init__(
        self,
        subroutine: SubroutineDefinition,
        body: Expr,
        deferred_expr: Optional[Expr] = None,
    ) -> None:
        super().__init__()
        self.subroutine = subroutine
        self.body = body
        self.deferred_expr = deferred_expr

    def __teal__(self, options: "CompileOptions"):
        return self.body.__teal__(options)

    def __str__(self):
        return f'(SubroutineDeclaration "{self.subroutine.name()}" {self.body})'

    def type_of(self):
        return self.body.type_of()

    def has_return(self):
        return self.body.has_return()


SubroutineDeclaration.__module__ = "pyteal"


@dataclass
class OutputKwArgInfo:
    name: str
    abi_type: abi.TypeSpec

    @staticmethod
    def from_dict(kwarg_info: dict[str, abi.TypeSpec]) -> Optional["OutputKwArgInfo"]:
        match list(kwarg_info.keys()):
            case []:
                return None
            case [k]:
                return OutputKwArgInfo(k, kwarg_info[k])
            case _:
                raise TealInputError(
                    f"illegal conversion kwarg_info length {len(kwarg_info)}."
                )


OutputKwArgInfo.__module__ = "pyteal"


class SubroutineCall(Expr):
    def __init__(
        self,
        subroutine: SubroutineDefinition,
        args: list[Expr | ScratchVar | abi.BaseType],
        *,
        output_kwarg: OutputKwArgInfo | None = None,
    ) -> None:
        super().__init__()
        self.subroutine = subroutine
        self.args = args
        self.output_kwarg = output_kwarg

        for i, arg in enumerate(args):
            if isinstance(arg, Expr):
                arg_type = arg.type_of()
            elif isinstance(arg, ScratchVar):
                arg_type = arg.type
            elif isinstance(arg, abi.BaseType):
                arg_type = cast(abi.BaseType, arg)._stored_value.storage_type()
            else:
                raise TealInputError(
                    f"Subroutine argument {arg} at index {i} was of unexpected Python type {type(arg)}"
                )

            if arg_type == TealType.none:
                raise TealInputError(
                    f"Subroutine argument {arg} at index {i} evaluates to TealType.none"
                )

    def __teal__(self, options: "CompileOptions"):
        """
        Generate the subroutine's start and end teal blocks.
        The subroutine's arguments are pushed on the stack to be picked up into local scratch variables.
        There are 4 cases to consider for the pushed arg expression:

        1. (by-value) In the case of typical arguments of type Expr, the expression ITSELF is evaluated for the stack
            and will be stored in a local ScratchVar for subroutine evaluation

        2. (by-reference) In the case of a by-reference argument of type ScratchVar, its SLOT INDEX is put on the stack
            and will be stored in a local DynamicScratchVar for subroutine evaluation

        3. (ABI, or a special case in by-value) In this case, the storage of an ABI value are loaded
            to the stack and will be stored in a local ABI value for subroutine evaluation

        4. (ABI output keyword argument) In this case, we do not place ABI values (encoding) on the stack.
            This is an *output-only* argument: in `evaluate_subroutine` an ABI typed instance for subroutine evaluation
            will be generated, and gets in to construct the subroutine implementation.
        """
        verifyProgramVersion(
            Op.callsub.min_version,
            options.version,
            "Program version too low to use SubroutineCall expression",
        )

        def handle_arg(arg: Expr | ScratchVar | abi.BaseType) -> Expr:
            if isinstance(arg, ScratchVar):
                return arg.index()
            elif isinstance(arg, Expr):
                return arg
            elif isinstance(arg, abi.BaseType):
                return arg._stored_value.load()
            else:
                raise TealInputError(
                    f"cannot handle current arg: {arg} to put it on stack"
                )

        op = TealOp(self, Op.callsub, self.subroutine)
        return TealBlock.FromOp(options, op, *[handle_arg(x) for x in self.args])

    def __str__(self):
        arg_str_list = list(map(str, self.args))
        if self.output_kwarg:
            arg_str_list.append(
                f"{self.output_kwarg.name}={str(self.output_kwarg.abi_type)}"
            )
        return f'(SubroutineCall {self.subroutine.name()} ({" ".join(arg_str_list)}))'

    def type_of(self):
        output_info = OutputKwArgInfo.from_dict(self.subroutine.output_kwarg)
        if output_info:
            return output_info.abi_type.storage_type()
        return self.subroutine.return_type

    def has_return(self):
        return False


SubroutineCall.__module__ = "pyteal"


class SubroutineFnWrapper:
    def __init__(
        self,
        fn_implementation: Callable[..., Expr],
        return_type: TealType,
        name: Optional[str] = None,
    ) -> None:
        self.subroutine = SubroutineDefinition(
            fn_implementation,
            return_type=return_type,
            name_str=name,
        )

    def __call__(self, *args: Expr | ScratchVar | abi.BaseType, **kwargs: Any) -> Expr:
        if len(kwargs) != 0:
            raise TealInputError(
                f"Subroutine cannot be called with keyword arguments. "
                f"Received keyword arguments: {','.join(kwargs.keys())}"
            )
        return self.subroutine.invoke(list(args))

    def name(self) -> str:
        return self.subroutine.name()

    def type_of(self):
        return self.subroutine.declarations.versions_type_of()

    def has_return(self):
        return self.subroutine.declarations.versions_has_return()


SubroutineFnWrapper.__module__ = "pyteal"


class ABIReturnSubroutine:
    """Used to create a PyTeal Subroutine (returning an ABI value) from a python function.  It's primarily intended to define ARC-4 Application entry points though it can also be used more generally.

    *Disclaimer*:  ABIReturnSubroutine is still taking shape and is subject to backwards incompatible changes.

    * For ARC-4 Application entry point definition, feel encouraged to use ABIReturnSubroutine.  Expect a best-effort attempt to minimize backwards incompatible changes along with a migration path.
    * For general purpose subroutine definition usage, use at your own risk.  Based on feedback, the API and usage patterns will change more freely and with less effort to provide migration paths.

    This class is meant to be used as a function decorator. For example:

        .. code-block:: python

            @ABIReturnSubroutine
            def abi_sum(toSum: abi.DynamicArray[abi.Uint64], *, output: abi.Uint64) -> Expr:
                i = ScratchVar(TealType.uint64)
                valueAtIndex = abi.Uint64()
                return Seq(
                    output.set(0),
                    For(i.store(Int(0)), i.load() < toSum.length(), i.store(i.load() + Int(1))).Do(
                        Seq(
                            toSum[i.load()].store_into(valueAtIndex),
                            output.set(output.get() + valueAtIndex.get()),
                        )
                    ),
                )

            program = Seq(
                (to_sum_arr := abi.make(abi.DynamicArray[abi.Uint64])).decode(
                    Txn.application_args[1]
                ),
                (res := abi.Uint64()).set(abi_sum(to_sum_arr)),
                abi.MethodReturn(res),
                Int(1),
            )
    """

    OUTPUT_ARG_NAME: Final[str] = "output"

    def __init__(
        self,
        fn_implementation: Callable[..., Expr],
        /,
        *,
        overriding_name: Optional[str] = None,
    ) -> None:
        self.output_kwarg_info: Optional[OutputKwArgInfo] = self._get_output_kwarg_info(
            fn_implementation
        )
        self.subroutine = SubroutineDefinition(
            fn_implementation,
            return_type=TealType.none,
            name_str=overriding_name,
            has_abi_output=self.output_kwarg_info is not None,
        )

    @staticmethod
    def name_override(name: str) -> Callable[..., "ABIReturnSubroutine"]:
        def wrapper(fn_impl: Callable[..., Expr]) -> ABIReturnSubroutine:
            return ABIReturnSubroutine(fn_impl, overriding_name=name)

        return wrapper

    @classmethod
    def _get_output_kwarg_info(
        cls, fn_implementation: Callable[..., Expr]
    ) -> Optional[OutputKwArgInfo]:
        if not callable(fn_implementation):
            raise TealInputError("Input to ABIReturnSubroutine is not callable")
        sig = signature(fn_implementation)
        fn_annotations = get_annotations(fn_implementation)

        potential_abi_arg_names = [
            k for k, v in sig.parameters.items() if v.kind == Parameter.KEYWORD_ONLY
        ]

        match potential_abi_arg_names:
            case []:
                return None
            case [name]:
                if name != cls.OUTPUT_ARG_NAME:
                    raise TealInputError(
                        f"ABI return subroutine output-kwarg name must be `output` at this moment, "
                        f"while {name} is the keyword."
                    )
                annotation = fn_annotations.get(name, None)
                if annotation is None:
                    raise TealInputError(
                        f"ABI return subroutine output-kwarg {name} must specify ABI type"
                    )
                type_spec = abi.type_spec_from_annotation(annotation)
                return OutputKwArgInfo(name, type_spec)
            case _:
                raise TealInputError(
                    f"multiple output arguments ({len(potential_abi_arg_names)}) "
                    f"with type annotations {potential_abi_arg_names}"
                )

    def __call__(
        self, *args: Expr | ScratchVar | abi.BaseType, **kwargs
    ) -> abi.ReturnedValue | Expr:
        if len(kwargs) != 0:
            raise TealInputError(
                f"Subroutine cannot be called with keyword arguments. "
                f"Received keyword arguments: {', '.join(kwargs.keys())}"
            )

        invoked = self.subroutine.invoke(list(args))
        if self.output_kwarg_info is None:
            if invoked.type_of() != TealType.none:
                raise TealInputError(
                    "ABI subroutine with void type should be evaluated to TealType.none"
                )
            return invoked

        return abi.ReturnedValue(
            self.output_kwarg_info.abi_type,
            invoked,
        )

    def name(self) -> str:
        return self.subroutine.name()

    def method_signature(self, overriding_name: str | None = None) -> str:
        if not self.is_abi_routable():
            raise TealInputError(
                "Only registrable methods may return a method signature"
            )

        ret_type = self.type_of()
        if isinstance(ret_type, abi.TypeSpec) and abi.contains_type_spec(
            ret_type, abi.TransactionTypeSpecs + abi.ReferenceTypeSpecs
        ):
            raise TealInputError(
                f"Reference and Transaction types may not be used as return values, got {ret_type}"
            )

        args = [str(v) for v in self.subroutine.abi_args.values()]
        if overriding_name is None:
            overriding_name = self.name()
        return f"{overriding_name}({','.join(args)}){self.type_of()}"

    def method_spec(self) -> sdk_abi.Method:
        desc: str = ""
        arg_descs: dict[str, str] = {}
        return_desc: str = ""
        args: list[dict[str, str]] = []

        if self.subroutine.implementation.__doc__:
            docstring = parse_docstring(self.subroutine.implementation.__doc__)

            # Combine short and long descriptions with newline
            method_descriptions: list[str] = []
            if docstring.short_description:
                method_descriptions.append(docstring.short_description)
            if docstring.long_description:
                method_descriptions.append(docstring.long_description)

            method_desc = "\n\n".join(method_descriptions)

            # Turn double new line into single, replacing single newline with space
            desc = "\n".join(
                [
                    i.replace("\n", " ").strip()
                    for i in method_desc.split("\n\n")
                    if i.strip()
                ]
            )

            # Get the descriptions for any documented arguments
            arg_descs = {
                arg.arg_name: arg.description.replace("\n", " ").strip()
                for arg in docstring.params
                if arg.arg_name != self.OUTPUT_ARG_NAME and arg.description is not None
            }

            # Get the special return description
            return_desc = (
                ""
                if not docstring.returns or not docstring.returns.description
                else docstring.returns.description.replace("\n", " ").strip()
            )

        # Generate the ABI method object given the subroutine args
        # Add in description if one is set
        for name, val in self.subroutine.annotations.items():
            # Skip annotations for `return` and `output` in the args list
            if name in ["return", self.OUTPUT_ARG_NAME]:
                continue

            arg_obj = {
                "type": str(abi.type_spec_from_annotation(val)),
                "name": name,
            }

            if name in arg_descs:
                arg_obj["desc"] = arg_descs[name]

            args.append(arg_obj)

        # Create the return obj for the method, adding description if set
        return_obj = {"type": str(self.type_of())}
        if return_desc and return_obj["type"] != "void":
            return_obj["desc"] = return_desc

        # Create the method spec, adding description if set
        spec = {"name": self.name(), "args": args, "returns": return_obj}
        if desc:
            spec["desc"] = desc

        return sdk_abi.Method.undictify(spec)

    def type_of(self) -> str | abi.TypeSpec:
        return (
            "void"
            if self.output_kwarg_info is None
            else self.output_kwarg_info.abi_type
        )

    def is_abi_routable(self) -> bool:
        return len(self.subroutine.abi_args) == self.subroutine.argument_count()


ABIReturnSubroutine.__module__ = "pyteal"


class Subroutine:
    """Used to create a PyTeal subroutine from a Python function.

    This class is meant to be used as a function decorator. For example:

        .. code-block:: python

            @Subroutine(TealType.uint64)
            def mySubroutine(a: Expr, b: Expr) -> Expr:
                return a + b

            program = Seq([
                App.globalPut(Bytes("key"), mySubroutine(Int(1), Int(2))),
                Approve(),
            ])
    """

    def __init__(self, return_type: TealType, name: Optional[str] = None) -> None:
        """Define a new subroutine with the given return type.

        Args:
            return_type: The type that the return value of this subroutine must conform to.
                TealType.none indicates that this subroutine does not return any value.
        """
        self.return_type = return_type
        self.name = name

    def __call__(self, fn_implementation: Callable[..., Expr]) -> SubroutineFnWrapper:
        return SubroutineFnWrapper(
            fn_implementation=fn_implementation,
            return_type=self.return_type,
            name=self.name,
        )


Subroutine.__module__ = "pyteal"


@contextmanager
def _frame_pointer_context(proto: Proto):
    tmp, SubroutineEval._current_proto = SubroutineEval._current_proto, proto
    yield proto
    SubroutineEval._current_proto = tmp


@dataclass
class SubroutineEval:
    """
    Puts together the data necessary to define the code for a subroutine.
    "evaluate" is used here to connote evaluating the PyTEAL AST into a SubroutineDeclaration,
    but not actually placing it at call locations. The trickiest part here is managing the subroutine's arguments.
    The arguments are needed for two different code-paths, and there are 2 different argument types to consider
    for each of the code-paths.

    2 Argument Usages / Code-Paths
    - -------- ------   ----------
    Usage (A) for run-time: "argumentVars" --reverse--> "body_ops"
        These are "store" expressions that pick up parameters that have been pre-placed on the stack prior to subroutine invocation.
        The argumentVars are stored into local scratch space to be used by the TEAL subroutine.

    Usage (B) for compile-time: "loadedArgs"
        These are expressions supplied to the user-defined PyTEAL function.
        The loadedArgs are invoked to by the subroutine to create a self-contained AST which will translate into a TEAL subroutine.

    In both usage cases, we need to handle

    4 Argument Types
    - -------- -----
    Type 1 (by-value): these have python type Expr
    Type 2 (by-reference): these have python type ScratchVar
    Type 3 (ABI): these are ABI typed variables with scratch space storage, and still pass by value
    Type 4 (ABI-output-arg): ABI typed variables with scratch space, a new ABI instance is generated inside function body,
        not one of the cases in the previous three options

    Because of the introduction of frame pointer, the "argumentVars" and "loadedArgs" are different before and after program version 8.

    "argumentVars" and "loadedArgs" before version 8 (frame pointer version)
    -------------- --- ------------ ------ ------- - -----------------------

    Usage (A) "argumentVars" - Storing pre-placed stack variables into local scratch space:
        Type 1. (by-value) use ScratchVar.store() to pick the actual value into a local scratch space
        Type 2. (by-reference) ALSO use ScratchVar.store() to pick up from the stack
            NOTE: SubroutineCall.__teal__() has placed the _SLOT INDEX_ on the stack so this is stored into the local scratch space
        Type 3. (ABI) abi_value.stored_value.store() to pick from the stack
        Type 4. (ABI-output-arg) it is not really used here, since it is only generated internal of the subroutine

    Usage (B) "loadedArgs" - Passing through to an invoked PyTEAL subroutine AST:
        Type 1. (by-value) use ScratchVar.load() to have an Expr that can be compiled in python by the PyTEAL subroutine
        Type 2. (by-reference) use a DynamicScratchVar as the user will have written the PyTEAL in a way that satisfies
            the ScratchVar API. I.e., the user will write `x.load()` and `x.store(val)` as opposed to just `x`.
        Type 3. (ABI) use abi_value itself after storing stack value into scratch space.
        Type 4. (ABI-output-arg) generates a new instance of the ABI value,
            and appends a return expression of stored value of the ABI keyword value.

    "argumentVars" and "loadedArgs" after version 8 (frame pointer version)
    -------------- --- ------------ ----- ------- - -----------------------

    Usage (A) "argumentVars" - Storing pre-placed stack variables with frame pointer:
        Type 1. (by-value) use None for we can load from stack with FrameDig() from FrameVar abstraction
        Type 2. (by-reference) use FrameDig() from FrameVar abstraction to pick up from the stack
            NOTE: SubroutineCall.__teal__() has placed the _SLOT INDEX_ on the stack so this is stored into the local scratch space
        Type 3. (ABI) use None for we can load from stack with FrameDig() from FrameVar abstraction
            NOTE: SubroutineCall.__teal__() has placed the ABI encoding on the stack, so ABI set and get methods are working over stack
        Type 4. (ABI-output-arg) it is not really used here, but we use FrameDig/Bury to interact with it

    Usage (B) "loadedArgs" - Passing through to an invoked PyTEAL subroutine AST:
        Type 1. (by-value) use FrameDig() from FrameVar abstraction, to have an Expr that can be compiled in python by the PyTEAL subroutine.
        Type 2. (by-reference) use a DynamicScratchVar as the user will have written the PyTEAL in a way that satisfies
            the ScratchVar API. I.e., the user will write `x.load()` and `x.store(val)` as opposed to just `x`.
        Type 3. (ABI) use abi_value that interface with stack data through FrameVar abstraction.
        Type 4. (ABI-output-arg) Prepare a FrameVar over the stack with frame-index 0 against current frame pointer,
            and set the ABI value's _stored_value to be using FrameVar.
    """

    var_n_loaded_method: Callable[
        [SubroutineDefinition, str, Optional[Proto]],
        tuple[Optional[ScratchVar], ScratchVar | abi.BaseType | Expr],
    ]
    use_frame_pt: bool = False
    _current_proto: ClassVar[Optional[Proto]] = None

    @staticmethod
    def var_n_loaded_scratch(
        subroutine: SubroutineDefinition,
        param: str,
        _: Optional[Proto] = None,
    ) -> tuple[ScratchVar, ScratchVar | abi.BaseType | Expr]:
        loaded_var: ScratchVar | abi.BaseType | Expr
        argument_var: ScratchVar

        if param in subroutine.by_ref_args:
            argument_var = DynamicScratchVar(TealType.anytype)
            loaded_var = argument_var
        elif param in subroutine.abi_args:
            internal_abi_var = subroutine.abi_args[param].new_instance()
            argument_var = cast(ScratchVar, internal_abi_var._stored_value)
            loaded_var = internal_abi_var
        else:
            argument_var = ScratchVar(TealType.anytype)
            loaded_var = argument_var.load()

        return argument_var, loaded_var

    @staticmethod
    def var_n_loaded_fp(
        subroutine: SubroutineDefinition,
        param: str,
        proto: Optional[Proto],
    ) -> tuple[Optional[ScratchVar], ScratchVar | abi.BaseType | Expr]:
        if not proto:
            raise TealInternalError(
                "proto should be available for frame pointer based subroutine."
            )

        loaded_var: ScratchVar | abi.BaseType | Expr
        argument_var: Optional[ScratchVar]

        if param in subroutine.by_ref_args:
            argument_var = DynamicScratchVar(TealType.anytype)
            loaded_var = argument_var
        elif param in subroutine.abi_args:
            internal_abi_var = subroutine.abi_args[param].new_instance()
            dig_index = (
                subroutine.arguments().index(param) - subroutine.argument_count()
            )
            internal_abi_var._stored_value = FrameVar(proto, dig_index)
            argument_var = None
            loaded_var = internal_abi_var
        else:
            dig_index = (
                subroutine.arguments().index(param) - subroutine.argument_count()
            )
            argument_var = None
            loaded_var = FrameVar(proto, dig_index).load()

        return argument_var, loaded_var

    @staticmethod
    def __proto(subroutine: SubroutineDefinition) -> Proto:
        arg_stack_types: list[TealType] = []
        for t in subroutine.expected_arg_types:
            if t is Expr:
                arg_stack_types.append(TealType.anytype)
            elif t is ScratchVar:
                arg_stack_types.append(TealType.uint64)
            else:
                arg_stack_types.append(cast(abi.TypeSpec, t).storage_type())

        num_return_allocs: int = int(subroutine.has_abi_output)

        local_stack_types: list[TealType] = []
        if subroutine.has_abi_output:
            output_info = cast(
                OutputKwArgInfo, OutputKwArgInfo.from_dict(subroutine.output_kwarg)
            )
            local_stack_types = [output_info.abi_type.storage_type()]

        layout: ProtoStackLayout = ProtoStackLayout(
            arg_stack_types, local_stack_types, num_return_allocs
        )

        # if subroutine do not have abi output, then only two cases happen:
        # - subroutine is a normal subroutine, then check subroutine body evaluates to something, rather than none
        # - subroutine is an ABIReturnSubroutine, the type is void, and its subroutine body type of is always none
        num_stack_outputs: int = (
            1
            if subroutine.has_abi_output
            else int(subroutine.return_type != TealType.none)
        )

        # TODO: apply recursively to sub-AST?
        proto = Proto(subroutine.argument_count(), num_stack_outputs, mem_layout=layout)
        proto.stack_frames._compiler_gen = True
        StackFrames.mark_asts_as_compiler_gen(proto)
        return proto

    def __call__(self, subroutine: SubroutineDefinition) -> SubroutineDeclaration:
        proto = self.__proto(subroutine)

        args = subroutine.arguments()
        arg_var_n_frame_index_pairs: list[tuple[ScratchVar, int]] = []
        loaded_args: list[ScratchVar | Expr | abi.BaseType] = []
        for index, arg in enumerate(args):
            arg_var, loaded_arg = self.var_n_loaded_method(subroutine, arg, proto)
            if arg_var:
                arg_var_n_frame_index_pairs.append(
                    (arg_var, index - subroutine.argument_count())
                )
            loaded_args.append(loaded_arg)

        abi_output_kwargs: dict[str, abi.BaseType] = {}
        output_kwarg_info = OutputKwArgInfo.from_dict(subroutine.output_kwarg)
        output_carrying_abi: Optional[abi.BaseType] = None

        if output_kwarg_info:
            output_carrying_abi = output_kwarg_info.abi_type.new_instance()
            if self.use_frame_pt:
                output_carrying_abi._stored_value = FrameVar(proto, 0)
            abi_output_kwargs[output_kwarg_info.name] = output_carrying_abi

        # Arg usage "B" supplied to build an AST from the user-defined PyTEAL function:
        subroutine_body: Optional[Expr] = None
        if not self.use_frame_pt:
            subroutine_body = subroutine.implementation(
                *loaded_args, **abi_output_kwargs
            )
        else:
            with _frame_pointer_context(proto):
                subroutine_body = subroutine.implementation(
                    *loaded_args, **abi_output_kwargs
                )

        if not isinstance(subroutine_body, Expr):
            raise TealInputError(
                f"Subroutine function does not return a PyTeal expression. Got type {type(subroutine_body)}."
            )

        deferred_expr: Optional[Expr] = None

        # if there is an output keyword argument for ABI
        # place the storing on the stack with deferred expr only when compile to scratch var
        if output_carrying_abi:
            if subroutine_body.type_of() != TealType.none:
                raise TealInputError(
                    f"ABI returning subroutine definition should evaluate to TealType.none, "
                    f"while evaluate to {subroutine_body.type_of()}."
                )
            if not self.use_frame_pt:
                deferred_expr = output_carrying_abi._stored_value.load()

        if self.use_frame_pt:
            depth = len(proto.mem_layout.local_stack_types)
            # only when we have 1 return, and with other local variables
            # we use bury to bury the result to 0 index against frame pointer
            if not abi_output_kwargs and 0 < proto.num_returns < depth:
                deferred_expr = FrameBury(Seq(), 0, inferred_type=TealType.none)

        # Arg usage "A" to be pick up and store in scratch parameters that have been placed on the stack
        # need to reverse order of argumentVars because the last argument will be on top of the stack

        body_ops: list[Expr]
        if not self.use_frame_pt:
            body_ops = [
                var.slot.store() for var, _ in arg_var_n_frame_index_pairs[::-1]
            ]
        else:
            body_ops = [proto]
            body_ops += [
                var.slot.store(FrameVar(proto, index).load())
                for var, index in arg_var_n_frame_index_pairs[::-1]
            ]

        body_ops.append(subroutine_body)
        sd = SubroutineDeclaration(subroutine, Seq(body_ops), deferred_expr)
        sd.trace = subroutine_body.trace
        return sd

    @classmethod
    def normal_evaluator(cls) -> "SubroutineEval":
        return cls(SubroutineEval.var_n_loaded_scratch, False)

    @classmethod
    def fp_evaluator(cls) -> "SubroutineEval":
        return cls(SubroutineEval.var_n_loaded_fp, True)


SubroutineEval.__module__ = "pyteal"<|MERGE_RESOLUTION|>--- conflicted
+++ resolved
@@ -311,16 +311,6 @@
             f"Only the types {(Expr, ScratchVar, 'ABI')} are allowed"
         )
 
-<<<<<<< HEAD
-=======
-    def get_declaration(self) -> "SubroutineDeclaration":
-        warnings.warn(
-            "`get_declaration` is being deprecated: Please use `get_declaration_by_option` instead.",
-            DeprecationWarning,
-        )
-        return self.declarations.get_declaration()
-
->>>>>>> d2a796f0
     def get_declaration_by_option(
         self,
         fp_option: bool = True,
