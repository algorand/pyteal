<<<<<<< HEAD
from dataclasses import dataclass
from inspect import isclass, Parameter, signature, get_annotations
from types import MappingProxyType
from typing import (
    Callable,
    Optional,
    TYPE_CHECKING,
    cast,
    Any,
)

from pyteal.ast.return_ import Return
from pyteal.errors import TealInputError, verifyTealVersion
from pyteal.ir import TealOp, Op, TealBlock
from pyteal.types import TealType

from pyteal.ast import abi
=======
from inspect import get_annotations, Parameter, signature
from typing import (
    Callable,
    Dict,
    List,
    Optional,
    Union,
    TYPE_CHECKING,
    Tuple,
    cast,
    Any,
)
from types import MappingProxyType

from pyteal.ast import abi
from pyteal.ast.abi.type import TypeSpec
>>>>>>> 36657c9b
from pyteal.ast.expr import Expr
from pyteal.ast.seq import Seq
from pyteal.ast.scratchvar import DynamicScratchVar, ScratchVar
from pyteal.errors import TealInputError, verifyTealVersion
from pyteal.ir import TealOp, Op, TealBlock
from pyteal.types import TealType

if TYPE_CHECKING:
    from pyteal.compiler import CompileOptions


class SubroutineDefinition:
    """
    Class that leverages TEAL's `callsub` and `retsub` opcode-pair for subroutines
    """

    nextSubroutineId = 0

    def __init__(
        self,
        implementation: Callable[..., Expr],
        return_type: TealType,
        name_str: Optional[str] = None,
<<<<<<< HEAD
        abi_output_arg_name: Optional[str] = None,
=======
>>>>>>> 36657c9b
    ) -> None:
        """
        Args:
            implementation: The python function defining the subroutine
            return_type: the TealType to be returned by the subroutine
            name_str (optional): the name that is used to identify the subroutine.
                If omitted, the name defaults to the implementation's __name__ attribute
            abi_output_arg_name (optional): the name that is used to identify ABI output kwarg for subroutine.
        """
        super().__init__()
        self.id = SubroutineDefinition.nextSubroutineId
        SubroutineDefinition.nextSubroutineId += 1

        self.return_type = return_type
        self.declaration: Optional["SubroutineDeclaration"] = None

        self.implementation: Callable = implementation
<<<<<<< HEAD
        self.abi_output_arg_name: Optional[str] = abi_output_arg_name

        self.implementation_params: MappingProxyType[str, Parameter]
        self.annotations: dict[str, Expr | ScratchVar]
        self.expected_arg_types: list[type[Expr] | type[ScratchVar] | abi.TypeSpec]
        self.by_ref_args: set[str]
        self.abi_args: dict[str, abi.TypeSpec]
        self.output_kwarg: dict[str, abi.TypeSpec]

        (
            self.implementation_params,
            self.annotations,
            self.expected_arg_types,
            self.by_ref_args,
            self.abi_args,
            self.output_kwarg,
        ) = self._validate()

        self.__name: str = name_str if name_str else self.implementation.__name__
=======

        (
            impl_params,
            annotations,
            expected_arg_types,
            by_ref_args,
            abi_args,
        ) = self._validate()
        self.implementation_params: MappingProxyType[str, Parameter] = impl_params
        self.annotations: dict[str, Expr | ScratchVar] = annotations
        self.expected_arg_types: list[type | TypeSpec] = expected_arg_types
        self.by_ref_args: set[str] = by_ref_args
        self.abi_args: Dict[str, abi.TypeSpec] = abi_args

        self.__name: str = name_str if name_str else self.implementation.__name__

    @staticmethod
    def is_abi_annotation(obj: Any) -> bool:
        try:
            abi.type_spec_from_annotation(obj)
            return True
        except TypeError:
            return False
>>>>>>> 36657c9b

    def _validate(
        self, input_types: list[TealType] = None
    ) -> tuple[
        MappingProxyType[str, Parameter],
        dict[str, Expr | ScratchVar],
<<<<<<< HEAD
        list[type[Expr] | type[ScratchVar] | abi.TypeSpec],
        set[str],
        dict[str, abi.TypeSpec],
        dict[str, abi.TypeSpec],
=======
        list[type | TypeSpec],
        set[str],
        Dict[str, abi.TypeSpec],
>>>>>>> 36657c9b
    ]:
        """Validate the full function signature and annotations for subroutine definition.

        This function iterates through `sig.parameters.items()`, and checks each of subroutine arguments.
        On each of the subroutine arguments, the following checks are performed:
        - If argument is not POSITION_ONLY or not POSITIONAL_OR_KEYWORD, error
        - If argument has default value, error

        After the previous checks, the function signature is correct in structure,
        but we still need to check the argument types are matching requirements
        (i.e., in {Expr, ScratchVar, inheritances of abi.BaseType}).

<<<<<<< HEAD
        Finally, this function outputs `expected_arg_types` for type-checking, `by_ref_args` for compilation,
        and `abi_args` for compilation.
        - `expected_arg_types` is an array of elements of Type[Expr], Type[ScratchVar] or abi.TypeSpec instances.
          It helps type-checking on SubroutineCall from `invoke` method.
        - `by_ref_args` is a set of argument names, which are type annotated by ScratchVar.
          We put the scratch slot id on stack, rather than value itself.
        - `abi_args` is a set of argument names, which are type annotated by ABI types.
          We load the ABI scratch space stored value to stack, and store them later in subroutine's local ABI values.

        Returns:
            sig: containing the signature of the python function for subroutine definition.
                NOTE: it contains all the arguments, we obtain type annotations from `annotations`.
            annotations: all available argument type annotations and return type annotation.
                NOTE: `annotations` does not contain all the arguments,
                an argument is not included in `annotations` if its type annotation is not available.
        """

=======
        Finally, this function outputs:
        - `implementation_params` - ordered map from parameter name to inspect.Parameter
        - `annotations` - map from parameter name to annotation (if available)
        - `expected_arg_types` - an array of elements of Type[Expr], Type[ScratchVar] or abi.TypeSpec instances
          It helps type-checking on SubroutineCall from `invoke` method.
        - `by_ref_args` - a set of argument names, which are type annotated by ScratchVar.
        We put the scratch slot id on the stack, rather than the value itself.
        - `abi_args` - a set of argument names, which are type annotated by ABI types.
        We load the ABI scratch space stored value to stack, and store them later in subroutine's local ABI values.

        Args:
            input_types: optional, containing the TealType of input expression.
        """
>>>>>>> 36657c9b
        implementation = self.implementation
        if not callable(implementation):
            raise TealInputError("Input to SubroutineDefinition is not callable")

        implementation_params: MappingProxyType[str, Parameter] = signature(
            implementation
        ).parameters
        annotations: dict[str, Expr | ScratchVar] = get_annotations(implementation)
<<<<<<< HEAD
        arg_types: list[type[Expr] | type[ScratchVar] | abi.TypeSpec] = []
        by_ref_args: set[str] = set()
        abi_args: dict[str, abi.TypeSpec] = {}
        abi_output_kwarg: dict[str, abi.TypeSpec] = {}

        if input_types is not None and len(input_types) != len(impl_params):
            raise TealInputError(
                f"Provided number of input_types ({len(input_types)}) "
                f"does not match detected number of parameters ({len(impl_params)})"
=======
        expected_arg_types: list[type | TypeSpec] = []
        by_ref_args: set[str] = set()
        abi_args: dict[str, abi.TypeSpec] = {}

        if input_types is not None and len(input_types) != len(implementation_params):
            raise TealInputError(
                f"Provided number of input_types ({len(input_types)}) "
                f"does not match detected number of parameters ({len(implementation_params)})"
>>>>>>> 36657c9b
            )

        if "return" in annotations and annotations["return"] is not Expr:
            raise TealInputError(
                f"Function has return of disallowed type {annotations['return']}. Only Expr is allowed"
            )

        for i, (name, param) in enumerate(implementation_params.items()):
            if param.kind not in (
                Parameter.POSITIONAL_ONLY,
                Parameter.POSITIONAL_OR_KEYWORD,
            ) and not (
                param.kind is Parameter.KEYWORD_ONLY
                and self.abi_output_arg_name is not None
                and name == self.abi_output_arg_name
            ):
                raise TealInputError(
<<<<<<< HEAD
                    f"Function has a parameter type that is not allowed in a subroutine: "
                    f"parameter {name} with type {param.kind}"
=======
                    f"Function has a parameter type that is not allowed in a subroutine: parameter {name} with type {param.kind}"
>>>>>>> 36657c9b
                )

            if param.default != Parameter.empty:
                raise TealInputError(
                    f"Function has a parameter with a default value, which is not allowed in a subroutine: {name}"
                )

            if input_types:
                intype = input_types[i]
                if not isinstance(intype, TealType):
                    raise TealInputError(
                        f"Function has input type {intype} for parameter {name} which is not a TealType"
                    )

<<<<<<< HEAD
            expected_arg_type = self._validate_annotation(annotations, name)

            if param.kind is Parameter.KEYWORD_ONLY:
                if not isinstance(expected_arg_type, abi.TypeSpec):
                    raise TealInputError(
                        f"Function keyword parameter {name} has type {expected_arg_type}"
                    )
                abi_output_kwarg[name] = expected_arg_type
                continue
=======
            expected_arg_type = self._validate_parameter_type(annotations, name)
>>>>>>> 36657c9b

            expected_arg_types.append(expected_arg_type)
            if expected_arg_type is ScratchVar:
                by_ref_args.add(name)
            if isinstance(expected_arg_type, abi.TypeSpec):
                abi_args[name] = expected_arg_type

        return (
<<<<<<< HEAD
            impl_params,
            annotations,
            arg_types,
            by_ref_args,
            abi_args,
            abi_output_kwarg,
        )

    @staticmethod
    def _is_abi_annotation(obj: Any) -> bool:
        try:
            abi.type_spec_from_annotation(obj)
            return True
        except TypeError:
            return False

    @staticmethod
    def _validate_annotation(
        user_defined_annotations: dict[str, Any], parameter_name: str
    ) -> type[Expr] | type[ScratchVar] | abi.TypeSpec:
=======
            implementation_params,
            annotations,
            expected_arg_types,
            by_ref_args,
            abi_args,
        )

    @staticmethod
    def _validate_parameter_type(
        user_defined_annotations: dict, parameter_name: str
    ) -> type | TypeSpec:
>>>>>>> 36657c9b
        ptype = user_defined_annotations.get(parameter_name, None)

        if ptype is None:
            # Without a type annotation, `SubroutineDefinition` presumes an implicit `Expr` declaration
            # rather than these alternatives:
            # * Throw error requiring type annotation.
            # * Defer parameter type checks until arguments provided during invocation.
            #
            # * Rationale:
            #   * Provide an upfront, best-effort type check before invocation.
            #   * Preserve backwards compatibility with TEAL programs written
            #     when `Expr` is the only supported annotation type.
            # * `invoke` type checks provided arguments against parameter types to catch mismatches.
            return Expr
        elif ptype in (Expr, ScratchVar):
            return ptype
        elif SubroutineDefinition._is_abi_annotation(ptype):
            return abi.type_spec_from_annotation(ptype)
        else:
<<<<<<< HEAD
            if not isclass(ptype):
                raise TealInputError(
                    f"Function has parameter {parameter_name} of declared type {ptype} which is not a class"
                )
            raise TealInputError(
                f"Function has parameter {parameter_name} of disallowed type {ptype}. "
                f"Only the types {(Expr, ScratchVar, 'ABI')} are allowed"
            )

    def get_declaration(self) -> "SubroutineDeclaration":
=======
            if ptype in (Expr, ScratchVar):
                return ptype

            if SubroutineDefinition.is_abi_annotation(ptype):
                return abi.type_spec_from_annotation(ptype)

            raise TealInputError(
                f"Function has parameter {parameter_name} of disallowed type {ptype}. "
                f"Only the types {(Expr, ScratchVar, 'ABI')} are allowed"
            )

    def getDeclaration(self) -> "SubroutineDeclaration":
>>>>>>> 36657c9b
        if self.declaration is None:
            # lazy evaluate subroutine
            self.declaration = evaluate_subroutine(self)
        return self.declaration

    def name(self) -> str:
        return self.__name

<<<<<<< HEAD
    def argument_count(self) -> int:
        return len(self.arguments())

    def arguments(self) -> list[str]:
        syntax_args = list(self.implementation_params.keys())
        syntax_args = [
            arg_name for arg_name in syntax_args if arg_name not in self.output_kwarg
        ]
        return syntax_args

    def invoke(
        self,
        args: list[Expr | ScratchVar | abi.BaseType],
    ) -> "SubroutineCall":
        if len(args) != self.argument_count():
            raise TealInputError(
                f"Incorrect number of arguments for subroutine call. "
                f"Expected {self.arguments()} arguments, got {len(args)} arguments"
=======
    def argumentCount(self) -> int:
        return len(self.implementation_params)

    def arguments(self) -> List[str]:
        return list(self.implementation_params.keys())

    def invoke(
        self, args: List[Union[Expr, ScratchVar, abi.BaseType]]
    ) -> "SubroutineCall":
        if len(args) != self.argumentCount():
            raise TealInputError(
                f"Incorrect number of arguments for subroutine call. "
                f"Expected {self.argumentCount()} arguments, got {len(args)}"
>>>>>>> 36657c9b
            )

        for i, arg in enumerate(args):
            arg_type = self.expected_arg_types[i]
            if arg_type is Expr and not isinstance(arg, Expr):
                raise TealInputError(
                    f"supplied argument {arg} at index {i} had type {type(arg)} but was expecting type {arg_type}"
<<<<<<< HEAD
                )
            elif arg_type is ScratchVar and not isinstance(arg, ScratchVar):
                raise TealInputError(
                    f"supplied argument {arg} at index {i} had type {type(arg)} but was expecting type {arg_type}"
                )
=======
                )
            elif arg_type is ScratchVar and not isinstance(arg, ScratchVar):
                raise TealInputError(
                    f"supplied argument {arg} at index {i} had type {type(arg)} but was expecting type {arg_type}"
                )
>>>>>>> 36657c9b
            elif isinstance(arg_type, abi.TypeSpec):
                if not isinstance(arg, abi.BaseType):
                    raise TealInputError(
                        f"supplied argument at index {i} should be an ABI type but got {arg}"
                    )
                if arg.type_spec() != arg_type:
                    raise TealInputError(
                        f"supplied argument {arg} at index {i} "
                        f"should have ABI typespec {arg_type} but got {arg.type_spec()}"
                    )

        return SubroutineCall(
            self, args, output_kwarg=OutputKwArgInfo.from_dict(self.output_kwarg)
        )

    def __str__(self):
        return f"subroutine#{self.id}"

    def __eq__(self, other):
        if isinstance(other, SubroutineDefinition):
            return self.id == other.id and self.implementation == other.implementation
        return False

    def __hash__(self):
        return hash(self.id)


SubroutineDefinition.__module__ = "pyteal"


class SubroutineDeclaration(Expr):
    def __init__(self, subroutine: SubroutineDefinition, body: Expr) -> None:
        super().__init__()
        self.subroutine = subroutine
        self.body = body

    def __teal__(self, options: "CompileOptions"):
        return self.body.__teal__(options)

    def __str__(self):
        return f'(SubroutineDeclaration "{self.subroutine.name()}" {self.body})'

    def type_of(self):
        return self.body.type_of()

    def has_return(self):
        return self.body.has_return()


SubroutineDeclaration.__module__ = "pyteal"


@dataclass
class OutputKwArgInfo:
    name: str
    abi_type: abi.TypeSpec

    @staticmethod
    def from_dict(kwarg_info: dict[str, abi.TypeSpec]) -> Optional["OutputKwArgInfo"]:
        match list(kwarg_info.keys()):
            case []:
                return None
            case [k]:
                return OutputKwArgInfo(k, kwarg_info[k])
            case _:
                raise TealInputError(
                    f"illegal conversion kwarg_info length {len(kwarg_info)}."
                )


OutputKwArgInfo.__module__ = "pyteal"


class SubroutineCall(Expr):
    def __init__(
        self,
        subroutine: SubroutineDefinition,
<<<<<<< HEAD
        args: list[Expr | ScratchVar | abi.BaseType],
        *,
        output_kwarg: OutputKwArgInfo = None,
=======
        args: List[Union[Expr, ScratchVar, abi.BaseType]],
>>>>>>> 36657c9b
    ) -> None:
        super().__init__()
        self.subroutine = subroutine
        self.args = args
        self.output_kwarg = output_kwarg

        for i, arg in enumerate(args):
            if isinstance(arg, Expr):
                arg_type = arg.type_of()
            elif isinstance(arg, ScratchVar):
                arg_type = arg.type
            elif isinstance(arg, abi.BaseType):
                arg_type = cast(abi.BaseType, arg).stored_value.type
            else:
                raise TealInputError(
                    f"Subroutine argument {arg} at index {i} was of unexpected Python type {type(arg)}"
                )

            if arg_type == TealType.none:
                raise TealInputError(
                    f"Subroutine argument {arg} at index {i} evaluates to TealType.none"
                )

    def __teal__(self, options: "CompileOptions"):
        """
        Generate the subroutine's start and end teal blocks.
        The subroutine's arguments are pushed on the stack to be picked up into local scratch variables.
        There are 4 cases to consider for the pushed arg expression:

        1. (by-value) In the case of typical arguments of type Expr, the expression ITSELF is evaluated for the stack
            and will be stored in a local ScratchVar for subroutine evaluation

        2. (by-reference) In the case of a by-reference argument of type ScratchVar, its SLOT INDEX is put on the stack
            and will be stored in a local DynamicScratchVar for subroutine evaluation

        3. (ABI, or a special case in by-value) In this case, the storage of an ABI value are loaded
            to the stack and will be stored in a local ABI value for subroutine evaluation
<<<<<<< HEAD

        4. (ABI output keyword argument, or by-ref ABI value) In this case of returning ABI values, we do not place
            ABI values on the stack, while in `evaluate_subroutine` we use an ABI typed instance for subroutine evaluation
=======
>>>>>>> 36657c9b
        """
        verifyTealVersion(
            Op.callsub.min_version,
            options.version,
            "TEAL version too low to use SubroutineCall expression",
        )

<<<<<<< HEAD
        def handle_arg(arg: Expr | ScratchVar | abi.BaseType) -> Expr:
=======
        def handle_arg(arg: Union[Expr, ScratchVar, abi.BaseType]) -> Expr:
>>>>>>> 36657c9b
            if isinstance(arg, ScratchVar):
                return arg.index()
            elif isinstance(arg, Expr):
                return arg
            elif isinstance(arg, abi.BaseType):
                return arg.stored_value.load()
            else:
                raise TealInputError(
                    f"cannot handle current arg: {arg} to put it on stack"
                )

        op = TealOp(self, Op.callsub, self.subroutine)
        return TealBlock.FromOp(options, op, *[handle_arg(x) for x in self.args])

    def __str__(self):
        arg_str_list = list(map(str, self.args))
        if self.output_kwarg:
            arg_str_list.append(
                f"{self.output_kwarg.name}={str(self.output_kwarg.abi_type)}"
            )
        return f'(SubroutineCall {self.subroutine.name()} ({" ".join(arg_str_list)}))'

    def type_of(self):
        return self.subroutine.return_type

    def has_return(self):
        return False


SubroutineCall.__module__ = "pyteal"


class SubroutineFnWrapper:
    def __init__(
        self,
        fn_implementation: Callable[..., Expr],
        return_type: TealType,
        name: Optional[str] = None,
    ) -> None:
        self.subroutine = SubroutineDefinition(
            fn_implementation,
            return_type=return_type,
            name_str=name,
        )

<<<<<<< HEAD
    def __call__(self, *args: Expr | ScratchVar | abi.BaseType, **kwargs: Any) -> Expr:
=======
    def __call__(self, *args: Expr | ScratchVar | abi.BaseType, **kwargs) -> Expr:
>>>>>>> 36657c9b
        if len(kwargs) != 0:
            raise TealInputError(
                f"Subroutine cannot be called with keyword arguments. "
                f"Received keyword arguments: {','.join(kwargs.keys())}"
            )
        return self.subroutine.invoke(list(args))

    def name(self) -> str:
        return self.subroutine.name()

    def type_of(self):
        return self.subroutine.get_declaration().type_of()

    def has_return(self):
        return self.subroutine.get_declaration().has_return()


SubroutineFnWrapper.__module__ = "pyteal"


class ABIReturnSubroutine:
    """Used to create a PyTeal Subroutine (returning an ABI value) from a python function.

    This class is meant to be used as a function decorator. For example:

        .. code-block:: python

            @ABIReturnSubroutine
            def abi_sum(toSum: abi.DynamicArray[abi.Uint64], *, output: abi.Uint64) -> Expr:
                i = ScratchVar(TealType.uint64)
                valueAtIndex = abi.Uint64()
                return Seq(
                    output.set(0),
                    For(i.store(Int(0)), i.load() < toSum.length(), i.store(i.load() + Int(1))).Do(
                        Seq(
                            toSum[i.load()].store_into(valueAtIndex),
                            output.set(output.get() + valueAtIndex.get()),
                        )
                    ),
                )

            program = Seq(
                (to_sum_arr := abi.DynamicArray(abi.Uint64TypeSpec())).decode(
                    Txn.application_args[1]
                ),
                (res := abi.Uint64()).set(abi_sum(to_sum_arr)),
                abi.MethodReturn(res),
                Int(1),
            )
    """

    def __init__(
        self,
        fn_implementation: Callable[..., Expr],
    ) -> None:
        self.output_kwarg_info: Optional[
            OutputKwArgInfo
        ] = self._output_name_type_from_fn(fn_implementation)

        internal_subroutine_ret_type = TealType.none
        if self.output_kwarg_info:
            internal_subroutine_ret_type = (
                self.output_kwarg_info.abi_type.storage_type()
            )

        output_kwarg_name = None
        if self.output_kwarg_info:
            output_kwarg_name = self.output_kwarg_info.name

        # output ABI type is void, return_type = TealType.none
        # otherwise, return_type = ABI value's storage_type()
        self.subroutine = SubroutineDefinition(
            fn_implementation,
            return_type=internal_subroutine_ret_type,
            abi_output_arg_name=output_kwarg_name,
        )

    @staticmethod
    def _output_name_type_from_fn(
        fn_implementation: Callable[..., Expr]
    ) -> Optional[OutputKwArgInfo]:
        if not callable(fn_implementation):
            raise TealInputError("Input to ABIReturnSubroutine is not callable")
        sig = signature(fn_implementation)
        fn_annotations = get_annotations(fn_implementation)

        potential_abi_arg_names = [
            k for k, v in sig.parameters.items() if v.kind == Parameter.KEYWORD_ONLY
        ]

        match potential_abi_arg_names:
            case []:
                return None
            case [name]:
                annotation = fn_annotations.get(name, None)
                if annotation is None:
                    raise TealInputError(
                        f"ABI subroutine output-kwarg {name} must specify ABI type"
                    )
                type_spec = abi.type_spec_from_annotation(annotation)
                return OutputKwArgInfo(name, type_spec)
            case _:
                raise TealInputError(
                    f"multiple output arguments ({len(potential_abi_arg_names)}) "
                    f"with type annotations {potential_abi_arg_names}"
                )

    def __call__(
        self, *args: Expr | ScratchVar | abi.BaseType, **kwargs
    ) -> abi.ReturnedValue | Expr:
        if len(kwargs) != 0:
            raise TealInputError(
                f"Subroutine cannot be called with keyword arguments. "
                f"Received keyword arguments: {', '.join(kwargs.keys())}"
            )

        invoked = self.subroutine.invoke(list(args))
        if self.output_kwarg_info is None:
            if invoked.type_of() != TealType.none:
                raise TealInputError(
                    "ABI subroutine with void type should be evaluated to TealType.none"
                )
            return invoked

        return abi.ReturnedValue(self.output_kwarg_info.abi_type, invoked)

    def name(self) -> str:
        return self.subroutine.name()

    def type_of(self) -> str | abi.TypeSpec:
        return (
            "void"
            if self.output_kwarg_info is None
            else self.output_kwarg_info.abi_type
        )

    def is_registrable(self) -> bool:
        return len(self.subroutine.abi_args) == self.subroutine.argument_count()


ABIReturnSubroutine.__module__ = "pyteal"


class Subroutine:
    """Used to create a PyTeal subroutine from a Python function.

    This class is meant to be used as a function decorator. For example:

        .. code-block:: python

            @Subroutine(TealType.uint64)
            def mySubroutine(a: Expr, b: Expr) -> Expr:
                return a + b

            program = Seq([
                App.globalPut(Bytes("key"), mySubroutine(Int(1), Int(2))),
                Approve(),
            ])
    """

    def __init__(self, return_type: TealType, name: Optional[str] = None) -> None:
        """Define a new subroutine with the given return type.

        Args:
            return_type: The type that the return value of this subroutine must conform to.
                TealType.none indicates that this subroutine does not return any value.
        """
        self.return_type = return_type
        self.name = name

    def __call__(self, fn_implementation: Callable[..., Expr]) -> SubroutineFnWrapper:
        return SubroutineFnWrapper(
            fn_implementation=fn_implementation,
            return_type=self.return_type,
            name=self.name,
        )


Subroutine.__module__ = "pyteal"


def evaluate_subroutine(subroutine: SubroutineDefinition) -> SubroutineDeclaration:
    """
    Puts together the data necessary to define the code for a subroutine.
    "evaluate" is used here to connote evaluating the PyTEAL AST into a SubroutineDeclaration,
    but not actually placing it at call locations. The trickiest part here is managing the subroutine's arguments.
    The arguments are needed for two different code-paths, and there are 2 different argument types to consider
    for each of the code-paths:

    2 Argument Usages / Code-Paths
    - -------- ------   ----------
    Usage (A) for run-time: "argumentVars" --reverse--> "body_ops"
        These are "store" expressions that pick up parameters that have been pre-placed on the stack prior to subroutine invocation.
        The argumentVars are stored into local scratch space to be used by the TEAL subroutine.

    Usage (B) for compile-time: "loadedArgs"
        These are expressions supplied to the user-defined PyTEAL function.
        The loadedArgs are invoked to by the subroutine to create a self-contained AST which will translate into a TEAL subroutine.

    In both usage cases, we need to handle

    2 Argument Types
    - -------- -----
    Type 1 (by-value): these have python type Expr
    Type 2 (by-reference): these have python type ScratchVar
    Type 3 (ABI): these are ABI typed variables with scratch space storage, and still pass by value
<<<<<<< HEAD
    Type 4 (ABI-output-arg): ABI typed variables with scratch space, a new ABI instance is generated inside function body,
        not one of the cases in the previous three options
=======
>>>>>>> 36657c9b

    Usage (A) "argumentVars" - Storing pre-placed stack variables into local scratch space:
        Type 1. (by-value) use ScratchVar.store() to pick the actual value into a local scratch space
        Type 2. (by-reference) ALSO use ScratchVar.store() to pick up from the stack
            NOTE: SubroutineCall.__teal__() has placed the _SLOT INDEX_ on the stack so this is stored into the local scratch space
        Type 3. (ABI) abi_value.stored_value.store() to pick from the stack
<<<<<<< HEAD
        Type 4. (ABI-output-arg) it is not really used here, since it is only generated internal of the subroutine
=======
>>>>>>> 36657c9b

    Usage (B) "loadedArgs" - Passing through to an invoked PyTEAL subroutine AST:
        Type 1. (by-value) use ScratchVar.load() to have an Expr that can be compiled in python by the PyTEAL subroutine
        Type 2. (by-reference) use a DynamicScratchVar as the user will have written the PyTEAL in a way that satisfies
            the ScratchVar API. I.e., the user will write `x.load()` and `x.store(val)` as opposed to just `x`.
        Type 3. (ABI) use abi_value itself after storing stack value into scratch space.
<<<<<<< HEAD
        Type 4. (ABI-output-arg) generates a new instance of the ABI value,
            and appends a return expression of stored value of the ABI keyword value.
=======
>>>>>>> 36657c9b
    """

    def var_n_loaded(
        param: str,
<<<<<<< HEAD
    ) -> tuple[ScratchVar, ScratchVar | abi.BaseType | Expr]:
        loaded_var: ScratchVar | abi.BaseType | Expr
        argument_var: ScratchVar

        if param in subroutine.by_ref_args:
            argument_var = DynamicScratchVar(TealType.anytype)
            loaded_var = argument_var
        elif param in subroutine.abi_args:
            internal_abi_var = subroutine.abi_args[param].new_instance()
            argument_var = internal_abi_var.stored_value
            loaded_var = internal_abi_var
=======
    ) -> Tuple[ScratchVar, Union[ScratchVar, abi.BaseType, Expr]]:
        loaded: Union[ScratchVar, abi.BaseType, Expr]
        argVar: ScratchVar

        if param in subroutine.by_ref_args:
            argVar = DynamicScratchVar(TealType.anytype)
            loaded = argVar
        elif param in subroutine.abi_args:
            internal_abi_var = subroutine.abi_args[param].new_instance()
            argVar = internal_abi_var.stored_value
            loaded = internal_abi_var
>>>>>>> 36657c9b
        else:
            argument_var = ScratchVar(TealType.anytype)
            loaded_var = argument_var.load()

        return argument_var, loaded_var

    if len(subroutine.output_kwarg) > 1:
        raise TealInputError(
            f"ABI keyword argument num: {len(subroutine.output_kwarg)}. "
            f"Exceeding abi output keyword argument max number 1."
        )

    args = subroutine.arguments()
    args = [arg for arg in args if arg not in subroutine.output_kwarg]

    arg_vars: list[ScratchVar] = []
    loaded_args: list[ScratchVar | Expr | abi.BaseType] = []
    for arg in args:
        arg_var, loaded_arg = var_n_loaded(arg)
        arg_vars.append(arg_var)
        loaded_args.append(loaded_arg)

    abi_output_kwargs: dict[str, abi.BaseType] = {}
    output_kwarg_info = OutputKwArgInfo.from_dict(subroutine.output_kwarg)
    output_carrying_abi: Optional[abi.BaseType] = None

    if output_kwarg_info:
        output_carrying_abi = output_kwarg_info.abi_type.new_instance()
        abi_output_kwargs[output_kwarg_info.name] = output_carrying_abi

    # Arg usage "B" supplied to build an AST from the user-defined PyTEAL function:
    subroutine_body = subroutine.implementation(*loaded_args, **abi_output_kwargs)

    if not isinstance(subroutine_body, Expr):
        raise TealInputError(
<<<<<<< HEAD
            f"Subroutine function does not return a PyTeal expression. Got type {type(subroutine_body)}."
        )
    # if there is an output keyword argument for ABI, place the storing on the stack
    if output_carrying_abi:
        if subroutine_body.has_return():
            raise TealInputError(
                "ABI returning subroutine definition should have no return"
            )
        if subroutine_body.type_of() != TealType.none:
            raise TealInputError(
                f"ABI returning subroutine definition should evaluate to TealType.none, "
                f"while evaluate to {subroutine_body.type_of()}."
            )
        subroutine_body = Seq(
            subroutine_body, Return(output_carrying_abi.stored_value.load())
=======
            f"Subroutine function does not return a PyTeal expression. Got type {type(subroutineBody)}"
>>>>>>> 36657c9b
        )

    # Arg usage "A" to be pick up and store in scratch parameters that have been placed on the stack
    # need to reverse order of argumentVars because the last argument will be on top of the stack
    body_ops = [var.slot.store() for var in arg_vars[::-1]]
    body_ops.append(subroutine_body)

    return SubroutineDeclaration(subroutine, Seq(body_ops))<|MERGE_RESOLUTION|>--- conflicted
+++ resolved
@@ -1,4 +1,3 @@
-<<<<<<< HEAD
 from dataclasses import dataclass
 from inspect import isclass, Parameter, signature, get_annotations
 from types import MappingProxyType
@@ -10,36 +9,15 @@
     Any,
 )
 
-from pyteal.ast.return_ import Return
 from pyteal.errors import TealInputError, verifyTealVersion
 from pyteal.ir import TealOp, Op, TealBlock
 from pyteal.types import TealType
 
 from pyteal.ast import abi
-=======
-from inspect import get_annotations, Parameter, signature
-from typing import (
-    Callable,
-    Dict,
-    List,
-    Optional,
-    Union,
-    TYPE_CHECKING,
-    Tuple,
-    cast,
-    Any,
-)
-from types import MappingProxyType
-
-from pyteal.ast import abi
-from pyteal.ast.abi.type import TypeSpec
->>>>>>> 36657c9b
 from pyteal.ast.expr import Expr
+from pyteal.ast.return_ import Return
 from pyteal.ast.seq import Seq
 from pyteal.ast.scratchvar import DynamicScratchVar, ScratchVar
-from pyteal.errors import TealInputError, verifyTealVersion
-from pyteal.ir import TealOp, Op, TealBlock
-from pyteal.types import TealType
 
 if TYPE_CHECKING:
     from pyteal.compiler import CompileOptions
@@ -57,10 +35,7 @@
         implementation: Callable[..., Expr],
         return_type: TealType,
         name_str: Optional[str] = None,
-<<<<<<< HEAD
         abi_output_arg_name: Optional[str] = None,
-=======
->>>>>>> 36657c9b
     ) -> None:
         """
         Args:
@@ -78,7 +53,6 @@
         self.declaration: Optional["SubroutineDeclaration"] = None
 
         self.implementation: Callable = implementation
-<<<<<<< HEAD
         self.abi_output_arg_name: Optional[str] = abi_output_arg_name
 
         self.implementation_params: MappingProxyType[str, Parameter]
@@ -98,47 +72,16 @@
         ) = self._validate()
 
         self.__name: str = name_str if name_str else self.implementation.__name__
-=======
-
-        (
-            impl_params,
-            annotations,
-            expected_arg_types,
-            by_ref_args,
-            abi_args,
-        ) = self._validate()
-        self.implementation_params: MappingProxyType[str, Parameter] = impl_params
-        self.annotations: dict[str, Expr | ScratchVar] = annotations
-        self.expected_arg_types: list[type | TypeSpec] = expected_arg_types
-        self.by_ref_args: set[str] = by_ref_args
-        self.abi_args: Dict[str, abi.TypeSpec] = abi_args
-
-        self.__name: str = name_str if name_str else self.implementation.__name__
-
-    @staticmethod
-    def is_abi_annotation(obj: Any) -> bool:
-        try:
-            abi.type_spec_from_annotation(obj)
-            return True
-        except TypeError:
-            return False
->>>>>>> 36657c9b
 
     def _validate(
         self, input_types: list[TealType] = None
     ) -> tuple[
         MappingProxyType[str, Parameter],
         dict[str, Expr | ScratchVar],
-<<<<<<< HEAD
         list[type[Expr] | type[ScratchVar] | abi.TypeSpec],
         set[str],
         dict[str, abi.TypeSpec],
         dict[str, abi.TypeSpec],
-=======
-        list[type | TypeSpec],
-        set[str],
-        Dict[str, abi.TypeSpec],
->>>>>>> 36657c9b
     ]:
         """Validate the full function signature and annotations for subroutine definition.
 
@@ -151,7 +94,6 @@
         but we still need to check the argument types are matching requirements
         (i.e., in {Expr, ScratchVar, inheritances of abi.BaseType}).
 
-<<<<<<< HEAD
         Finally, this function outputs `expected_arg_types` for type-checking, `by_ref_args` for compilation,
         and `abi_args` for compilation.
         - `expected_arg_types` is an array of elements of Type[Expr], Type[ScratchVar] or abi.TypeSpec instances.
@@ -169,30 +111,14 @@
                 an argument is not included in `annotations` if its type annotation is not available.
         """
 
-=======
-        Finally, this function outputs:
-        - `implementation_params` - ordered map from parameter name to inspect.Parameter
-        - `annotations` - map from parameter name to annotation (if available)
-        - `expected_arg_types` - an array of elements of Type[Expr], Type[ScratchVar] or abi.TypeSpec instances
-          It helps type-checking on SubroutineCall from `invoke` method.
-        - `by_ref_args` - a set of argument names, which are type annotated by ScratchVar.
-        We put the scratch slot id on the stack, rather than the value itself.
-        - `abi_args` - a set of argument names, which are type annotated by ABI types.
-        We load the ABI scratch space stored value to stack, and store them later in subroutine's local ABI values.
-
-        Args:
-            input_types: optional, containing the TealType of input expression.
-        """
->>>>>>> 36657c9b
         implementation = self.implementation
         if not callable(implementation):
             raise TealInputError("Input to SubroutineDefinition is not callable")
 
-        implementation_params: MappingProxyType[str, Parameter] = signature(
+        impl_params: MappingProxyType[str, Parameter] = signature(
             implementation
         ).parameters
         annotations: dict[str, Expr | ScratchVar] = get_annotations(implementation)
-<<<<<<< HEAD
         arg_types: list[type[Expr] | type[ScratchVar] | abi.TypeSpec] = []
         by_ref_args: set[str] = set()
         abi_args: dict[str, abi.TypeSpec] = {}
@@ -202,16 +128,6 @@
             raise TealInputError(
                 f"Provided number of input_types ({len(input_types)}) "
                 f"does not match detected number of parameters ({len(impl_params)})"
-=======
-        expected_arg_types: list[type | TypeSpec] = []
-        by_ref_args: set[str] = set()
-        abi_args: dict[str, abi.TypeSpec] = {}
-
-        if input_types is not None and len(input_types) != len(implementation_params):
-            raise TealInputError(
-                f"Provided number of input_types ({len(input_types)}) "
-                f"does not match detected number of parameters ({len(implementation_params)})"
->>>>>>> 36657c9b
             )
 
         if "return" in annotations and annotations["return"] is not Expr:
@@ -219,7 +135,7 @@
                 f"Function has return of disallowed type {annotations['return']}. Only Expr is allowed"
             )
 
-        for i, (name, param) in enumerate(implementation_params.items()):
+        for i, (name, param) in enumerate(impl_params.items()):
             if param.kind not in (
                 Parameter.POSITIONAL_ONLY,
                 Parameter.POSITIONAL_OR_KEYWORD,
@@ -229,12 +145,8 @@
                 and name == self.abi_output_arg_name
             ):
                 raise TealInputError(
-<<<<<<< HEAD
                     f"Function has a parameter type that is not allowed in a subroutine: "
                     f"parameter {name} with type {param.kind}"
-=======
-                    f"Function has a parameter type that is not allowed in a subroutine: parameter {name} with type {param.kind}"
->>>>>>> 36657c9b
                 )
 
             if param.default != Parameter.empty:
@@ -249,7 +161,6 @@
                         f"Function has input type {intype} for parameter {name} which is not a TealType"
                     )
 
-<<<<<<< HEAD
             expected_arg_type = self._validate_annotation(annotations, name)
 
             if param.kind is Parameter.KEYWORD_ONLY:
@@ -259,18 +170,14 @@
                     )
                 abi_output_kwarg[name] = expected_arg_type
                 continue
-=======
-            expected_arg_type = self._validate_parameter_type(annotations, name)
->>>>>>> 36657c9b
-
-            expected_arg_types.append(expected_arg_type)
+
+            arg_types.append(expected_arg_type)
             if expected_arg_type is ScratchVar:
                 by_ref_args.add(name)
             if isinstance(expected_arg_type, abi.TypeSpec):
                 abi_args[name] = expected_arg_type
 
         return (
-<<<<<<< HEAD
             impl_params,
             annotations,
             arg_types,
@@ -291,21 +198,7 @@
     def _validate_annotation(
         user_defined_annotations: dict[str, Any], parameter_name: str
     ) -> type[Expr] | type[ScratchVar] | abi.TypeSpec:
-=======
-            implementation_params,
-            annotations,
-            expected_arg_types,
-            by_ref_args,
-            abi_args,
-        )
-
-    @staticmethod
-    def _validate_parameter_type(
-        user_defined_annotations: dict, parameter_name: str
-    ) -> type | TypeSpec:
->>>>>>> 36657c9b
         ptype = user_defined_annotations.get(parameter_name, None)
-
         if ptype is None:
             # Without a type annotation, `SubroutineDefinition` presumes an implicit `Expr` declaration
             # rather than these alternatives:
@@ -323,7 +216,6 @@
         elif SubroutineDefinition._is_abi_annotation(ptype):
             return abi.type_spec_from_annotation(ptype)
         else:
-<<<<<<< HEAD
             if not isclass(ptype):
                 raise TealInputError(
                     f"Function has parameter {parameter_name} of declared type {ptype} which is not a class"
@@ -334,20 +226,6 @@
             )
 
     def get_declaration(self) -> "SubroutineDeclaration":
-=======
-            if ptype in (Expr, ScratchVar):
-                return ptype
-
-            if SubroutineDefinition.is_abi_annotation(ptype):
-                return abi.type_spec_from_annotation(ptype)
-
-            raise TealInputError(
-                f"Function has parameter {parameter_name} of disallowed type {ptype}. "
-                f"Only the types {(Expr, ScratchVar, 'ABI')} are allowed"
-            )
-
-    def getDeclaration(self) -> "SubroutineDeclaration":
->>>>>>> 36657c9b
         if self.declaration is None:
             # lazy evaluate subroutine
             self.declaration = evaluate_subroutine(self)
@@ -356,7 +234,6 @@
     def name(self) -> str:
         return self.__name
 
-<<<<<<< HEAD
     def argument_count(self) -> int:
         return len(self.arguments())
 
@@ -375,21 +252,6 @@
             raise TealInputError(
                 f"Incorrect number of arguments for subroutine call. "
                 f"Expected {self.arguments()} arguments, got {len(args)} arguments"
-=======
-    def argumentCount(self) -> int:
-        return len(self.implementation_params)
-
-    def arguments(self) -> List[str]:
-        return list(self.implementation_params.keys())
-
-    def invoke(
-        self, args: List[Union[Expr, ScratchVar, abi.BaseType]]
-    ) -> "SubroutineCall":
-        if len(args) != self.argumentCount():
-            raise TealInputError(
-                f"Incorrect number of arguments for subroutine call. "
-                f"Expected {self.argumentCount()} arguments, got {len(args)}"
->>>>>>> 36657c9b
             )
 
         for i, arg in enumerate(args):
@@ -397,19 +259,11 @@
             if arg_type is Expr and not isinstance(arg, Expr):
                 raise TealInputError(
                     f"supplied argument {arg} at index {i} had type {type(arg)} but was expecting type {arg_type}"
-<<<<<<< HEAD
                 )
             elif arg_type is ScratchVar and not isinstance(arg, ScratchVar):
                 raise TealInputError(
                     f"supplied argument {arg} at index {i} had type {type(arg)} but was expecting type {arg_type}"
                 )
-=======
-                )
-            elif arg_type is ScratchVar and not isinstance(arg, ScratchVar):
-                raise TealInputError(
-                    f"supplied argument {arg} at index {i} had type {type(arg)} but was expecting type {arg_type}"
-                )
->>>>>>> 36657c9b
             elif isinstance(arg_type, abi.TypeSpec):
                 if not isinstance(arg, abi.BaseType):
                     raise TealInputError(
@@ -487,13 +341,9 @@
     def __init__(
         self,
         subroutine: SubroutineDefinition,
-<<<<<<< HEAD
         args: list[Expr | ScratchVar | abi.BaseType],
         *,
         output_kwarg: OutputKwArgInfo = None,
-=======
-        args: List[Union[Expr, ScratchVar, abi.BaseType]],
->>>>>>> 36657c9b
     ) -> None:
         super().__init__()
         self.subroutine = subroutine
@@ -531,12 +381,9 @@
 
         3. (ABI, or a special case in by-value) In this case, the storage of an ABI value are loaded
             to the stack and will be stored in a local ABI value for subroutine evaluation
-<<<<<<< HEAD
 
         4. (ABI output keyword argument, or by-ref ABI value) In this case of returning ABI values, we do not place
             ABI values on the stack, while in `evaluate_subroutine` we use an ABI typed instance for subroutine evaluation
-=======
->>>>>>> 36657c9b
         """
         verifyTealVersion(
             Op.callsub.min_version,
@@ -544,11 +391,7 @@
             "TEAL version too low to use SubroutineCall expression",
         )
 
-<<<<<<< HEAD
         def handle_arg(arg: Expr | ScratchVar | abi.BaseType) -> Expr:
-=======
-        def handle_arg(arg: Union[Expr, ScratchVar, abi.BaseType]) -> Expr:
->>>>>>> 36657c9b
             if isinstance(arg, ScratchVar):
                 return arg.index()
             elif isinstance(arg, Expr):
@@ -594,11 +437,7 @@
             name_str=name,
         )
 
-<<<<<<< HEAD
     def __call__(self, *args: Expr | ScratchVar | abi.BaseType, **kwargs: Any) -> Expr:
-=======
-    def __call__(self, *args: Expr | ScratchVar | abi.BaseType, **kwargs) -> Expr:
->>>>>>> 36657c9b
         if len(kwargs) != 0:
             raise TealInputError(
                 f"Subroutine cannot be called with keyword arguments. "
@@ -805,37 +644,27 @@
     Type 1 (by-value): these have python type Expr
     Type 2 (by-reference): these have python type ScratchVar
     Type 3 (ABI): these are ABI typed variables with scratch space storage, and still pass by value
-<<<<<<< HEAD
     Type 4 (ABI-output-arg): ABI typed variables with scratch space, a new ABI instance is generated inside function body,
         not one of the cases in the previous three options
-=======
->>>>>>> 36657c9b
 
     Usage (A) "argumentVars" - Storing pre-placed stack variables into local scratch space:
         Type 1. (by-value) use ScratchVar.store() to pick the actual value into a local scratch space
         Type 2. (by-reference) ALSO use ScratchVar.store() to pick up from the stack
             NOTE: SubroutineCall.__teal__() has placed the _SLOT INDEX_ on the stack so this is stored into the local scratch space
         Type 3. (ABI) abi_value.stored_value.store() to pick from the stack
-<<<<<<< HEAD
         Type 4. (ABI-output-arg) it is not really used here, since it is only generated internal of the subroutine
-=======
->>>>>>> 36657c9b
 
     Usage (B) "loadedArgs" - Passing through to an invoked PyTEAL subroutine AST:
         Type 1. (by-value) use ScratchVar.load() to have an Expr that can be compiled in python by the PyTEAL subroutine
         Type 2. (by-reference) use a DynamicScratchVar as the user will have written the PyTEAL in a way that satisfies
             the ScratchVar API. I.e., the user will write `x.load()` and `x.store(val)` as opposed to just `x`.
         Type 3. (ABI) use abi_value itself after storing stack value into scratch space.
-<<<<<<< HEAD
         Type 4. (ABI-output-arg) generates a new instance of the ABI value,
             and appends a return expression of stored value of the ABI keyword value.
-=======
->>>>>>> 36657c9b
     """
 
     def var_n_loaded(
         param: str,
-<<<<<<< HEAD
     ) -> tuple[ScratchVar, ScratchVar | abi.BaseType | Expr]:
         loaded_var: ScratchVar | abi.BaseType | Expr
         argument_var: ScratchVar
@@ -847,19 +676,6 @@
             internal_abi_var = subroutine.abi_args[param].new_instance()
             argument_var = internal_abi_var.stored_value
             loaded_var = internal_abi_var
-=======
-    ) -> Tuple[ScratchVar, Union[ScratchVar, abi.BaseType, Expr]]:
-        loaded: Union[ScratchVar, abi.BaseType, Expr]
-        argVar: ScratchVar
-
-        if param in subroutine.by_ref_args:
-            argVar = DynamicScratchVar(TealType.anytype)
-            loaded = argVar
-        elif param in subroutine.abi_args:
-            internal_abi_var = subroutine.abi_args[param].new_instance()
-            argVar = internal_abi_var.stored_value
-            loaded = internal_abi_var
->>>>>>> 36657c9b
         else:
             argument_var = ScratchVar(TealType.anytype)
             loaded_var = argument_var.load()
@@ -895,7 +711,6 @@
 
     if not isinstance(subroutine_body, Expr):
         raise TealInputError(
-<<<<<<< HEAD
             f"Subroutine function does not return a PyTeal expression. Got type {type(subroutine_body)}."
         )
     # if there is an output keyword argument for ABI, place the storing on the stack
@@ -911,9 +726,6 @@
             )
         subroutine_body = Seq(
             subroutine_body, Return(output_carrying_abi.stored_value.load())
-=======
-            f"Subroutine function does not return a PyTeal expression. Got type {type(subroutineBody)}"
->>>>>>> 36657c9b
         )
 
     # Arg usage "A" to be pick up and store in scratch parameters that have been placed on the stack
