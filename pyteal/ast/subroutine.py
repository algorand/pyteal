from dataclasses import dataclass
from docstring_parser import parse as parse_docstring
from inspect import isclass, Parameter, signature, get_annotations
from types import MappingProxyType, NoneType
from typing import Any, Callable, Final, Optional, TYPE_CHECKING, cast
import algosdk.abi as sdk_abi

from pyteal.ast import abi
from pyteal.ast.expr import Expr
from pyteal.ast.seq import Seq
from pyteal.ast.scratchvar import DynamicScratchVar, ScratchVar, ScratchSlot
from pyteal.ast.frame import Proto, FrameVar, ProtoStackLayout
from pyteal.errors import TealInputError, TealInternalError, verifyProgramVersion
from pyteal.ir import TealOp, Op, TealBlock
from pyteal.types import TealType

if TYPE_CHECKING:
    from pyteal.compiler import CompileOptions


<<<<<<< HEAD
class _SubroutineDeclByVersion:
    def __init__(self, subroutine_def: "SubroutineDefinition") -> None:
        from pyteal.compiler.compiler import FRAME_POINTER_VERSION, MAX_PROGRAM_VERSION

        self.subroutine: SubroutineDefinition = subroutine_def
        self.version_map: dict[range, Optional[SubroutineDeclaration]] = {
            range(Op.callsub.min_version, FRAME_POINTER_VERSION): None,
            range(FRAME_POINTER_VERSION, MAX_PROGRAM_VERSION + 1): None,
        }
        self.version_method: dict[range, SubroutineEval] = {
            range(
                Op.callsub.min_version, FRAME_POINTER_VERSION
            ): SubroutineEval.normal_evaluator(),
            range(
                FRAME_POINTER_VERSION, MAX_PROGRAM_VERSION + 1
            ): SubroutineEval.fp_evaluator(),
=======
class _SubroutineDeclByOption:
    def __init__(self, subroutine_def: "SubroutineDefinition") -> None:
        self.subroutine: SubroutineDefinition = subroutine_def
        self.option_map: dict[bool, Optional[SubroutineDeclaration]] = {
            True: None,
            False: None,
        }
        self.option_method: dict[bool, SubroutineEval] = {
            True: SubroutineEval.fp_evaluator(),
            False: SubroutineEval.normal_evaluator(),
>>>>>>> de90e93e
        }
        self.has_return: Optional[bool] = None
        self.type_of: Optional[TealType] = None

    def get_declaration(self) -> "SubroutineDeclaration":
<<<<<<< HEAD
        return self.get_declaration_by_version(Op.callsub.min_version)

    def get_declaration_by_version(self, version: int) -> "SubroutineDeclaration":
        from pyteal.compiler.compiler import MAX_PROGRAM_VERSION

        for _r, decl in self.version_map.items():
            if version not in _r:
                continue
            if decl:
                return decl
            self.version_map[_r] = self.version_method[_r](self.subroutine)
            return cast(SubroutineDeclaration, self.version_map[_r])

        raise TealInputError(
            f"version {version} must be in range [{Op.callsub.min_version}, {MAX_PROGRAM_VERSION}]."
        )

    def __erase_version(self, version: int) -> None:
        from pyteal.compiler.compiler import MAX_PROGRAM_VERSION

        for _r in self.version_map:
            if version in _r:
                self.version_map[_r] = None
                return
        raise TealInputError(
            f"version {version} must be in range [{Op.callsub.min_version}, {MAX_PROGRAM_VERSION}]."
        )

    def __is_version_pre_existing(self, version: int) -> bool:
        for _r in self.version_map:
            if version in _r:
                return self.version_map[_r] is not None
        raise TealInputError(f"no such versioning {version}")

    def __probe_info(self, version: int) -> tuple[bool, TealType]:
        current_slot_id = ScratchSlot.nextSlotId
        is_pre_existing = self.__is_version_pre_existing(version)
        decl = self.get_declaration_by_version(version)
        has_return, type_of = decl.has_return(), decl.type_of()
        if not is_pre_existing:
            self.__erase_version(version)
=======
        return self.get_declaration_by_option(False)

    def get_declaration_by_option(
        self,
        fp_option: bool = True,
    ) -> "SubroutineDeclaration":
        decl = self.option_map[fp_option]
        if decl is not None:
            return decl
        self.option_map[fp_option] = self.option_method[fp_option](self.subroutine)
        return cast(SubroutineDeclaration, self.option_map[fp_option])

    def __probe_info(self, fp_option: bool) -> tuple[bool, TealType]:
        current_slot_id = ScratchSlot.nextSlotId
        is_pre_existing = self.option_map[fp_option] is not None
        decl = self.get_declaration_by_option(fp_option)
        has_return, type_of = decl.has_return(), decl.type_of()
        if not is_pre_existing:
            self.option_map[fp_option] = None
>>>>>>> de90e93e
        ScratchSlot.nextSlotId = current_slot_id
        return has_return, type_of

    def __info_prepare(self) -> None:
<<<<<<< HEAD
        from pyteal.compiler.compiler import FRAME_POINTER_VERSION

        if self.has_return and self.type_of:
            return
        v2_ret, v2_type = self.__probe_info(FRAME_POINTER_VERSION - 1)
        v8_ret, v8_type = self.__probe_info(FRAME_POINTER_VERSION)
        assert v2_ret == v8_ret
        assert v2_type == v8_type
        self.has_return = v2_ret
        self.type_of = v2_type
=======
        if self.has_return is not None and self.type_of is not None:
            return
        ss_ret, ss_type = self.__probe_info(False)
        fp_ret, fp_type = self.__probe_info(True)
        assert ss_ret == fp_ret
        assert ss_type == fp_type
        self.has_return = ss_ret
        self.type_of = ss_type
>>>>>>> de90e93e

    def versions_type_of(self) -> TealType:
        self.__info_prepare()
        return cast(TealType, self.type_of)

    def versions_has_return(self) -> bool:
        self.__info_prepare()
        return cast(bool, self.has_return)

    def get_declarations(self) -> None:
<<<<<<< HEAD
        for _r, decl in self.version_map.items():
            if decl:
                continue
            self.version_map[_r] = self.get_declaration_by_version(_r.start)


_SubroutineDeclByVersion.__module__ = "pyteal"
=======
        self.option_map[False] = self.get_declaration_by_option(False)
        self.option_map[True] = self.get_declaration_by_option(True)


_SubroutineDeclByOption.__module__ = "pyteal"
>>>>>>> de90e93e


class SubroutineDefinition:
    """
    Class that leverages TEAL's `callsub` and `retsub` opcode-pair for subroutines
    """

    nextSubroutineId = 0

    def __init__(
        self,
        implementation: Callable[..., Expr],
        return_type: TealType,
        name_str: Optional[str] = None,
        has_abi_output: bool = False,
    ) -> None:
        """
        Args:
            implementation: The python function defining the subroutine
            return_type: the TealType to be returned by the subroutine
            name_str (optional): the name that is used to identify the subroutine.
                If omitted, the name defaults to the implementation's __name__ attribute
            has_abi_output (optional): the boolean that tells if ABI output kwarg for subroutine is used.
        """
        super().__init__()
        self.id = SubroutineDefinition.nextSubroutineId
        SubroutineDefinition.nextSubroutineId += 1

        self.return_type = return_type
        self.declaration: Optional["SubroutineDeclaration"] = None
<<<<<<< HEAD
        self.declarations: _SubroutineDeclByVersion = _SubroutineDeclByVersion(self)
=======
        self.declarations: _SubroutineDeclByOption = _SubroutineDeclByOption(self)
>>>>>>> de90e93e

        self.implementation: Callable = implementation
        self.has_abi_output: bool = has_abi_output

        self.implementation_params: MappingProxyType[str, Parameter]
        self.annotations: dict[str, type]
        self.expected_arg_types: list[type[Expr] | type[ScratchVar] | abi.TypeSpec]
        self.by_ref_args: set[str]
        self.abi_args: dict[str, abi.TypeSpec]
        self.output_kwarg: dict[str, abi.TypeSpec]

        (
            self.implementation_params,
            self.annotations,
            self.expected_arg_types,
            self.by_ref_args,
            self.abi_args,
            self.output_kwarg,
        ) = self._validate()

        self.__name: str = name_str if name_str else self.implementation.__name__

    def _validate(
        self, input_types: list[TealType | None] = None
    ) -> tuple[
        MappingProxyType[str, Parameter],
        dict[str, type],
        list[type[Expr] | type[ScratchVar] | abi.TypeSpec],
        set[str],
        dict[str, abi.TypeSpec],
        dict[str, abi.TypeSpec],
    ]:
        """Validate the full function signature and annotations for subroutine definition.

        NOTE: `self.implementation` should be set before calling `_validate()`

        This function iterates through `sig.parameters.items()`, and checks each of subroutine arguments.
        On each of the subroutine arguments, the following checks are performed:
        - If argument is not POSITION_ONLY or not POSITIONAL_OR_KEYWORD, error
        - If argument has default value, error

        After the previous checks, the function signature is correct in structure,
        but we still need to check the argument types are matching requirements
        (i.e., in {Expr, ScratchVar, inheritances of abi.BaseType}).

        Finally, this function outputs:
        - `implementation_params` - ordered map from parameter name to inspect.Parameter
        - `annotations` - map from parameter name to annotation (if available)
        - `expected_arg_types` - an array of elements of Type[Expr], Type[ScratchVar] or abi.TypeSpec instances
          It helps type-checking on SubroutineCall from `invoke` method.
        - `by_ref_args` - a set of argument names, which are type annotated by ScratchVar.
        We put the scratch slot id on the stack, rather than the value itself.
        - `abi_args` - a set of argument names, which are type annotated by ABI types.
        We load the ABI scratch space stored value to stack, and store them later in subroutine's local ABI values.
        - `abi_output_kwarg` - a possibly empty dict which when non-empty contains exactly one key
            `ABIReturnSubroutine.OUTPUT_ARG_NAME` with a value that gives abi-tye information about the output

        Args:
            input_types (optional): for testing purposes - expected `TealType`s of each parameter

        Returns:
            impl_params: a map from python function implementation's argument name, to argument's parameter.
            annotations: a dict whose keys are names of type-annotated arguments,
                and values are appearing type-annotations.
            arg_types: a list of argument type inferred from python function implementation,
                containing [type[Expr]| type[ScratchVar] | abi.TypeSpec].
            by_ref_args: a list of argument names that are passed in Subroutine with by-reference mechanism.
            abi_args: a dict whose keys are names of ABI arguments, and values are their ABI type-specs.
            abi_output_kwarg (might be empty): a dict whose key is the name of ABI output keyword argument,
                and the value is the corresponding ABI type-spec.
                NOTE: this dict might be empty, when we are defining a normal subroutine,
                    but it has at most one element when we define an ABI-returning subroutine.
        """

        if not callable(self.implementation):
            raise TealInputError("Input to SubroutineDefinition is not callable")

        impl_params: MappingProxyType[str, Parameter] = signature(
            self.implementation
        ).parameters
        annotations: dict[str, type] = get_annotations(self.implementation)
        arg_types: list[type[Expr] | type[ScratchVar] | abi.TypeSpec] = []
        by_ref_args: set[str] = set()
        abi_args: dict[str, abi.TypeSpec] = {}
        abi_output_kwarg: dict[str, abi.TypeSpec] = {}

        if "return" in annotations and annotations["return"] is not Expr:
            raise TealInputError(
                f"Function has return of disallowed type {annotations['return']}. Only Expr is allowed"
            )

        for name, param in impl_params.items():
            if param.kind not in (
                Parameter.POSITIONAL_ONLY,
                Parameter.POSITIONAL_OR_KEYWORD,
            ) and not (
                param.kind is Parameter.KEYWORD_ONLY
                and self.has_abi_output
                and name == ABIReturnSubroutine.OUTPUT_ARG_NAME
            ):
                raise TealInputError(
                    f"Function has a parameter type that is not allowed in a subroutine: parameter {name} with type {param.kind}"
                )

            if param.default != Parameter.empty:
                raise TealInputError(
                    f"Function has a parameter with a default value, which is not allowed in a subroutine: {name}"
                )

            expected_arg_type = self._validate_annotation(annotations, name)

            if param.kind is Parameter.KEYWORD_ONLY:
                # this case is only entered when
                # - `self.has_abi_output is True`
                # - `name == ABIReturnSubroutine.OUTPUT_ARG_NAME`
                if not isinstance(expected_arg_type, abi.TypeSpec):
                    raise TealInputError(
                        f"Function keyword parameter {name} has type {expected_arg_type}"
                    )
                abi_output_kwarg[name] = expected_arg_type
                continue

            arg_types.append(expected_arg_type)
            if expected_arg_type is ScratchVar:
                by_ref_args.add(name)
            if isinstance(expected_arg_type, abi.TypeSpec):
                abi_args[name] = expected_arg_type

        if input_types is not None:
            input_arg_count = len(impl_params) - len(abi_output_kwarg)
            if len(input_types) != input_arg_count:
                raise TealInputError(
                    f"Provided number of input_types ({len(input_types)}) "
                    f"does not match detected number of input parameters ({input_arg_count})"
                )
            for in_type, name in zip(input_types, impl_params):
                if not isinstance(in_type, (TealType, NoneType)):
                    raise TealInputError(
                        f"Function has input type {in_type} for parameter {name} which is not a TealType"
                    )
                if in_type is None and name not in abi_args:
                    raise TealInputError(
                        f"input_type for {name} is unspecified i.e. None "
                        f"but this is only allowed for ABI arguments"
                    )

        return (
            impl_params,
            annotations,
            arg_types,
            by_ref_args,
            abi_args,
            abi_output_kwarg,
        )

    @staticmethod
    def _is_abi_annotation(obj: Any) -> bool:
        try:
            abi.type_spec_from_annotation(obj)
            return True
        except TypeError:
            return False

    @staticmethod
    def _validate_annotation(
        user_defined_annotations: dict[str, Any], parameter_name: str
    ) -> type[Expr] | type[ScratchVar] | abi.TypeSpec:
        ptype = user_defined_annotations.get(parameter_name, None)
        if ptype is None:
            # Without a type annotation, `SubroutineDefinition` presumes an implicit `Expr` declaration
            # rather than these alternatives:
            # * Throw error requiring type annotation.
            # * Defer parameter type checks until arguments provided during invocation.
            #
            # * Rationale:
            #   * Provide an upfront, best-effort type check before invocation.
            #   * Preserve backwards compatibility with TEAL programs written
            #     when `Expr` is the only supported annotation type.
            # * `invoke` type checks provided arguments against parameter types to catch mismatches.
            return Expr
        if ptype in (Expr, ScratchVar):
            return ptype
        if SubroutineDefinition._is_abi_annotation(ptype):
            return abi.type_spec_from_annotation(ptype)
        if not isclass(ptype):
            raise TealInputError(
                f"Function has parameter {parameter_name} of declared type {ptype} which is not a class"
            )
        raise TealInputError(
            f"Function has parameter {parameter_name} of disallowed type {ptype}. "
            f"Only the types {(Expr, ScratchVar, 'ABI')} are allowed"
        )

    def get_declaration(self) -> "SubroutineDeclaration":
        return self.declarations.get_declaration()

<<<<<<< HEAD
    def get_declaration_by_version(self, version: int) -> "SubroutineDeclaration":
        return self.declarations.get_declaration_by_version(version)
=======
    def get_declaration_by_option(
        self,
        fp_option: bool = True,
    ) -> "SubroutineDeclaration":
        return self.declarations.get_declaration_by_option(fp_option)
>>>>>>> de90e93e

    def name(self) -> str:
        return self.__name

    def argument_count(self) -> int:
        return len(self.arguments())

    def arguments(self) -> list[str]:
        syntax_args = list(self.implementation_params.keys())
        syntax_args = [
            arg_name for arg_name in syntax_args if arg_name not in self.output_kwarg
        ]
        return syntax_args

    def invoke(
        self,
        args: list[Expr | ScratchVar | abi.BaseType],
    ) -> "SubroutineCall":
        from pyteal.ast.abi.util import type_spec_is_assignable_to

        if len(args) != self.argument_count():
            raise TealInputError(
                f"Incorrect number of arguments for subroutine call. "
                f"Expected {self.arguments()} arguments, got {len(args)} arguments"
            )

        for i, arg in enumerate(args):
            arg_type = self.expected_arg_types[i]
            if arg_type is Expr and not isinstance(arg, Expr):
                raise TealInputError(
                    f"supplied argument {arg} at index {i} had type {type(arg)} but was expecting type {arg_type}"
                )
            elif arg_type is ScratchVar and not isinstance(arg, ScratchVar):
                raise TealInputError(
                    f"supplied argument {arg} at index {i} had type {type(arg)} but was expecting type {arg_type}"
                )
            elif isinstance(arg_type, abi.TypeSpec):
                if not isinstance(arg, abi.BaseType):
                    raise TealInputError(
                        f"supplied argument at index {i} should be an ABI type but got {arg}"
                    )

                if not type_spec_is_assignable_to(arg.type_spec(), arg_type):
                    raise TealInputError(
                        f"supplied argument {arg} at index {i} "
                        f"should have ABI typespec {arg_type} but got {arg.type_spec()}"
                    )

        return SubroutineCall(
            self, args, output_kwarg=OutputKwArgInfo.from_dict(self.output_kwarg)
        )

    def __str__(self):
        return f"subroutine#{self.id}"

    def __eq__(self, other):
        if isinstance(other, SubroutineDefinition):
            return self.id == other.id and self.implementation == other.implementation
        return False

    def __hash__(self):
        return hash(self.id)


SubroutineDefinition.__module__ = "pyteal"


class SubroutineDeclaration(Expr):
    def __init__(
        self,
        subroutine: SubroutineDefinition,
        body: Expr,
        deferred_expr: Optional[Expr] = None,
    ) -> None:
        super().__init__()
        self.subroutine = subroutine
        self.body = body
        self.deferred_expr = deferred_expr

    def __teal__(self, options: "CompileOptions"):
        return self.body.__teal__(options)

    def __str__(self):
        return f'(SubroutineDeclaration "{self.subroutine.name()}" {self.body})'

    def type_of(self):
        return self.body.type_of()

    def has_return(self):
        return self.body.has_return()


SubroutineDeclaration.__module__ = "pyteal"


@dataclass
class OutputKwArgInfo:
    name: str
    abi_type: abi.TypeSpec

    @staticmethod
    def from_dict(kwarg_info: dict[str, abi.TypeSpec]) -> Optional["OutputKwArgInfo"]:
        match list(kwarg_info.keys()):
            case []:
                return None
            case [k]:
                return OutputKwArgInfo(k, kwarg_info[k])
            case _:
                raise TealInputError(
                    f"illegal conversion kwarg_info length {len(kwarg_info)}."
                )


OutputKwArgInfo.__module__ = "pyteal"


class SubroutineCall(Expr):
    def __init__(
        self,
        subroutine: SubroutineDefinition,
        args: list[Expr | ScratchVar | abi.BaseType],
        *,
        output_kwarg: OutputKwArgInfo = None,
    ) -> None:
        super().__init__()
        self.subroutine = subroutine
        self.args = args
        self.output_kwarg = output_kwarg

        for i, arg in enumerate(args):
            if isinstance(arg, Expr):
                arg_type = arg.type_of()
            elif isinstance(arg, ScratchVar):
                arg_type = arg.type
            elif isinstance(arg, abi.BaseType):
                arg_type = cast(abi.BaseType, arg)._stored_value.storage_type()
            else:
                raise TealInputError(
                    f"Subroutine argument {arg} at index {i} was of unexpected Python type {type(arg)}"
                )

            if arg_type == TealType.none:
                raise TealInputError(
                    f"Subroutine argument {arg} at index {i} evaluates to TealType.none"
                )

    def __teal__(self, options: "CompileOptions"):
        """
        Generate the subroutine's start and end teal blocks.
        The subroutine's arguments are pushed on the stack to be picked up into local scratch variables.
        There are 4 cases to consider for the pushed arg expression:

        1. (by-value) In the case of typical arguments of type Expr, the expression ITSELF is evaluated for the stack
            and will be stored in a local ScratchVar for subroutine evaluation

        2. (by-reference) In the case of a by-reference argument of type ScratchVar, its SLOT INDEX is put on the stack
            and will be stored in a local DynamicScratchVar for subroutine evaluation

        3. (ABI, or a special case in by-value) In this case, the storage of an ABI value are loaded
            to the stack and will be stored in a local ABI value for subroutine evaluation

        4. (ABI output keyword argument) In this case, we do not place ABI values (encoding) on the stack.
            This is an *output-only* argument: in `evaluate_subroutine` an ABI typed instance for subroutine evaluation
            will be generated, and gets in to construct the subroutine implementation.
        """
        verifyProgramVersion(
            Op.callsub.min_version,
            options.version,
            "Program version too low to use SubroutineCall expression",
        )

        def handle_arg(arg: Expr | ScratchVar | abi.BaseType) -> Expr:
            if isinstance(arg, ScratchVar):
                return arg.index()
            elif isinstance(arg, Expr):
                return arg
            elif isinstance(arg, abi.BaseType):
                return arg._stored_value.load()
            else:
                raise TealInputError(
                    f"cannot handle current arg: {arg} to put it on stack"
                )

        op = TealOp(self, Op.callsub, self.subroutine)
        return TealBlock.FromOp(options, op, *[handle_arg(x) for x in self.args])

    def __str__(self):
        arg_str_list = list(map(str, self.args))
        if self.output_kwarg:
            arg_str_list.append(
                f"{self.output_kwarg.name}={str(self.output_kwarg.abi_type)}"
            )
        return f'(SubroutineCall {self.subroutine.name()} ({" ".join(arg_str_list)}))'

    def type_of(self):
        output_info = OutputKwArgInfo.from_dict(self.subroutine.output_kwarg)
        if output_info:
            return output_info.abi_type.storage_type()
        return self.subroutine.return_type

    def has_return(self):
        return False


SubroutineCall.__module__ = "pyteal"


class SubroutineFnWrapper:
    def __init__(
        self,
        fn_implementation: Callable[..., Expr],
        return_type: TealType,
        name: Optional[str] = None,
    ) -> None:
        self.subroutine = SubroutineDefinition(
            fn_implementation,
            return_type=return_type,
            name_str=name,
        )

    def __call__(self, *args: Expr | ScratchVar | abi.BaseType, **kwargs: Any) -> Expr:
        if len(kwargs) != 0:
            raise TealInputError(
                f"Subroutine cannot be called with keyword arguments. "
                f"Received keyword arguments: {','.join(kwargs.keys())}"
            )
        return self.subroutine.invoke(list(args))

    def name(self) -> str:
        return self.subroutine.name()

    def type_of(self):
        return self.subroutine.declarations.versions_type_of()

    def has_return(self):
<<<<<<< HEAD
        return self.subroutine.declarations.versions_type_of()
=======
        return self.subroutine.declarations.versions_has_return()
>>>>>>> de90e93e


SubroutineFnWrapper.__module__ = "pyteal"


class ABIReturnSubroutine:
    """Used to create a PyTeal Subroutine (returning an ABI value) from a python function.  It's primarily intended to define ARC-4 Application entry points though it can also be used more generally.

    *Disclaimer*:  ABIReturnSubroutine is still taking shape and is subject to backwards incompatible changes.

    * For ARC-4 Application entry point definition, feel encouraged to use ABIReturnSubroutine.  Expect a best-effort attempt to minimize backwards incompatible changes along with a migration path.
    * For general purpose subroutine definition usage, use at your own risk.  Based on feedback, the API and usage patterns will change more freely and with less effort to provide migration paths.

    This class is meant to be used as a function decorator. For example:

        .. code-block:: python

            @ABIReturnSubroutine
            def abi_sum(toSum: abi.DynamicArray[abi.Uint64], *, output: abi.Uint64) -> Expr:
                i = ScratchVar(TealType.uint64)
                valueAtIndex = abi.Uint64()
                return Seq(
                    output.set(0),
                    For(i.store(Int(0)), i.load() < toSum.length(), i.store(i.load() + Int(1))).Do(
                        Seq(
                            toSum[i.load()].store_into(valueAtIndex),
                            output.set(output.get() + valueAtIndex.get()),
                        )
                    ),
                )

            program = Seq(
                (to_sum_arr := abi.make(abi.DynamicArray[abi.Uint64])).decode(
                    Txn.application_args[1]
                ),
                (res := abi.Uint64()).set(abi_sum(to_sum_arr)),
                abi.MethodReturn(res),
                Int(1),
            )
    """

    OUTPUT_ARG_NAME: Final[str] = "output"

    def __init__(
        self,
        fn_implementation: Callable[..., Expr],
        /,
        *,
        overriding_name: Optional[str] = None,
    ) -> None:
        self.output_kwarg_info: Optional[OutputKwArgInfo] = self._get_output_kwarg_info(
            fn_implementation
        )
        self.subroutine = SubroutineDefinition(
            fn_implementation,
            return_type=TealType.none,
            name_str=overriding_name,
            has_abi_output=self.output_kwarg_info is not None,
        )

    @staticmethod
    def name_override(name: str) -> Callable[..., "ABIReturnSubroutine"]:
        def wrapper(fn_impl: Callable[..., Expr]) -> ABIReturnSubroutine:
            return ABIReturnSubroutine(fn_impl, overriding_name=name)

        return wrapper

    @classmethod
    def _get_output_kwarg_info(
        cls, fn_implementation: Callable[..., Expr]
    ) -> Optional[OutputKwArgInfo]:
        if not callable(fn_implementation):
            raise TealInputError("Input to ABIReturnSubroutine is not callable")
        sig = signature(fn_implementation)
        fn_annotations = get_annotations(fn_implementation)

        potential_abi_arg_names = [
            k for k, v in sig.parameters.items() if v.kind == Parameter.KEYWORD_ONLY
        ]

        match potential_abi_arg_names:
            case []:
                return None
            case [name]:
                if name != cls.OUTPUT_ARG_NAME:
                    raise TealInputError(
                        f"ABI return subroutine output-kwarg name must be `output` at this moment, "
                        f"while {name} is the keyword."
                    )
                annotation = fn_annotations.get(name, None)
                if annotation is None:
                    raise TealInputError(
                        f"ABI return subroutine output-kwarg {name} must specify ABI type"
                    )
                type_spec = abi.type_spec_from_annotation(annotation)
                return OutputKwArgInfo(name, type_spec)
            case _:
                raise TealInputError(
                    f"multiple output arguments ({len(potential_abi_arg_names)}) "
                    f"with type annotations {potential_abi_arg_names}"
                )

    def __call__(
        self, *args: Expr | ScratchVar | abi.BaseType, **kwargs
    ) -> abi.ReturnedValue | Expr:
        if len(kwargs) != 0:
            raise TealInputError(
                f"Subroutine cannot be called with keyword arguments. "
                f"Received keyword arguments: {', '.join(kwargs.keys())}"
            )

        invoked = self.subroutine.invoke(list(args))
        if self.output_kwarg_info is None:
            if invoked.type_of() != TealType.none:
                raise TealInputError(
                    "ABI subroutine with void type should be evaluated to TealType.none"
                )
            return invoked

        return abi.ReturnedValue(
            self.output_kwarg_info.abi_type,
            invoked,
        )

    def name(self) -> str:
        return self.subroutine.name()

    def method_signature(self, overriding_name: str = None) -> str:
        if not self.is_abi_routable():
            raise TealInputError(
                "Only registrable methods may return a method signature"
            )

        ret_type = self.type_of()
        if isinstance(ret_type, abi.TypeSpec) and abi.contains_type_spec(
            ret_type, abi.TransactionTypeSpecs + abi.ReferenceTypeSpecs
        ):
            raise TealInputError(
                f"Reference and Transaction types may not be used as return values, got {ret_type}"
            )

        args = [str(v) for v in self.subroutine.abi_args.values()]
        if overriding_name is None:
            overriding_name = self.name()
        return f"{overriding_name}({','.join(args)}){self.type_of()}"

    def method_spec(self) -> sdk_abi.Method:
        desc: str = ""
        arg_descs: dict[str, str] = {}
        return_desc: str = ""
        args: list[dict[str, str]] = []

        if self.subroutine.implementation.__doc__:
            docstring = parse_docstring(self.subroutine.implementation.__doc__)

            # Combine short and long descriptions with newline
            method_descriptions: list[str] = []
            if docstring.short_description:
                method_descriptions.append(docstring.short_description)
            if docstring.long_description:
                method_descriptions.append(docstring.long_description)

            method_desc = "\n\n".join(method_descriptions)

            # Turn double new line into single, replacing single newline with space
            desc = "\n".join(
                [
                    i.replace("\n", " ").strip()
                    for i in method_desc.split("\n\n")
                    if i.strip()
                ]
            )

            # Get the descriptions for any documented arguments
            arg_descs = {
                arg.arg_name: arg.description.replace("\n", " ").strip()
                for arg in docstring.params
                if arg.arg_name != self.OUTPUT_ARG_NAME and arg.description is not None
            }

            # Get the special return description
            return_desc = (
                ""
                if not docstring.returns or not docstring.returns.description
                else docstring.returns.description.replace("\n", " ").strip()
            )

        # Generate the ABI method object given the subroutine args
        # Add in description if one is set
        for name, val in self.subroutine.annotations.items():
            # Skip annotations for `return` and `output` in the args list
            if name in ["return", self.OUTPUT_ARG_NAME]:
                continue

            arg_obj = {
                "type": str(abi.type_spec_from_annotation(val)),
                "name": name,
            }

            if name in arg_descs:
                arg_obj["desc"] = arg_descs[name]

            args.append(arg_obj)

        # Create the return obj for the method, adding description if set
        return_obj = {"type": str(self.type_of())}
        if return_desc and return_obj["type"] != "void":
            return_obj["desc"] = return_desc

        # Create the method spec, adding description if set
        spec = {"name": self.name(), "args": args, "returns": return_obj}
        if desc:
            spec["desc"] = desc

        return sdk_abi.Method.undictify(spec)

    def type_of(self) -> str | abi.TypeSpec:
        return (
            "void"
            if self.output_kwarg_info is None
            else self.output_kwarg_info.abi_type
        )

    def is_abi_routable(self) -> bool:
        return len(self.subroutine.abi_args) == self.subroutine.argument_count()


ABIReturnSubroutine.__module__ = "pyteal"


class Subroutine:
    """Used to create a PyTeal subroutine from a Python function.

    This class is meant to be used as a function decorator. For example:

        .. code-block:: python

            @Subroutine(TealType.uint64)
            def mySubroutine(a: Expr, b: Expr) -> Expr:
                return a + b

            program = Seq([
                App.globalPut(Bytes("key"), mySubroutine(Int(1), Int(2))),
                Approve(),
            ])
    """

    def __init__(self, return_type: TealType, name: Optional[str] = None) -> None:
        """Define a new subroutine with the given return type.

        Args:
            return_type: The type that the return value of this subroutine must conform to.
                TealType.none indicates that this subroutine does not return any value.
        """
        self.return_type = return_type
        self.name = name

    def __call__(self, fn_implementation: Callable[..., Expr]) -> SubroutineFnWrapper:
        return SubroutineFnWrapper(
            fn_implementation=fn_implementation,
            return_type=self.return_type,
            name=self.name,
        )


Subroutine.__module__ = "pyteal"


@dataclass
class SubroutineEval:
    """
    Puts together the data necessary to define the code for a subroutine.
    "evaluate" is used here to connote evaluating the PyTEAL AST into a SubroutineDeclaration,
    but not actually placing it at call locations. The trickiest part here is managing the subroutine's arguments.
    The arguments are needed for two different code-paths, and there are 2 different argument types to consider
    for each of the code-paths.

    2 Argument Usages / Code-Paths
    - -------- ------   ----------
    Usage (A) for run-time: "argumentVars" --reverse--> "body_ops"
        These are "store" expressions that pick up parameters that have been pre-placed on the stack prior to subroutine invocation.
        The argumentVars are stored into local scratch space to be used by the TEAL subroutine.

    Usage (B) for compile-time: "loadedArgs"
        These are expressions supplied to the user-defined PyTEAL function.
        The loadedArgs are invoked to by the subroutine to create a self-contained AST which will translate into a TEAL subroutine.

    In both usage cases, we need to handle

    4 Argument Types
    - -------- -----
    Type 1 (by-value): these have python type Expr
    Type 2 (by-reference): these have python type ScratchVar
    Type 3 (ABI): these are ABI typed variables with scratch space storage, and still pass by value
    Type 4 (ABI-output-arg): ABI typed variables with scratch space, a new ABI instance is generated inside function body,
        not one of the cases in the previous three options

    Because of the introduction of frame pointer, the "argumentVars" and "loadedArgs" are different before and after program version 8.

    "argumentVars" and "loadedArgs" before version 8 (frame pointer version)
    -------------- --- ------------ ------ ------- - -----------------------

    Usage (A) "argumentVars" - Storing pre-placed stack variables into local scratch space:
        Type 1. (by-value) use ScratchVar.store() to pick the actual value into a local scratch space
        Type 2. (by-reference) ALSO use ScratchVar.store() to pick up from the stack
            NOTE: SubroutineCall.__teal__() has placed the _SLOT INDEX_ on the stack so this is stored into the local scratch space
        Type 3. (ABI) abi_value.stored_value.store() to pick from the stack
        Type 4. (ABI-output-arg) it is not really used here, since it is only generated internal of the subroutine

    Usage (B) "loadedArgs" - Passing through to an invoked PyTEAL subroutine AST:
        Type 1. (by-value) use ScratchVar.load() to have an Expr that can be compiled in python by the PyTEAL subroutine
        Type 2. (by-reference) use a DynamicScratchVar as the user will have written the PyTEAL in a way that satisfies
            the ScratchVar API. I.e., the user will write `x.load()` and `x.store(val)` as opposed to just `x`.
        Type 3. (ABI) use abi_value itself after storing stack value into scratch space.
        Type 4. (ABI-output-arg) generates a new instance of the ABI value,
            and appends a return expression of stored value of the ABI keyword value.

    "argumentVars" and "loadedArgs" after version 8 (frame pointer version)
    -------------- --- ------------ ----- ------- - -----------------------

    Usage (A) "argumentVars" - Storing pre-placed stack variables with frame pointer:
        Type 1. (by-value) use None for we can load from stack with FrameDig() from FrameVar abstraction
<<<<<<< HEAD
        Type 2. (by-reference) ALSO use FrameDig() from FrameVar abstraction to pick up from the stack
=======
        Type 2. (by-reference) use FrameDig() from FrameVar abstraction to pick up from the stack
>>>>>>> de90e93e
            NOTE: SubroutineCall.__teal__() has placed the _SLOT INDEX_ on the stack so this is stored into the local scratch space
        Type 3. (ABI) use None for we can load from stack with FrameDig() from FrameVar abstraction
            NOTE: SubroutineCall.__teal__() has placed the ABI encoding on the stack, so ABI set and get methods are working over stack
        Type 4. (ABI-output-arg) it is not really used here, but we use FrameDig/Bury to interact with it

    Usage (B) "loadedArgs" - Passing through to an invoked PyTEAL subroutine AST:
<<<<<<< HEAD
        Type 1. (by-value) use FrameDig() from FrameVar absrraction, to have an Expr that can be compiled in python by the PyTEAL subroutine.
=======
        Type 1. (by-value) use FrameDig() from FrameVar abstraction, to have an Expr that can be compiled in python by the PyTEAL subroutine.
>>>>>>> de90e93e
        Type 2. (by-reference) use a DynamicScratchVar as the user will have written the PyTEAL in a way that satisfies
            the ScratchVar API. I.e., the user will write `x.load()` and `x.store(val)` as opposed to just `x`.
        Type 3. (ABI) use abi_value that interface with stack data through FrameVar abstraction.
        Type 4. (ABI-output-arg) Prepare a FrameVar over the stack with frame-index 0 against current frame pointer,
            and set the ABI value's _stored_value to be using FrameVar.
    """

    var_n_loaded_method: Callable[
        [SubroutineDefinition, str, Optional[Proto]],
        tuple[Optional[ScratchVar], ScratchVar | abi.BaseType | Expr],
    ]
    use_frame_pt: bool = False

    @staticmethod
    def var_n_loaded_scratch(
        subroutine: SubroutineDefinition,
        param: str,
        _: Optional[Proto] = None,
    ) -> tuple[ScratchVar, ScratchVar | abi.BaseType | Expr]:
        loaded_var: ScratchVar | abi.BaseType | Expr
        argument_var: ScratchVar

        if param in subroutine.by_ref_args:
            argument_var = DynamicScratchVar(TealType.anytype)
            loaded_var = argument_var
        elif param in subroutine.abi_args:
            internal_abi_var = subroutine.abi_args[param].new_instance()
            argument_var = cast(ScratchVar, internal_abi_var._stored_value)
            loaded_var = internal_abi_var
        else:
            argument_var = ScratchVar(TealType.anytype)
            loaded_var = argument_var.load()

        return argument_var, loaded_var

    @staticmethod
    def var_n_loaded_fp(
        subroutine: SubroutineDefinition,
        param: str,
        proto: Optional[Proto],
    ) -> tuple[Optional[ScratchVar], ScratchVar | abi.BaseType | Expr]:
        if not proto:
            raise TealInternalError(
                "proto should be available for frame pointer based subroutine."
            )

        loaded_var: ScratchVar | abi.BaseType | Expr
        argument_var: Optional[ScratchVar]
<<<<<<< HEAD

        if param in subroutine.by_ref_args:
            argument_var = DynamicScratchVar(TealType.anytype)
            loaded_var = argument_var
        elif param in subroutine.abi_args:
            internal_abi_var = subroutine.abi_args[param].new_instance()
            dig_index = (
                subroutine.arguments().index(param) - subroutine.argument_count()
            )
            internal_abi_var._stored_value = FrameVar(proto, dig_index)
            argument_var = None
            loaded_var = internal_abi_var
        else:
            dig_index = (
                subroutine.arguments().index(param) - subroutine.argument_count()
            )
            argument_var = None
            loaded_var = FrameVar(proto, dig_index).load()

        return argument_var, loaded_var

    @staticmethod
    def __proto(subroutine: SubroutineDefinition) -> Proto:
        arg_stack_types: list[TealType] = []
        for t in subroutine.expected_arg_types:
            if t is Expr:
                arg_stack_types.append(TealType.anytype)
            elif t is ScratchVar:
                arg_stack_types.append(TealType.uint64)
            else:
                arg_stack_types.append(cast(abi.TypeSpec, t).storage_type())

        num_return_allocs: int = int(subroutine.has_abi_output)

        local_stack_types: list[TealType] = []
        if subroutine.has_abi_output:
            output_info = cast(
                OutputKwArgInfo, OutputKwArgInfo.from_dict(subroutine.output_kwarg)
            )
            local_stack_types = [output_info.abi_type.storage_type()]

        layout: ProtoStackLayout = ProtoStackLayout(
            arg_stack_types, local_stack_types, num_return_allocs
        )

=======

        if param in subroutine.by_ref_args:
            argument_var = DynamicScratchVar(TealType.anytype)
            loaded_var = argument_var
        elif param in subroutine.abi_args:
            internal_abi_var = subroutine.abi_args[param].new_instance()
            dig_index = (
                subroutine.arguments().index(param) - subroutine.argument_count()
            )
            internal_abi_var._stored_value = FrameVar(proto, dig_index)
            argument_var = None
            loaded_var = internal_abi_var
        else:
            dig_index = (
                subroutine.arguments().index(param) - subroutine.argument_count()
            )
            argument_var = None
            loaded_var = FrameVar(proto, dig_index).load()

        return argument_var, loaded_var

    @staticmethod
    def __proto(subroutine: SubroutineDefinition) -> Proto:
        arg_stack_types: list[TealType] = []
        for t in subroutine.expected_arg_types:
            if t is Expr:
                arg_stack_types.append(TealType.anytype)
            elif t is ScratchVar:
                arg_stack_types.append(TealType.uint64)
            else:
                arg_stack_types.append(cast(abi.TypeSpec, t).storage_type())

        num_return_allocs: int = int(subroutine.has_abi_output)

        local_stack_types: list[TealType] = []
        if subroutine.has_abi_output:
            output_info = cast(
                OutputKwArgInfo, OutputKwArgInfo.from_dict(subroutine.output_kwarg)
            )
            local_stack_types = [output_info.abi_type.storage_type()]

        layout: ProtoStackLayout = ProtoStackLayout(
            arg_stack_types, local_stack_types, num_return_allocs
        )

>>>>>>> de90e93e
        # if subroutine do not have abi output, then only two cases happen:
        # - subroutine is a normal subroutine, then check subroutine body evaluates to something, rather than none
        # - subroutine is an ABIReturnSubroutine, the type is void, and its subroutine body type of is always none
        num_stack_outputs: int = (
            1
            if subroutine.has_abi_output
            else int(subroutine.return_type != TealType.none)
        )

        return Proto(subroutine.argument_count(), num_stack_outputs, mem_layout=layout)
<<<<<<< HEAD

    def __call__(self, subroutine: SubroutineDefinition) -> SubroutineDeclaration:
        proto = self.__proto(subroutine)

        args = subroutine.arguments()
        arg_var_n_frame_index_pairs: list[tuple[ScratchVar, int]] = []
        loaded_args: list[ScratchVar | Expr | abi.BaseType] = []
        for index, arg in enumerate(args):
            arg_var, loaded_arg = self.var_n_loaded_method(subroutine, arg, proto)
            if arg_var:
                arg_var_n_frame_index_pairs.append(
                    (arg_var, index - subroutine.argument_count())
                )
            loaded_args.append(loaded_arg)

        abi_output_kwargs: dict[str, abi.BaseType] = {}
        output_kwarg_info = OutputKwArgInfo.from_dict(subroutine.output_kwarg)
        output_carrying_abi: Optional[abi.BaseType] = None

=======

    def __call__(self, subroutine: SubroutineDefinition) -> SubroutineDeclaration:
        proto = self.__proto(subroutine)

        args = subroutine.arguments()
        arg_var_n_frame_index_pairs: list[tuple[ScratchVar, int]] = []
        loaded_args: list[ScratchVar | Expr | abi.BaseType] = []
        for index, arg in enumerate(args):
            arg_var, loaded_arg = self.var_n_loaded_method(subroutine, arg, proto)
            if arg_var:
                arg_var_n_frame_index_pairs.append(
                    (arg_var, index - subroutine.argument_count())
                )
            loaded_args.append(loaded_arg)

        abi_output_kwargs: dict[str, abi.BaseType] = {}
        output_kwarg_info = OutputKwArgInfo.from_dict(subroutine.output_kwarg)
        output_carrying_abi: Optional[abi.BaseType] = None

>>>>>>> de90e93e
        if output_kwarg_info:
            output_carrying_abi = output_kwarg_info.abi_type.new_instance()
            if self.use_frame_pt:
                output_carrying_abi._stored_value = FrameVar(proto, 0)
            abi_output_kwargs[output_kwarg_info.name] = output_carrying_abi

        # Arg usage "B" supplied to build an AST from the user-defined PyTEAL function:
        subroutine_body = subroutine.implementation(*loaded_args, **abi_output_kwargs)
        if not isinstance(subroutine_body, Expr):
            raise TealInputError(
                f"Subroutine function does not return a PyTeal expression. Got type {type(subroutine_body)}."
            )

        deferred_expr: Optional[Expr] = None

        # if there is an output keyword argument for ABI
        # place the storing on the stack with deferred expr only when compile to scratch var
        if output_carrying_abi:
            if subroutine_body.type_of() != TealType.none:
                raise TealInputError(
                    f"ABI returning subroutine definition should evaluate to TealType.none, "
                    f"while evaluate to {subroutine_body.type_of()}."
                )
            if not self.use_frame_pt:
                deferred_expr = output_carrying_abi._stored_value.load()

        # Arg usage "A" to be pick up and store in scratch parameters that have been placed on the stack
        # need to reverse order of argumentVars because the last argument will be on top of the stack

        body_ops: list[Expr]
        if not self.use_frame_pt:
            body_ops = [
                var.slot.store() for var, _ in arg_var_n_frame_index_pairs[::-1]
            ]
        else:
            body_ops = [proto]
            body_ops += [
                var.slot.store(FrameVar(proto, index).load())
                for var, index in arg_var_n_frame_index_pairs[::-1]
            ]

        body_ops.append(subroutine_body)
        sd = SubroutineDeclaration(subroutine, Seq(body_ops), deferred_expr)
        sd.trace = subroutine_body.trace
        return sd

    @classmethod
    def normal_evaluator(cls) -> "SubroutineEval":
        return cls(SubroutineEval.var_n_loaded_scratch, False)

    @classmethod
    def fp_evaluator(cls) -> "SubroutineEval":
        return cls(SubroutineEval.var_n_loaded_fp, True)


SubroutineEval.__module__ = "pyteal"<|MERGE_RESOLUTION|>--- conflicted
+++ resolved
@@ -18,24 +18,6 @@
     from pyteal.compiler import CompileOptions
 
 
-<<<<<<< HEAD
-class _SubroutineDeclByVersion:
-    def __init__(self, subroutine_def: "SubroutineDefinition") -> None:
-        from pyteal.compiler.compiler import FRAME_POINTER_VERSION, MAX_PROGRAM_VERSION
-
-        self.subroutine: SubroutineDefinition = subroutine_def
-        self.version_map: dict[range, Optional[SubroutineDeclaration]] = {
-            range(Op.callsub.min_version, FRAME_POINTER_VERSION): None,
-            range(FRAME_POINTER_VERSION, MAX_PROGRAM_VERSION + 1): None,
-        }
-        self.version_method: dict[range, SubroutineEval] = {
-            range(
-                Op.callsub.min_version, FRAME_POINTER_VERSION
-            ): SubroutineEval.normal_evaluator(),
-            range(
-                FRAME_POINTER_VERSION, MAX_PROGRAM_VERSION + 1
-            ): SubroutineEval.fp_evaluator(),
-=======
 class _SubroutineDeclByOption:
     def __init__(self, subroutine_def: "SubroutineDefinition") -> None:
         self.subroutine: SubroutineDefinition = subroutine_def
@@ -46,55 +28,11 @@
         self.option_method: dict[bool, SubroutineEval] = {
             True: SubroutineEval.fp_evaluator(),
             False: SubroutineEval.normal_evaluator(),
->>>>>>> de90e93e
         }
         self.has_return: Optional[bool] = None
         self.type_of: Optional[TealType] = None
 
     def get_declaration(self) -> "SubroutineDeclaration":
-<<<<<<< HEAD
-        return self.get_declaration_by_version(Op.callsub.min_version)
-
-    def get_declaration_by_version(self, version: int) -> "SubroutineDeclaration":
-        from pyteal.compiler.compiler import MAX_PROGRAM_VERSION
-
-        for _r, decl in self.version_map.items():
-            if version not in _r:
-                continue
-            if decl:
-                return decl
-            self.version_map[_r] = self.version_method[_r](self.subroutine)
-            return cast(SubroutineDeclaration, self.version_map[_r])
-
-        raise TealInputError(
-            f"version {version} must be in range [{Op.callsub.min_version}, {MAX_PROGRAM_VERSION}]."
-        )
-
-    def __erase_version(self, version: int) -> None:
-        from pyteal.compiler.compiler import MAX_PROGRAM_VERSION
-
-        for _r in self.version_map:
-            if version in _r:
-                self.version_map[_r] = None
-                return
-        raise TealInputError(
-            f"version {version} must be in range [{Op.callsub.min_version}, {MAX_PROGRAM_VERSION}]."
-        )
-
-    def __is_version_pre_existing(self, version: int) -> bool:
-        for _r in self.version_map:
-            if version in _r:
-                return self.version_map[_r] is not None
-        raise TealInputError(f"no such versioning {version}")
-
-    def __probe_info(self, version: int) -> tuple[bool, TealType]:
-        current_slot_id = ScratchSlot.nextSlotId
-        is_pre_existing = self.__is_version_pre_existing(version)
-        decl = self.get_declaration_by_version(version)
-        has_return, type_of = decl.has_return(), decl.type_of()
-        if not is_pre_existing:
-            self.__erase_version(version)
-=======
         return self.get_declaration_by_option(False)
 
     def get_declaration_by_option(
@@ -114,23 +52,10 @@
         has_return, type_of = decl.has_return(), decl.type_of()
         if not is_pre_existing:
             self.option_map[fp_option] = None
->>>>>>> de90e93e
         ScratchSlot.nextSlotId = current_slot_id
         return has_return, type_of
 
     def __info_prepare(self) -> None:
-<<<<<<< HEAD
-        from pyteal.compiler.compiler import FRAME_POINTER_VERSION
-
-        if self.has_return and self.type_of:
-            return
-        v2_ret, v2_type = self.__probe_info(FRAME_POINTER_VERSION - 1)
-        v8_ret, v8_type = self.__probe_info(FRAME_POINTER_VERSION)
-        assert v2_ret == v8_ret
-        assert v2_type == v8_type
-        self.has_return = v2_ret
-        self.type_of = v2_type
-=======
         if self.has_return is not None and self.type_of is not None:
             return
         ss_ret, ss_type = self.__probe_info(False)
@@ -139,7 +64,6 @@
         assert ss_type == fp_type
         self.has_return = ss_ret
         self.type_of = ss_type
->>>>>>> de90e93e
 
     def versions_type_of(self) -> TealType:
         self.__info_prepare()
@@ -150,21 +74,11 @@
         return cast(bool, self.has_return)
 
     def get_declarations(self) -> None:
-<<<<<<< HEAD
-        for _r, decl in self.version_map.items():
-            if decl:
-                continue
-            self.version_map[_r] = self.get_declaration_by_version(_r.start)
-
-
-_SubroutineDeclByVersion.__module__ = "pyteal"
-=======
         self.option_map[False] = self.get_declaration_by_option(False)
         self.option_map[True] = self.get_declaration_by_option(True)
 
 
 _SubroutineDeclByOption.__module__ = "pyteal"
->>>>>>> de90e93e
 
 
 class SubroutineDefinition:
@@ -195,11 +109,7 @@
 
         self.return_type = return_type
         self.declaration: Optional["SubroutineDeclaration"] = None
-<<<<<<< HEAD
-        self.declarations: _SubroutineDeclByVersion = _SubroutineDeclByVersion(self)
-=======
         self.declarations: _SubroutineDeclByOption = _SubroutineDeclByOption(self)
->>>>>>> de90e93e
 
         self.implementation: Callable = implementation
         self.has_abi_output: bool = has_abi_output
@@ -396,16 +306,11 @@
     def get_declaration(self) -> "SubroutineDeclaration":
         return self.declarations.get_declaration()
 
-<<<<<<< HEAD
-    def get_declaration_by_version(self, version: int) -> "SubroutineDeclaration":
-        return self.declarations.get_declaration_by_version(version)
-=======
     def get_declaration_by_option(
         self,
         fp_option: bool = True,
     ) -> "SubroutineDeclaration":
         return self.declarations.get_declaration_by_option(fp_option)
->>>>>>> de90e93e
 
     def name(self) -> str:
         return self.__name
@@ -641,11 +546,7 @@
         return self.subroutine.declarations.versions_type_of()
 
     def has_return(self):
-<<<<<<< HEAD
-        return self.subroutine.declarations.versions_type_of()
-=======
         return self.subroutine.declarations.versions_has_return()
->>>>>>> de90e93e
 
 
 SubroutineFnWrapper.__module__ = "pyteal"
@@ -968,22 +869,14 @@
 
     Usage (A) "argumentVars" - Storing pre-placed stack variables with frame pointer:
         Type 1. (by-value) use None for we can load from stack with FrameDig() from FrameVar abstraction
-<<<<<<< HEAD
-        Type 2. (by-reference) ALSO use FrameDig() from FrameVar abstraction to pick up from the stack
-=======
         Type 2. (by-reference) use FrameDig() from FrameVar abstraction to pick up from the stack
->>>>>>> de90e93e
             NOTE: SubroutineCall.__teal__() has placed the _SLOT INDEX_ on the stack so this is stored into the local scratch space
         Type 3. (ABI) use None for we can load from stack with FrameDig() from FrameVar abstraction
             NOTE: SubroutineCall.__teal__() has placed the ABI encoding on the stack, so ABI set and get methods are working over stack
         Type 4. (ABI-output-arg) it is not really used here, but we use FrameDig/Bury to interact with it
 
     Usage (B) "loadedArgs" - Passing through to an invoked PyTEAL subroutine AST:
-<<<<<<< HEAD
-        Type 1. (by-value) use FrameDig() from FrameVar absrraction, to have an Expr that can be compiled in python by the PyTEAL subroutine.
-=======
         Type 1. (by-value) use FrameDig() from FrameVar abstraction, to have an Expr that can be compiled in python by the PyTEAL subroutine.
->>>>>>> de90e93e
         Type 2. (by-reference) use a DynamicScratchVar as the user will have written the PyTEAL in a way that satisfies
             the ScratchVar API. I.e., the user will write `x.load()` and `x.store(val)` as opposed to just `x`.
         Type 3. (ABI) use abi_value that interface with stack data through FrameVar abstraction.
@@ -1032,7 +925,6 @@
 
         loaded_var: ScratchVar | abi.BaseType | Expr
         argument_var: Optional[ScratchVar]
-<<<<<<< HEAD
 
         if param in subroutine.by_ref_args:
             argument_var = DynamicScratchVar(TealType.anytype)
@@ -1078,53 +970,6 @@
             arg_stack_types, local_stack_types, num_return_allocs
         )
 
-=======
-
-        if param in subroutine.by_ref_args:
-            argument_var = DynamicScratchVar(TealType.anytype)
-            loaded_var = argument_var
-        elif param in subroutine.abi_args:
-            internal_abi_var = subroutine.abi_args[param].new_instance()
-            dig_index = (
-                subroutine.arguments().index(param) - subroutine.argument_count()
-            )
-            internal_abi_var._stored_value = FrameVar(proto, dig_index)
-            argument_var = None
-            loaded_var = internal_abi_var
-        else:
-            dig_index = (
-                subroutine.arguments().index(param) - subroutine.argument_count()
-            )
-            argument_var = None
-            loaded_var = FrameVar(proto, dig_index).load()
-
-        return argument_var, loaded_var
-
-    @staticmethod
-    def __proto(subroutine: SubroutineDefinition) -> Proto:
-        arg_stack_types: list[TealType] = []
-        for t in subroutine.expected_arg_types:
-            if t is Expr:
-                arg_stack_types.append(TealType.anytype)
-            elif t is ScratchVar:
-                arg_stack_types.append(TealType.uint64)
-            else:
-                arg_stack_types.append(cast(abi.TypeSpec, t).storage_type())
-
-        num_return_allocs: int = int(subroutine.has_abi_output)
-
-        local_stack_types: list[TealType] = []
-        if subroutine.has_abi_output:
-            output_info = cast(
-                OutputKwArgInfo, OutputKwArgInfo.from_dict(subroutine.output_kwarg)
-            )
-            local_stack_types = [output_info.abi_type.storage_type()]
-
-        layout: ProtoStackLayout = ProtoStackLayout(
-            arg_stack_types, local_stack_types, num_return_allocs
-        )
-
->>>>>>> de90e93e
         # if subroutine do not have abi output, then only two cases happen:
         # - subroutine is a normal subroutine, then check subroutine body evaluates to something, rather than none
         # - subroutine is an ABIReturnSubroutine, the type is void, and its subroutine body type of is always none
@@ -1135,7 +980,6 @@
         )
 
         return Proto(subroutine.argument_count(), num_stack_outputs, mem_layout=layout)
-<<<<<<< HEAD
 
     def __call__(self, subroutine: SubroutineDefinition) -> SubroutineDeclaration:
         proto = self.__proto(subroutine)
@@ -1155,27 +999,6 @@
         output_kwarg_info = OutputKwArgInfo.from_dict(subroutine.output_kwarg)
         output_carrying_abi: Optional[abi.BaseType] = None
 
-=======
-
-    def __call__(self, subroutine: SubroutineDefinition) -> SubroutineDeclaration:
-        proto = self.__proto(subroutine)
-
-        args = subroutine.arguments()
-        arg_var_n_frame_index_pairs: list[tuple[ScratchVar, int]] = []
-        loaded_args: list[ScratchVar | Expr | abi.BaseType] = []
-        for index, arg in enumerate(args):
-            arg_var, loaded_arg = self.var_n_loaded_method(subroutine, arg, proto)
-            if arg_var:
-                arg_var_n_frame_index_pairs.append(
-                    (arg_var, index - subroutine.argument_count())
-                )
-            loaded_args.append(loaded_arg)
-
-        abi_output_kwargs: dict[str, abi.BaseType] = {}
-        output_kwarg_info = OutputKwArgInfo.from_dict(subroutine.output_kwarg)
-        output_carrying_abi: Optional[abi.BaseType] = None
-
->>>>>>> de90e93e
         if output_kwarg_info:
             output_carrying_abi = output_kwarg_info.abi_type.new_instance()
             if self.use_frame_pt:
