--- conflicted
+++ resolved
@@ -1,7 +1,4 @@
-<<<<<<< HEAD
 import traceback
-=======
->>>>>>> 5294775a
 from dataclasses import dataclass
 from inspect import isclass, Parameter, signature, get_annotations
 from types import MappingProxyType, NoneType
@@ -34,10 +31,7 @@
         return_type: TealType,
         name_str: Optional[str] = None,
         has_abi_output: bool = False,
-<<<<<<< HEAD
-        trace: list[str] = [],
-=======
->>>>>>> 5294775a
+        trace: list[str] = None,
     ) -> None:
         """
         Args:
@@ -51,10 +45,7 @@
         self.id = SubroutineDefinition.nextSubroutineId
         SubroutineDefinition.nextSubroutineId += 1
 
-<<<<<<< HEAD
         self.trace = trace
-=======
->>>>>>> 5294775a
         self.return_type = return_type
         self.declaration: Optional["SubroutineDeclaration"] = None
 
@@ -211,7 +202,6 @@
             abi_args,
             abi_output_kwarg,
         )
-<<<<<<< HEAD
 
     @staticmethod
     def _is_abi_annotation(obj: Any) -> bool:
@@ -222,18 +212,6 @@
             return False
 
     @staticmethod
-=======
-
-    @staticmethod
-    def _is_abi_annotation(obj: Any) -> bool:
-        try:
-            abi.type_spec_from_annotation(obj)
-            return True
-        except TypeError:
-            return False
-
-    @staticmethod
->>>>>>> 5294775a
     def _validate_annotation(
         user_defined_annotations: dict[str, Any], parameter_name: str
     ) -> type[Expr] | type[ScratchVar] | abi.TypeSpec:
@@ -283,12 +261,7 @@
         return syntax_args
 
     def invoke(
-<<<<<<< HEAD
         self, args: list[Expr | ScratchVar | abi.BaseType], trace: list[str] = None
-=======
-        self,
-        args: list[Expr | ScratchVar | abi.BaseType],
->>>>>>> 5294775a
     ) -> "SubroutineCall":
         if len(args) != self.argument_count():
             raise TealInputError(
@@ -316,7 +289,6 @@
                         f"supplied argument {arg} at index {i} "
                         f"should have ABI typespec {arg_type} but got {arg.type_spec()}"
                     )
-<<<<<<< HEAD
 
         sc = SubroutineCall(
             self, args, output_kwarg=OutputKwArgInfo.from_dict(self.output_kwarg)
@@ -326,12 +298,6 @@
             sc.trace = trace
 
         return sc
-=======
-
-        return SubroutineCall(
-            self, args, output_kwarg=OutputKwArgInfo.from_dict(self.output_kwarg)
-        )
->>>>>>> 5294775a
 
     def __str__(self):
         return f"subroutine#{self.id}"
@@ -464,15 +430,10 @@
                     f"cannot handle current arg: {arg} to put it on stack"
                 )
 
-<<<<<<< HEAD
         op = TealOp(self, Op.callsub, self.subroutine, trace=self.trace)
         return TealBlock.FromOp(
             options, op, *[handle_arg(x) for x in self.args], trace=self.trace
         )
-=======
-        op = TealOp(self, Op.callsub, self.subroutine)
-        return TealBlock.FromOp(options, op, *[handle_arg(x) for x in self.args])
->>>>>>> 5294775a
 
     def __str__(self):
         arg_str_list = list(map(str, self.args))
@@ -498,19 +459,13 @@
         fn_implementation: Callable[..., Expr],
         return_type: TealType,
         name: Optional[str] = None,
-<<<<<<< HEAD
-        trace: list[str] = [],
-=======
->>>>>>> 5294775a
+        trace: list[str] = None,
     ) -> None:
         self.subroutine = SubroutineDefinition(
             fn_implementation,
             return_type=return_type,
             name_str=name,
-<<<<<<< HEAD
             trace=trace,
-=======
->>>>>>> 5294775a
         )
 
     def __call__(self, *args: Expr | ScratchVar | abi.BaseType, **kwargs: Any) -> Expr:
