<<<<<<< HEAD
from typing import Callable, List, Optional, TYPE_CHECKING
from inspect import Parameter, isclass, signature
=======
from collections import OrderedDict
from inspect import isclass, Parameter, signature
from typing import Callable, List, Optional, Set, Type, Union, TYPE_CHECKING
>>>>>>> 404ef2f4

from ..errors import TealInputError, verifyTealVersion
from ..ir import TealOp, Op, TealBlock
from ..types import TealType

from .expr import Expr
from .seq import Seq
<<<<<<< HEAD
from .scratchvar import ScratchVar
from . import abi
=======
from .scratchvar import DynamicScratchVar, ScratchVar
>>>>>>> 404ef2f4

if TYPE_CHECKING:
    from ..compiler import CompileOptions

# NOTE trying to do return, rather than "write to reference", experimenting here


class SubroutineDefinition:
<<<<<<< HEAD
    PARAM_ANNOTATION_TYPES = (Expr, ScratchVar, abi.Type)

    @classmethod
    def param_type_names(cls) -> List[str]:
        return list(map(lambda t: t.__name__, cls.PARAM_ANNOTATION_TYPES))

    @classmethod
    def is_param_type_allowed(cls, var_type):
        var_type_in_annotated = var_type in cls.PARAM_ANNOTATION_TYPES
        var_type_abi_subtype = (
            isclass(var_type)
            and issubclass(var_type, abi.Type)
            and var_type != abi.Type
        )
        return var_type_in_annotated or var_type_abi_subtype

=======
>>>>>>> 404ef2f4
    nextSubroutineId = 0

    def __init__(
        self,
        implementation: Callable[..., Expr],
        returnType: TealType,
        nameStr: str = None,
    ) -> None:
        super().__init__()
        self.id = SubroutineDefinition.nextSubroutineId
        SubroutineDefinition.nextSubroutineId += 1

        self.by_ref_args: Set[str] = set()

        self.expected_arg_types: List[Type[Union[Expr, ScratchVar]]] = []

        if not callable(implementation):
            raise TealInputError("Input to SubroutineDefinition is not callable")

        sig = signature(implementation)

        annotations = getattr(implementation, "__annotations__", OrderedDict())

        if "return" in annotations and annotations["return"] is not Expr:
            raise TealInputError(
                "Function has return of disallowed type {}. Only Expr is allowed".format(
                    annotations["return"]
                )
            )

        for name, param in sig.parameters.items():
            if param.kind not in (
                Parameter.POSITIONAL_ONLY,
                Parameter.POSITIONAL_OR_KEYWORD,
            ):
                raise TealInputError(
                    "Function has a parameter type that is not allowed in a subroutine: parameter {} with type {}".format(
                        name, param.kind
                    )
                )

            if param.default != Parameter.empty:
                raise TealInputError(
                    "Function has a parameter with a default value, which is not allowed in a subroutine: {}".format(
                        name
                    )
                )

<<<<<<< HEAD
        for var, var_type in implementation.__annotations__.items():
            # TODO something about return for ABI should be polished?
            if var == "return" and not (
                isclass(var_type) and issubclass(var_type, Expr)
            ):
                f_err = "Function has return of disallowed type {}. Only subtype of Expr is allowed"
                raise TealInputError(f_err.format(var_type))

            if var != "return" and not self.is_param_type_allowed(var_type):
                f_err = "Function has parameter {} of disallowed type {}. Only the types {} are allowed"
                raise TealInputError(
                    f_err.format(var, var_type, self.param_type_names())
                )
=======
            expected_arg_type = self._validate_parameter_type(annotations, name)

            self.expected_arg_types.append(expected_arg_type)
            if expected_arg_type is ScratchVar:
                self.by_ref_args.add(name)
>>>>>>> 404ef2f4

        self.implementation = implementation
        self.implementationParams = sig.parameters
        self.returnType = returnType

        self.declaration: Optional["SubroutineDeclaration"] = None
        self.__name = self.implementation.__name__ if nameStr is None else nameStr

    @staticmethod
    def _validate_parameter_type(
        user_defined_annotations: dict, parameter_name: str
    ) -> Type[Union[Expr, ScratchVar]]:
        ptype = user_defined_annotations.get(parameter_name, None)
        if ptype is None:
            # Without a type annotation, `SubroutineDefinition` presumes an implicit `Expr` declaration rather than these alternatives:
            # * Throw error requiring type annotation.
            # * Defer parameter type checks until arguments provided during invocation.
            #
            # * Rationale:
            #   * Provide an upfront, best-effort type check before invocation.
            #   * Preserve backwards compatibility with TEAL programs written when `Expr` is the only supported annotation type.
            # * `invoke` type checks provided arguments against parameter types to catch mismatches.
            return Expr
        else:
            if not isclass(ptype):
                raise TealInputError(
                    "Function has parameter {} of declared type {} which is not a class".format(
                        parameter_name, ptype
                    )
                )

            if ptype not in (Expr, ScratchVar):
                raise TealInputError(
                    "Function has parameter {} of disallowed type {}. Only the types {} are allowed".format(
                        parameter_name, ptype, (Expr, ScratchVar)
                    )
                )

            return ptype

    def getDeclaration(self) -> "SubroutineDeclaration":
        if self.declaration is None:
            # lazy evaluate subroutine
            self.declaration = evaluateSubroutine(self)
        return self.declaration

    def name(self) -> str:
        return self.__name

    def argumentCount(self) -> int:
        return len(self.implementationParams)

    def arguments(self) -> List[str]:
        return list(self.implementationParams.keys())

    def invoke(self, args: List[Union[Expr, ScratchVar]]) -> "SubroutineCall":
        if len(args) != self.argumentCount():
            raise TealInputError(
                "Incorrect number of arguments for subroutine call. Expected {} arguments, got {}".format(
                    self.argumentCount(), len(args)
                )
            )

        for i, arg in enumerate(args):
            atype = self.expected_arg_types[i]
            if not isinstance(arg, atype):
                raise TealInputError(
                    "supplied argument {} at index {} had type {} but was expecting type {}".format(
                        arg, i, type(arg), atype
                    )
                )

        return SubroutineCall(self, args)

    def __str__(self):
        return "subroutine#{}".format(self.id)

    def __eq__(self, other):
        if isinstance(other, SubroutineDefinition):
            return self.id == other.id and self.implementation == other.implementation
        return False

    def __hash__(self):
        return hash(self.id)


SubroutineDefinition.__module__ = "pyteal"


class SubroutineDeclaration(Expr):
    def __init__(self, subroutine: SubroutineDefinition, body: Expr) -> None:
        super().__init__()
        self.subroutine = subroutine
        self.body = body

    def __teal__(self, options: "CompileOptions"):
        return self.body.__teal__(options)

    def __str__(self):
        return '(SubroutineDeclaration "{}" {})'.format(
            self.subroutine.name(), self.body
        )

    def type_of(self):
        return self.body.type_of()

    def has_return(self):
        return self.body.has_return()


SubroutineDeclaration.__module__ = "pyteal"


class SubroutineCall(Expr):
    def __init__(
        self, subroutine: SubroutineDefinition, args: List[Union[Expr, ScratchVar]]
    ) -> None:
        super().__init__()
        self.subroutine = subroutine
        self.args = args

        for i, arg in enumerate(args):
            arg_type = None

            if not isinstance(arg, (Expr, ScratchVar)):
                raise TealInputError(
                    "Subroutine argument {} at index {} was of unexpected Python type {}".format(
                        arg, i, type(arg)
                    )
                )

            arg_type = arg.type_of() if isinstance(arg, Expr) else arg.type

            if arg_type == TealType.none:
                raise TealInputError(
                    "Subroutine argument {} at index {} evaluates to TealType.none".format(
                        arg, i
                    )
                )

    def __teal__(self, options: "CompileOptions"):
        """
        Generate the subroutine's start and end teal blocks.
        The subroutine's arguments are pushed on the stack to be picked up into local scratch variables.
        There are 2 cases to consider for the pushed arg expression:

        1. (by-value) In the case of typical arguments of type Expr, the expression ITSELF is evaluated for the stack
            and will be stored in a local ScratchVar for subroutine evaluation

        2. (by-reference) In the case of a by-reference argument of type ScratchVar, its SLOT INDEX is put on the stack
            and will be stored in a local DynamicScratchVar for subroutine evaluation
        """
        verifyTealVersion(
            Op.callsub.min_version,
            options.version,
            "TEAL version too low to use SubroutineCall expression",
        )

        def handle_arg(arg):
            return arg.index() if isinstance(arg, ScratchVar) else arg

        op = TealOp(self, Op.callsub, self.subroutine)
        return TealBlock.FromOp(options, op, *(handle_arg(x) for x in self.args))

    def __str__(self):
        ret_str = '(SubroutineCall "' + self.subroutine.name() + '" ('
        for a in self.args:
            ret_str += " " + a.__str__()
        ret_str += "))"
        return ret_str

    def type_of(self):
        return self.subroutine.returnType

    def has_return(self):
        return False


SubroutineCall.__module__ = "pyteal"


class SubroutineFnWrapper:
    def __init__(
        self,
        fnImplementation: Callable[..., Expr],
        returnType: TealType,
        name: str = None,
    ) -> None:
        self.subroutine = SubroutineDefinition(
            fnImplementation, returnType=returnType, nameStr=name
        )

    def __call__(self, *args: Expr, **kwargs) -> Expr:
        if len(kwargs) != 0:
            raise TealInputError(
                "Subroutine cannot be called with keyword arguments. Received keyword arguments: {}".format(
                    ",".join(kwargs.keys())
                )
            )
        return self.subroutine.invoke(list(args))

    def name(self) -> str:
        return self.subroutine.name()

    def type_of(self):
        return self.subroutine.getDeclaration().type_of()

    def has_return(self):
        return self.subroutine.getDeclaration().has_return()


SubroutineFnWrapper.__module__ = "pyteal"


class Subroutine:
    """Used to create a PyTeal subroutine from a Python function.

    This class is meant to be used as a function decorator. For example:

        .. code-block:: python

            @Subroutine(TealType.uint64)
            def mySubroutine(a: Expr, b: Expr) -> Expr:
                return a + b

            program = Seq([
                App.globalPut(Bytes("key"), mySubroutine(Int(1), Int(2))),
                Approve(),
            ])
    """

    def __init__(self, returnType: TealType, name: str = None) -> None:
        """Define a new subroutine with the given return type.

        Args:
            returnType: The type that the return value of this subroutine must conform to.
                TealType.none indicates that this subroutine does not return any value.
        """
        self.returnType = returnType
        self.name = name

    def __call__(self, fnImplementation: Callable[..., Expr]) -> SubroutineFnWrapper:
        return SubroutineFnWrapper(
            fnImplementation=fnImplementation,
            returnType=self.returnType,
            name=self.name,
        )


Subroutine.__module__ = "pyteal"


def evaluateSubroutine(subroutine: SubroutineDefinition) -> SubroutineDeclaration:
    """
    Puts together the data necessary to define the code for a subroutine.
    "evaluate" is used here to connote evaluating the PyTEAL AST into a SubroutineDeclaration,
    but not actually placing it at call locations. The trickiest part here is managing the subroutine's arguments.
    The arguments are needed for two different code-paths, and there are 2 different argument types to consider
    for each of the code-paths:

    2 Argument Usages / Code-Paths
    - -------- ------   ----------
    Usage (A) for run-time: "argumentVars" --reverse--> "bodyOps"
        These are "store" expressions that pick up parameters that have been pre-placed on the stack prior to subroutine invocation.
        The argumentVars are stored into local scratch space to be used by the TEAL subroutine.

    Usage (B) for compile-time: "loadedArgs"
        These are expressions supplied to the user-defined PyTEAL function.
        The loadedArgs are invoked to by the subroutine to create a self-contained AST which will translate into a TEAL subroutine.

    In both usage cases, we need to handle

    2 Argument Types
    - -------- -----
    Type 1 (by-value): these have python type Expr
    Type 2 (by-reference): these have python type ScratchVar

    Usage (A) "argumentVars" - Storing pre-placed stack variables into local scratch space:
        Type 1. (by-value) use ScratchVar.store() to pick the actual value into a local scratch space
        Type 2. (by-reference) ALSO use ScratchVar.store() to pick up from the stack
            NOTE: SubroutineCall.__teal__() has placed the _SLOT INDEX_ on the stack so this is stored into the local scratch space

    Usage (B) "loadedArgs" - Passing through to an invoked PyTEAL subroutine AST:
        Type 1. (by-value) use ScratchVar.load() to have an Expr that can be compiled in python by the PyTEAL subroutine
        Type 2. (by-reference) use a DynamicScratchVar as the user will have written the PyTEAL in a way that satisfies
            the ScratchVar API. I.e., the user will write `x.load()` and `x.store(val)` as opposed to just `x`.
    """

    def var_n_loaded(param):
        if param in subroutine.by_ref_args:
            argVar = DynamicScratchVar(TealType.anytype)
            loaded = argVar
        else:
            argVar = ScratchVar(TealType.anytype)
            loaded = argVar.load()

        return argVar, loaded

    args = subroutine.arguments()
    argumentVars, loadedArgs = zip(*map(var_n_loaded, args)) if args else ([], [])

    # Arg usage "B" supplied to build an AST from the user-defined PyTEAL function:
    subroutineBody = subroutine.implementation(*loadedArgs)

    if not isinstance(subroutineBody, Expr):
        raise TealInputError(
            "Subroutine function does not return a PyTeal expression. Got type {}".format(
                type(subroutineBody)
            )
        )

    # Arg usage "A" to be pick up and store in scratch parameters that have been placed on the stack
    # need to reverse order of argumentVars because the last argument will be on top of the stack
    bodyOps = [var.slot.store() for var in argumentVars[::-1]]
    bodyOps.append(subroutineBody)

    return SubroutineDeclaration(subroutine, Seq(bodyOps))<|MERGE_RESOLUTION|>--- conflicted
+++ resolved
@@ -1,11 +1,6 @@
-<<<<<<< HEAD
-from typing import Callable, List, Optional, TYPE_CHECKING
-from inspect import Parameter, isclass, signature
-=======
 from collections import OrderedDict
 from inspect import isclass, Parameter, signature
 from typing import Callable, List, Optional, Set, Type, Union, TYPE_CHECKING
->>>>>>> 404ef2f4
 
 from ..errors import TealInputError, verifyTealVersion
 from ..ir import TealOp, Op, TealBlock
@@ -13,12 +8,7 @@
 
 from .expr import Expr
 from .seq import Seq
-<<<<<<< HEAD
-from .scratchvar import ScratchVar
-from . import abi
-=======
 from .scratchvar import DynamicScratchVar, ScratchVar
->>>>>>> 404ef2f4
 
 if TYPE_CHECKING:
     from ..compiler import CompileOptions
@@ -27,25 +17,6 @@
 
 
 class SubroutineDefinition:
-<<<<<<< HEAD
-    PARAM_ANNOTATION_TYPES = (Expr, ScratchVar, abi.Type)
-
-    @classmethod
-    def param_type_names(cls) -> List[str]:
-        return list(map(lambda t: t.__name__, cls.PARAM_ANNOTATION_TYPES))
-
-    @classmethod
-    def is_param_type_allowed(cls, var_type):
-        var_type_in_annotated = var_type in cls.PARAM_ANNOTATION_TYPES
-        var_type_abi_subtype = (
-            isclass(var_type)
-            and issubclass(var_type, abi.Type)
-            and var_type != abi.Type
-        )
-        return var_type_in_annotated or var_type_abi_subtype
-
-=======
->>>>>>> 404ef2f4
     nextSubroutineId = 0
 
     def __init__(
@@ -94,27 +65,11 @@
                     )
                 )
 
-<<<<<<< HEAD
-        for var, var_type in implementation.__annotations__.items():
-            # TODO something about return for ABI should be polished?
-            if var == "return" and not (
-                isclass(var_type) and issubclass(var_type, Expr)
-            ):
-                f_err = "Function has return of disallowed type {}. Only subtype of Expr is allowed"
-                raise TealInputError(f_err.format(var_type))
-
-            if var != "return" and not self.is_param_type_allowed(var_type):
-                f_err = "Function has parameter {} of disallowed type {}. Only the types {} are allowed"
-                raise TealInputError(
-                    f_err.format(var, var_type, self.param_type_names())
-                )
-=======
             expected_arg_type = self._validate_parameter_type(annotations, name)
 
             self.expected_arg_types.append(expected_arg_type)
             if expected_arg_type is ScratchVar:
                 self.by_ref_args.add(name)
->>>>>>> 404ef2f4
 
         self.implementation = implementation
         self.implementationParams = sig.parameters
