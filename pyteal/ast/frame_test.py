import pytest
import pyteal as pt
from pyteal.ast.frame import FrameBury, FrameDig, Proto, DupN

avm7Options = pt.CompileOptions(version=7)
avm8Options = pt.CompileOptions(version=8)


@pytest.mark.parametrize("input_num, output_num", [(1, 1), (1, 0), (5, 5)])
def test_proto(input_num: int, output_num: int):
    expr = Proto(input_num, output_num)
    assert not expr.has_return()
    assert expr.type_of() == pt.TealType.none

    expected = pt.TealSimpleBlock([pt.TealOp(expr, pt.Op.proto, input_num, output_num)])
    actual, _ = expr.__teal__(avm8Options)
    actual.addIncoming()
    actual = pt.TealBlock.NormalizeBlocks(actual)

    assert actual == expected


def test_proto_invalid():
    with pytest.raises(pt.TealInputError):
        Proto(-1, 1)

    with pytest.raises(pt.TealInputError):
        Proto(1, -1)

    with pytest.raises(pt.TealInputError):
        Proto(1, 1).__teal__(avm7Options)


@pytest.mark.parametrize("depth", [-1, 0, 1, 2])
def test_frame_dig(depth: int):
    expr = FrameDig(depth)
    assert not expr.has_return()
    assert expr.type_of() == pt.TealType.anytype

    expected = pt.TealSimpleBlock([pt.TealOp(expr, pt.Op.frame_dig, depth)])
    actual, _ = expr.__teal__(avm8Options)
    actual.addIncoming()
    actual = pt.TealBlock.NormalizeBlocks(actual)

    assert actual == expected


def test_frame_dig_invalid():
    with pytest.raises(pt.TealInputError):
        FrameDig(1).__teal__(avm7Options)


def test_frame_bury():
    byte_expr = pt.Bytes("Astartes")
    expr = FrameBury(byte_expr, 4)
    assert not expr.has_return()
    assert expr.type_of() == pt.TealType.none

    expected = pt.TealSimpleBlock(
        [
            pt.TealOp(byte_expr, pt.Op.byte, '"Astartes"'),
            pt.TealOp(expr, pt.Op.frame_bury, 4),
        ]
    )
    actual, _ = expr.__teal__(avm8Options)
    actual.addIncoming()
    actual = pt.TealBlock.NormalizeBlocks(actual)

    assert actual == expected


def test_frame_bury_invalid():
<<<<<<< HEAD
=======
    with pytest.raises(pt.TealTypeError):
        FrameBury(pt.Seq(), 1)

>>>>>>> 01a04dd6
    with pytest.raises(pt.TealInputError):
        FrameBury(pt.Int(1), 1).__teal__(avm7Options)


def test_dupn():
    byte_expr = pt.Bytes("Astartes")
    expr = DupN(byte_expr, 4)
    assert not expr.has_return()
    assert expr.type_of() == byte_expr.type_of()

    expected = pt.TealSimpleBlock(
        [
            pt.TealOp(byte_expr, pt.Op.byte, '"Astartes"'),
            pt.TealOp(expr, pt.Op.dupn, 4),
        ]
    )
    actual, _ = expr.__teal__(avm8Options)
    actual.addIncoming()
    actual = pt.TealBlock.NormalizeBlocks(actual)

    assert actual == expected


def test_dupn_invalid():
    with pytest.raises(pt.TealTypeError):
        DupN(pt.Seq(), 1)

    with pytest.raises(pt.TealInputError):
        DupN(pt.Int(1), -1)

    with pytest.raises(pt.TealInputError):
        DupN(pt.Int(1), 1).__teal__(avm7Options)<|MERGE_RESOLUTION|>--- conflicted
+++ resolved
@@ -70,12 +70,9 @@
 
 
 def test_frame_bury_invalid():
-<<<<<<< HEAD
-=======
     with pytest.raises(pt.TealTypeError):
         FrameBury(pt.Seq(), 1)
 
->>>>>>> 01a04dd6
     with pytest.raises(pt.TealInputError):
         FrameBury(pt.Int(1), 1).__teal__(avm7Options)
 
