--- conflicted
+++ resolved
@@ -136,7 +136,29 @@
                 expr.__teal__(teal4Options)
 
 
-<<<<<<< HEAD
+def test_InnerTxnBuilder_Execute():
+    for fields, expectedExpr in ITXN_FIELDS_CASES:
+        expr = pt.InnerTxnBuilder.Execute(fields)
+
+        expected, _ = pt.Seq(
+            pt.InnerTxnBuilder.Begin(),
+            expectedExpr,
+            pt.InnerTxnBuilder.Submit(),
+        ).__teal__(teal5Options)
+        expected.addIncoming()
+        expected = pt.TealBlock.NormalizeBlocks(expected)
+
+        actual, _ = expr.__teal__(teal5Options)
+        actual.addIncoming()
+        actual = pt.TealBlock.NormalizeBlocks(actual)
+
+        with pt.TealComponent.Context.ignoreExprEquality():
+            assert actual == expected
+
+        with pytest.raises(pt.TealInputError):
+            expr.__teal__(teal4Options)
+
+
 ITXN_METHOD_CASES = (
     (
         pt.Int(1),
@@ -415,29 +437,6 @@
             pt.TealBlock.GetReferencedScratchSlots(actual),
             pt.TealBlock.GetReferencedScratchSlots(expected),
         )
-=======
-def test_InnerTxnBuilder_Execute():
-    for fields, expectedExpr in ITXN_FIELDS_CASES:
-        expr = pt.InnerTxnBuilder.Execute(fields)
-
-        expected, _ = pt.Seq(
-            pt.InnerTxnBuilder.Begin(),
-            expectedExpr,
-            pt.InnerTxnBuilder.Submit(),
-        ).__teal__(teal5Options)
-        expected.addIncoming()
-        expected = pt.TealBlock.NormalizeBlocks(expected)
-
-        actual, _ = expr.__teal__(teal5Options)
-        actual.addIncoming()
-        actual = pt.TealBlock.NormalizeBlocks(actual)
-
-        with pt.TealComponent.Context.ignoreExprEquality():
-            assert actual == expected
-
-        with pytest.raises(pt.TealInputError):
-            expr.__teal__(teal4Options)
->>>>>>> c936cbc1
 
 
 # txn_test.py performs additional testing