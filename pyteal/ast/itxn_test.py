import pytest

import pyteal as pt
from pyteal.ast.txn import Txn, TxnField, TxnType
from pyteal.types import types_match

avm4Options = pt.CompileOptions(version=4)
avm5Options = pt.CompileOptions(version=5)
avm6Options = pt.CompileOptions(version=6)


def test_InnerTxnBuilder_Begin():
    expr = pt.InnerTxnBuilder.Begin()
    assert expr.type_of() == pt.TealType.none
    assert not expr.has_return()

    expected = pt.TealSimpleBlock([pt.TealOp(expr, pt.Op.itxn_begin)])

    actual, _ = expr.__teal__(avm5Options)

    assert actual == expected

    with pytest.raises(pt.TealInputError):
        expr.__teal__(avm4Options)


def test_InnerTxnBuilder_Submit():
    expr = pt.InnerTxnBuilder.Submit()
    assert expr.type_of() == pt.TealType.none
    assert not expr.has_return()

    expected = pt.TealSimpleBlock([pt.TealOp(expr, pt.Op.itxn_submit)])

    actual, _ = expr.__teal__(avm5Options)

    assert actual == expected

    with pytest.raises(pt.TealInputError):
        expr.__teal__(avm4Options)


def test_InnerTxnBuilder_Next():
    expr = pt.InnerTxnBuilder.Next()
    assert expr.type_of() == pt.TealType.none
    assert not expr.has_return()

    expected = pt.TealSimpleBlock([pt.TealOp(expr, pt.Op.itxn_next)])

    actual, _ = expr.__teal__(avm6Options)

    assert actual == expected

    with pytest.raises(pt.TealInputError):
        expr.__teal__(avm5Options)


def test_InnerTxnBuilder_SetField():
    for field in pt.TxnField:
        if field.is_array:
            with pytest.raises(pt.TealInputError):
                pt.InnerTxnBuilder.SetField(field, pt.Int(0))
            continue

        for value, opArgs in (
            (pt.Int(0), (pt.Op.int, 0)),
            (pt.Bytes("value"), (pt.Op.byte, '"value"')),
        ):
            assert field.type_of() in (pt.TealType.uint64, pt.TealType.bytes)

            if not types_match(field.type_of(), value.type_of()):
                with pytest.raises(pt.TealTypeError):
                    pt.InnerTxnBuilder.SetField(field, value)
                continue

            expr = pt.InnerTxnBuilder.SetField(field, value)
            assert expr.type_of() == pt.TealType.none
            assert not expr.has_return()

            expected = pt.TealSimpleBlock(
                [
                    pt.TealOp(value, *opArgs),
                    pt.TealOp(expr, pt.Op.itxn_field, field.arg_name),
                ]
            )

            actual, _ = expr.__teal__(avm5Options)
            actual.addIncoming()
            actual = pt.TealBlock.NormalizeBlocks(actual)

            assert actual == expected

            with pytest.raises(pt.TealInputError):
                expr.__teal__(avm4Options)


ITXN_FIELDS_CASES = [
    ({}, pt.Seq()),
    (
        {pt.TxnField.amount: pt.Int(5)},
        pt.InnerTxnBuilder.SetField(pt.TxnField.amount, pt.Int(5)),
    ),
    (
        {
            pt.TxnField.type_enum: pt.TxnType.Payment,
            pt.TxnField.close_remainder_to: pt.Txn.sender(),
        },
        pt.Seq(
            pt.InnerTxnBuilder.SetField(pt.TxnField.type_enum, pt.TxnType.Payment),
            pt.InnerTxnBuilder.SetField(
                pt.TxnField.close_remainder_to, pt.Txn.sender()
            ),
        ),
    ),
    (
        {pt.TxnField.accounts: pt.Txn.accounts},
        pt.For(
            (i := pt.ScratchVar()).store(pt.Int(0)),
            i.load() < pt.Txn.accounts.length(),
            i.store(i.load() + pt.Int(1)),
        ).Do(
            pt.InnerTxnBuilder.SetField(pt.TxnField.accounts, [Txn.accounts[i.load()]])
        ),
    ),
]


def test_InnerTxnBuilder_SetFields():
    for fields, expectedExpr in ITXN_FIELDS_CASES:
        expr = pt.InnerTxnBuilder.SetFields(fields)
        assert expr.type_of() == pt.TealType.none
        assert not expr.has_return()

        expected, _ = expectedExpr.__teal__(avm5Options)
        expected.addIncoming()
        expected = pt.TealBlock.NormalizeBlocks(expected)

        actual, _ = expr.__teal__(avm5Options)
        actual.addIncoming()
        actual = pt.TealBlock.NormalizeBlocks(actual)

        with pt.TealComponent.Context.ignoreScratchSlotEquality(), pt.TealComponent.Context.ignoreExprEquality():
            assert actual == expected

        assert pt.TealBlock.MatchScratchSlotReferences(
            pt.TealBlock.GetReferencedScratchSlots(actual),
            pt.TealBlock.GetReferencedScratchSlots(expected),
        )

        if len(fields) != 0:
            with pytest.raises(pt.TealInputError):
                expr.__teal__(avm4Options)


def test_InnerTxnBuilder_Execute():
    for fields, expectedExpr in ITXN_FIELDS_CASES:
        expr = pt.InnerTxnBuilder.Execute(fields)

        expected, _ = pt.Seq(
            pt.InnerTxnBuilder.Begin(),
            expectedExpr,
            pt.InnerTxnBuilder.Submit(),
        ).__teal__(avm5Options)
        expected.addIncoming()
        expected = pt.TealBlock.NormalizeBlocks(expected)

        actual, _ = expr.__teal__(avm5Options)
        actual.addIncoming()
        actual = pt.TealBlock.NormalizeBlocks(actual)

        with pt.TealComponent.Context.ignoreScratchSlotEquality(), pt.TealComponent.Context.ignoreExprEquality():
            assert actual == expected

        assert pt.TealBlock.MatchScratchSlotReferences(
            pt.TealBlock.GetReferencedScratchSlots(actual),
            pt.TealBlock.GetReferencedScratchSlots(expected),
        )

        with pytest.raises(pt.TealInputError):
            expr.__teal__(avm4Options)
<<<<<<< HEAD
=======


ITXN_METHOD_CASES = (
    (
        pt.Int(1),
        "add(uint64,uint64)void",
        [t1_1 := pt.Itob(pt.Int(1)), t1_2 := pt.Itob(pt.Int(1))],
        {TxnField.fee: pt.Int(0)},
        pt.Seq(
            pt.InnerTxnBuilder.SetFields(
                {
                    pt.TxnField.type_enum: TxnType.ApplicationCall,
                    pt.TxnField.application_id: pt.Int(1),
                    pt.TxnField.application_args: [
                        pt.MethodSignature("add(uint64,uint64)void"),
                        t1_1,
                        t1_2,
                    ],
                    pt.TxnField.fee: pt.Int(0),
                }
            ),
        ),
        None,
    ),
    (
        pt.Int(1),
        "add(uint64,uint64)void",
        [t2_1 := pt.abi.Uint64(), t2_2 := pt.abi.Uint64()],
        {TxnField.fee: pt.Int(0)},
        pt.Seq(
            pt.InnerTxnBuilder.SetFields(
                {
                    pt.TxnField.type_enum: TxnType.ApplicationCall,
                    pt.TxnField.application_id: pt.Int(1),
                    pt.TxnField.application_args: [
                        pt.MethodSignature("add(uint64,uint64)void"),
                        t2_1.encode(),
                        t2_2.encode(),
                    ],
                    pt.TxnField.fee: pt.Int(0),
                }
            ),
        ),
        None,
    ),
    (
        pt.Int(1),
        "add(application,account,asset)void",
        [
            t3_1 := pt.abi.Application(),
            t3_2 := pt.abi.Account(),
            t3_3 := pt.abi.Asset(),
        ],
        {TxnField.fee: pt.Int(0)},
        pt.Seq(
            pt.InnerTxnBuilder.SetFields(
                {
                    pt.TxnField.type_enum: TxnType.ApplicationCall,
                    pt.TxnField.application_id: pt.Int(1),
                    pt.TxnField.accounts: [t3_2.address()],
                    pt.TxnField.applications: [t3_1.application_id()],
                    pt.TxnField.assets: [t3_3.asset_id()],
                    pt.TxnField.application_args: [
                        pt.MethodSignature("add(application,account,asset)void"),
                        pt.Bytes(b"\x01"),
                        pt.Bytes(b"\x01"),
                        pt.Bytes(b"\x00"),
                    ],
                    pt.TxnField.fee: pt.Int(0),
                }
            ),
        ),
        None,
    ),
    (
        pt.Int(1),
        "add(application,account,asset)void",
        [
            t4_1 := pt.Int(1),
            t4_2 := pt.Global.zero_address(),
            t4_3 := pt.Int(2),
        ],
        {TxnField.fee: pt.Int(0)},
        pt.Seq(
            pt.InnerTxnBuilder.SetFields(
                {
                    pt.TxnField.type_enum: TxnType.ApplicationCall,
                    pt.TxnField.application_id: pt.Int(1),
                    pt.TxnField.accounts: [t4_2],
                    pt.TxnField.applications: [t4_1],
                    pt.TxnField.assets: [t4_3],
                    pt.TxnField.application_args: [
                        pt.MethodSignature("add(application,account,asset)void"),
                        pt.Bytes(b"\x01"),
                        pt.Bytes(b"\x01"),
                        pt.Bytes(b"\x00"),
                    ],
                    pt.TxnField.fee: pt.Int(0),
                }
            ),
        ),
        None,
    ),
    (
        pt.Int(1),
        "add(pay,txn,appl)void",
        [
            t5_1 := {TxnField.type_enum: TxnType.Payment},
            t5_2 := {TxnField.type_enum: TxnType.AssetTransfer},
            t5_3 := {TxnField.type_enum: TxnType.ApplicationCall},
        ],
        {TxnField.fee: pt.Int(0)},
        pt.Seq(
            pt.InnerTxnBuilder.SetFields(t5_1),  # type: ignore
            pt.InnerTxnBuilder.Next(),
            pt.InnerTxnBuilder.SetFields(t5_2),  # type: ignore
            pt.InnerTxnBuilder.Next(),
            pt.InnerTxnBuilder.SetFields(t5_3),  # type: ignore
            pt.InnerTxnBuilder.Next(),
            pt.InnerTxnBuilder.SetFields(
                {
                    pt.TxnField.type_enum: TxnType.ApplicationCall,
                    pt.TxnField.application_id: pt.Int(1),
                    pt.TxnField.application_args: [
                        pt.MethodSignature("add(pay,txn,appl)void"),
                    ],
                    pt.TxnField.fee: pt.Int(0),
                }
            ),
        ),
        None,
    ),
    # Error cases
    (
        pt.Int(1),
        "add(pay,txn,appl)void",
        [
            {},
            {TxnField.type_enum: TxnType.AssetTransfer},
            {TxnField.type_enum: TxnType.ApplicationCall},
        ],
        None,
        None,
        pt.TealInputError,
    ),
    (
        pt.Int(1),
        "add(pay,txn,appl)void",
        [
            {TxnField.type_enum: pt.Int(10)},
            {TxnField.type_enum: TxnType.AssetTransfer},
            {TxnField.type_enum: TxnType.ApplicationCall},
        ],
        None,
        None,
        pt.TealTypeError,
    ),
    (
        pt.Int(1),
        "add(pay,txn,appl)void",
        [
            {TxnField.type_enum: TxnType.ApplicationCall},
            {TxnField.type_enum: TxnType.AssetTransfer},
            {TxnField.type_enum: TxnType.ApplicationCall},
        ],
        None,
        None,
        pt.TealInputError,
    ),
    (
        pt.Int(1),
        "add(application,account,asset)void",
        [
            pt.abi.Asset(),
            pt.abi.Account(),
            pt.abi.Asset(),
        ],
        None,
        None,
        pt.TealTypeError,
    ),
    (
        pt.Int(1),
        "add(application)void",
        [
            pt.Bytes(""),
        ],
        None,
        None,
        pt.TealTypeError,
    ),
    (
        pt.Int(1),
        "add(asset)void",
        [
            pt.Bytes(""),
        ],
        None,
        None,
        pt.TealTypeError,
    ),
    (
        pt.Int(1),
        "add(account)void",
        [
            pt.Int(1),
        ],
        None,
        None,
        pt.TealTypeError,
    ),
    (
        pt.Int(1),
        "add(uint64,uint64)void",
        [pt.abi.String(), pt.abi.Uint64()],
        None,
        None,
        pt.TealTypeError,
    ),
    (
        pt.Int(1),
        "add(uint64,uint64)void",
        [pt.abi.Uint64()],
        None,
        None,
        pt.TealInputError,
    ),
    (
        pt.Int(1),
        "add(uint64,uint64)void",
        [pt.abi.Uint64(), pt.abi.Uint64(), pt.abi.Uint64()],
        None,
        None,
        pt.TealInputError,
    ),
)


@pytest.mark.parametrize(
    "app_id, sig, args, extra_fields, expected_expr, expected_error", ITXN_METHOD_CASES
)
def test_InnerTxnBuilder_method_call(
    app_id: pt.Expr,
    sig: str,
    args: list[pt.abi.BaseType | pt.Expr | dict[pt.TxnField, pt.Expr | list[pt.Expr]]],
    extra_fields: dict[pt.TxnField, pt.Expr | list[pt.Expr]],
    expected_expr: pt.Expr,
    expected_error: type[Exception],
):

    if expected_error is not None:
        with pytest.raises(expected_error):
            pt.InnerTxnBuilder.MethodCall(
                app_id=app_id,
                method_signature=sig,
                args=args,
                extra_fields=extra_fields,
            )
        return

    expr: pt.Expr = pt.InnerTxnBuilder.MethodCall(
        app_id=app_id, method_signature=sig, args=args, extra_fields=extra_fields
    )
    assert expr.type_of() == pt.TealType.none
    assert not expr.has_return()

    expected, _ = expected_expr.__teal__(avm6Options)
    expected.addIncoming()
    expected = pt.TealBlock.NormalizeBlocks(expected)

    actual, _ = expr.__teal__(avm6Options)
    actual.addIncoming()
    actual = pt.TealBlock.NormalizeBlocks(actual)

    with pt.TealComponent.Context.ignoreScratchSlotEquality(), pt.TealComponent.Context.ignoreExprEquality():
        assert actual == expected
        assert pt.TealBlock.MatchScratchSlotReferences(
            pt.TealBlock.GetReferencedScratchSlots(actual),
            pt.TealBlock.GetReferencedScratchSlots(expected),
        )


ITXN_METHOD_CASES = (
    (
        pt.Int(1),
        "add(uint64,uint64)void",
        [t1_1 := pt.Itob(pt.Int(1)), t1_2 := pt.Itob(pt.Int(1))],
        {TxnField.fee: pt.Int(0)},
        pt.Seq(
            pt.InnerTxnBuilder.SetFields(
                {
                    pt.TxnField.type_enum: TxnType.ApplicationCall,
                    pt.TxnField.application_id: pt.Int(1),
                    pt.TxnField.application_args: [
                        pt.MethodSignature("add(uint64,uint64)void"),
                        t1_1,
                        t1_2,
                    ],
                    pt.TxnField.fee: pt.Int(0),
                }
            ),
        ),
        None,
    ),
    (
        pt.Int(1),
        "add(uint64,uint64)void",
        [t2_1 := pt.abi.Uint64(), t2_2 := pt.abi.Uint64()],
        {TxnField.fee: pt.Int(0)},
        pt.Seq(
            pt.InnerTxnBuilder.SetFields(
                {
                    pt.TxnField.type_enum: TxnType.ApplicationCall,
                    pt.TxnField.application_id: pt.Int(1),
                    pt.TxnField.application_args: [
                        pt.MethodSignature("add(uint64,uint64)void"),
                        t2_1.encode(),
                        t2_2.encode(),
                    ],
                    pt.TxnField.fee: pt.Int(0),
                }
            ),
        ),
        None,
    ),
    (
        pt.Int(1),
        "add(application,account,asset)void",
        [
            t3_1 := pt.abi.Application(),
            t3_2 := pt.abi.Account(),
            t3_3 := pt.abi.Asset(),
        ],
        {TxnField.fee: pt.Int(0)},
        pt.Seq(
            pt.InnerTxnBuilder.SetFields(
                {
                    pt.TxnField.type_enum: TxnType.ApplicationCall,
                    pt.TxnField.application_id: pt.Int(1),
                    pt.TxnField.accounts: [t3_2.address()],
                    pt.TxnField.applications: [t3_1.application_id()],
                    pt.TxnField.assets: [t3_3.asset_id()],
                    pt.TxnField.application_args: [
                        pt.MethodSignature("add(application,account,asset)void"),
                        pt.Bytes(b"\x01"),
                        pt.Bytes(b"\x01"),
                        pt.Bytes(b"\x00"),
                    ],
                    pt.TxnField.fee: pt.Int(0),
                }
            ),
        ),
        None,
    ),
    (
        pt.Int(1),
        "add(application,account,asset)void",
        [
            t4_1 := pt.Int(1),
            t4_2 := pt.Global.zero_address(),
            t4_3 := pt.Int(2),
        ],
        {TxnField.fee: pt.Int(0)},
        pt.Seq(
            pt.InnerTxnBuilder.SetFields(
                {
                    pt.TxnField.type_enum: TxnType.ApplicationCall,
                    pt.TxnField.application_id: pt.Int(1),
                    pt.TxnField.accounts: [t4_2],
                    pt.TxnField.applications: [t4_1],
                    pt.TxnField.assets: [t4_3],
                    pt.TxnField.application_args: [
                        pt.MethodSignature("add(application,account,asset)void"),
                        pt.Bytes(b"\x01"),
                        pt.Bytes(b"\x01"),
                        pt.Bytes(b"\x00"),
                    ],
                    pt.TxnField.fee: pt.Int(0),
                }
            ),
        ),
        None,
    ),
    (
        pt.Int(1),
        "add(pay,txn,appl)void",
        [
            t5_1 := {TxnField.type_enum: TxnType.Payment},
            t5_2 := {TxnField.type_enum: TxnType.AssetTransfer},
            t5_3 := {TxnField.type_enum: TxnType.ApplicationCall},
        ],
        {TxnField.fee: pt.Int(0)},
        pt.Seq(
            pt.InnerTxnBuilder.SetFields(t5_1),  # type: ignore
            pt.InnerTxnBuilder.Next(),
            pt.InnerTxnBuilder.SetFields(t5_2),  # type: ignore
            pt.InnerTxnBuilder.Next(),
            pt.InnerTxnBuilder.SetFields(t5_3),  # type: ignore
            pt.InnerTxnBuilder.Next(),
            pt.InnerTxnBuilder.SetFields(
                {
                    pt.TxnField.type_enum: TxnType.ApplicationCall,
                    pt.TxnField.application_id: pt.Int(1),
                    pt.TxnField.application_args: [
                        pt.MethodSignature("add(pay,txn,appl)void"),
                    ],
                    pt.TxnField.fee: pt.Int(0),
                }
            ),
        ),
        None,
    ),
    # Error cases
    (
        pt.Int(1),
        "add(pay,txn,appl)void",
        [
            {},
            {TxnField.type_enum: TxnType.AssetTransfer},
            {TxnField.type_enum: TxnType.ApplicationCall},
        ],
        None,
        None,
        pt.TealInputError,
    ),
    (
        pt.Int(1),
        "add(pay,txn,appl)void",
        [
            {TxnField.type_enum: pt.Int(10)},
            {TxnField.type_enum: TxnType.AssetTransfer},
            {TxnField.type_enum: TxnType.ApplicationCall},
        ],
        None,
        None,
        pt.TealTypeError,
    ),
    (
        pt.Int(1),
        "add(pay,txn,appl)void",
        [
            {TxnField.type_enum: TxnType.ApplicationCall},
            {TxnField.type_enum: TxnType.AssetTransfer},
            {TxnField.type_enum: TxnType.ApplicationCall},
        ],
        None,
        None,
        pt.TealInputError,
    ),
    (
        pt.Int(1),
        "add(application,account,asset)void",
        [
            pt.abi.Asset(),
            pt.abi.Account(),
            pt.abi.Asset(),
        ],
        None,
        None,
        pt.TealTypeError,
    ),
    (
        pt.Int(1),
        "add(application)void",
        [
            pt.Bytes(""),
        ],
        None,
        None,
        pt.TealTypeError,
    ),
    (
        pt.Int(1),
        "add(asset)void",
        [
            pt.Bytes(""),
        ],
        None,
        None,
        pt.TealTypeError,
    ),
    (
        pt.Int(1),
        "add(account)void",
        [
            pt.Int(1),
        ],
        None,
        None,
        pt.TealTypeError,
    ),
    (
        pt.Int(1),
        "add(uint64,uint64)void",
        [pt.abi.String(), pt.abi.Uint64()],
        None,
        None,
        pt.TealTypeError,
    ),
    (
        pt.Int(1),
        "add(uint64,uint64)void",
        [pt.abi.Uint64()],
        None,
        None,
        pt.TealInputError,
    ),
    (
        pt.Int(1),
        "add(uint64,uint64)void",
        [pt.abi.Uint64(), pt.abi.Uint64(), pt.abi.Uint64()],
        None,
        None,
        pt.TealInputError,
    ),
)
>>>>>>> ba4642d7


# txn_test.py performs additional testing<|MERGE_RESOLUTION|>--- conflicted
+++ resolved
@@ -177,8 +177,6 @@
 
         with pytest.raises(pt.TealInputError):
             expr.__teal__(avm4Options)
-<<<<<<< HEAD
-=======
 
 
 ITXN_METHOD_CASES = (
@@ -695,7 +693,5 @@
         pt.TealInputError,
     ),
 )
->>>>>>> ba4642d7
-
 
 # txn_test.py performs additional testing