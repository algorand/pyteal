from enum import Enum
from typing import Union, cast, List, Final
from pyteal.ast.abi.type import BaseType, ComputedValue, TypeSpec
from pyteal.ast.expr import Expr
from pyteal.ast.int import Int
from pyteal.ast.txn import TxnObject, TxnType
from pyteal.ast.gtxn import Gtxn
from pyteal.types import TealType
from pyteal.errors import TealInputError, TealInternalError


class TransactionType(Enum):
    Any = "txn"
    Payment = "pay"
    KeyRegistration = "keyreg"
    AssetConfig = "acfg"
    AssetTransfer = "axfer"
    AssetFreeze = "afrz"
    ApplicationCall = "appl"


TransactionType.__module__ = "pyteal.abi"


class TransactionTypeSpec(TypeSpec):
    def __init__(self) -> None:
        super().__init__()

    def new_instance(self) -> "Transaction":
        return Transaction()

    def annotation_type(self) -> "type[Transaction]":
        return Transaction

    def is_dynamic(self) -> bool:
        return False

    def byte_length_static(self) -> int:
        raise TealInputError("Transaction Types don't have a static size")

    def storage_type(self) -> TealType:
        return TealType.uint64

    def txn_type_enum(self) -> Expr:
        """Get the integer transaction type value this TransactionTypeSpec represents.

        See :any:`TxnType` for the complete list.

        If this is a generic TransactionTypeSpec, i.e. type :code:`txn`, this method will raise an error, since this type does not represent a single transaction type.
        """
        raise TealInternalError(
            "abi.TransactionTypeSpec does not represent a specific transaction type"
        )

    def __eq__(self, other: object) -> bool:
        return type(self) is type(other)

    def __str__(self) -> str:
        return TransactionType.Any.value


TransactionTypeSpec.__module__ = "pyteal.abi"


class Transaction(BaseType):
    def __init__(self, spec: TransactionTypeSpec = None) -> None:
        if spec is None:
            super().__init__(TransactionTypeSpec())
        else:
            super().__init__(spec)

    def type_spec(self) -> TransactionTypeSpec:
        return cast(TransactionTypeSpec, super().type_spec())

    def get(self) -> TxnObject:
        return Gtxn[self.index()]

<<<<<<< HEAD
    def set(
        self, value: Union[int, Expr, "Transaction", ComputedValue["Transaction"]]
=======
    def _set_index(
        self: T, value: Union[int, Expr, "Transaction", ComputedValue[T]]
>>>>>>> 7f78f9b7
    ) -> Expr:
        match value:
            case ComputedValue():
                return self._set_with_computed_type(value)
            case BaseType():
                return self.stored_value.store(self.stored_value.load())
            case int():
                return self.stored_value.store(Int(value))
            case Expr():
                return self.stored_value.store(value)
            case _:
                raise TealInputError(f"Cant store a {type(value)} in a Transaction")

    def index(self) -> Expr:
        return self.stored_value.load()

    def decode(
        self,
        encoded: Expr,
        *,
        start_index: Expr = None,
        end_index: Expr = None,
        length: Expr = None,
    ) -> Expr:
        raise TealInputError("A Transaction cannot be decoded")

    def encode(self) -> Expr:
        raise TealInputError("A Transaction cannot be encoded")


Transaction.__module__ = "pyteal.abi"


class PaymentTransactionTypeSpec(TransactionTypeSpec):
    def new_instance(self) -> "PaymentTransaction":
        return PaymentTransaction()

    def annotation_type(self) -> "type[PaymentTransaction]":
        return PaymentTransaction

    def txn_type_enum(self) -> Expr:
        return TxnType.Payment

    def __str__(self) -> str:
        return TransactionType.Payment.value


PaymentTransactionTypeSpec.__module__ = "pyteal.abi"


class PaymentTransaction(Transaction):
    def __init__(self):
        super().__init__(PaymentTransactionTypeSpec())


PaymentTransaction.__module__ = "pyteal.abi"


class KeyRegisterTransactionTypeSpec(TransactionTypeSpec):
    def new_instance(self) -> "KeyRegisterTransaction":
        return KeyRegisterTransaction()

    def annotation_type(self) -> "type[KeyRegisterTransaction]":
        return KeyRegisterTransaction

    def txn_type_enum(self) -> Expr:
        return TxnType.KeyRegistration

    def __str__(self) -> str:
        return TransactionType.KeyRegistration.value


KeyRegisterTransactionTypeSpec.__module__ = "pyteal.abi"


class KeyRegisterTransaction(Transaction):
    def __init__(self):
        super().__init__(KeyRegisterTransactionTypeSpec())


KeyRegisterTransaction.__module__ = "pyteal.abi"


class AssetConfigTransactionTypeSpec(TransactionTypeSpec):
    def new_instance(self) -> "AssetConfigTransaction":
        return AssetConfigTransaction()

    def annotation_type(self) -> "type[AssetConfigTransaction]":
        return AssetConfigTransaction

    def txn_type_enum(self) -> Expr:
        return TxnType.AssetConfig

    def __str__(self) -> str:
        return TransactionType.AssetConfig.value


AssetConfigTransactionTypeSpec.__module__ = "pyteal.abi"


class AssetConfigTransaction(Transaction):
    def __init__(self):
        super().__init__(AssetConfigTransactionTypeSpec())


AssetConfigTransaction.__module__ = "pyteal.abi"


class AssetFreezeTransactionTypeSpec(TransactionTypeSpec):
    def new_instance(self) -> "AssetFreezeTransaction":
        return AssetFreezeTransaction()

    def annotation_type(self) -> "type[AssetFreezeTransaction]":
        return AssetFreezeTransaction

    def txn_type_enum(self) -> Expr:
        return TxnType.AssetFreeze

    def __str__(self) -> str:
        return TransactionType.AssetFreeze.value


AssetFreezeTransactionTypeSpec.__module__ = "pyteal.abi"


class AssetFreezeTransaction(Transaction):
    def __init__(self):
        super().__init__(AssetFreezeTransactionTypeSpec())


AssetFreezeTransaction.__module__ = "pyteal.abi"


class AssetTransferTransactionTypeSpec(TransactionTypeSpec):
    def new_instance(self) -> "AssetTransferTransaction":
        return AssetTransferTransaction()

    def annotation_type(self) -> "type[AssetTransferTransaction]":
        return AssetTransferTransaction

    def txn_type_enum(self) -> Expr:
        return TxnType.AssetTransfer

    def __str__(self) -> str:
        return TransactionType.AssetTransfer.value


AssetTransferTransactionTypeSpec.__module__ = "pyteal.abi"


class AssetTransferTransaction(Transaction):
    def __init__(self):
        super().__init__(AssetTransferTransactionTypeSpec())


AssetTransferTransaction.__module__ = "pyteal.abi"


class ApplicationCallTransactionTypeSpec(TransactionTypeSpec):
    def new_instance(self) -> "ApplicationCallTransaction":
        return ApplicationCallTransaction()

    def annotation_type(self) -> "type[ApplicationCallTransaction]":
        return ApplicationCallTransaction

    def txn_type_enum(self) -> Expr:
        return TxnType.ApplicationCall

    def __str__(self) -> str:
        return TransactionType.ApplicationCall.value


ApplicationCallTransactionTypeSpec.__module__ = "pyteal.abi"


class ApplicationCallTransaction(Transaction):
    def __init__(self):
        super().__init__(ApplicationCallTransactionTypeSpec())


ApplicationCallTransaction.__module__ = "pyteal.abi"

TransactionTypeSpecs: Final[List[TypeSpec]] = [
    TransactionTypeSpec(),
    PaymentTransactionTypeSpec(),
    KeyRegisterTransactionTypeSpec(),
    AssetConfigTransactionTypeSpec(),
    AssetFreezeTransactionTypeSpec(),
    AssetTransferTransactionTypeSpec(),
    ApplicationCallTransactionTypeSpec(),
]<|MERGE_RESOLUTION|>--- conflicted
+++ resolved
@@ -75,13 +75,8 @@
     def get(self) -> TxnObject:
         return Gtxn[self.index()]
 
-<<<<<<< HEAD
-    def set(
+    def _set_index(
         self, value: Union[int, Expr, "Transaction", ComputedValue["Transaction"]]
-=======
-    def _set_index(
-        self: T, value: Union[int, Expr, "Transaction", ComputedValue[T]]
->>>>>>> 7f78f9b7
     ) -> Expr:
         match value:
             case ComputedValue():
