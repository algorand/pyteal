--- conflicted
+++ resolved
@@ -1,16 +1,10 @@
-<<<<<<< HEAD
-from typing import Final, TypeVar, Union, cast
+from typing import List, Final, TypeVar, Union, cast
 from abc import abstractmethod
 from pyteal.ast.abi.type import BaseType, ComputedValue, TypeSpec
 
 from pyteal.ast.binaryexpr import GetByte
 from pyteal.ast.bytes import Bytes
 from pyteal.ast.int import Int
-=======
-from typing import List, Final
-from pyteal.ast.abi.type import TypeSpec
-from pyteal.ast.abi.uint import Uint, UintTypeSpec
->>>>>>> c9fe5796
 from pyteal.ast.expr import Expr
 from pyteal.ast.ternaryexpr import SetByte
 from pyteal.ast.txn import Txn
