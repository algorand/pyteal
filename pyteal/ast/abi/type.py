--- conflicted
+++ resolved
@@ -186,9 +186,6 @@
 
 class ReturnedValue(ComputedValue):
     def __init__(self, type_spec: TypeSpec, computation_expr: Expr):
-<<<<<<< HEAD
-        self.type_spec = type_spec
-=======
         from pyteal.ast.subroutine import SubroutineCall
 
         self.type_spec = type_spec
@@ -196,7 +193,6 @@
             raise TealInputError(
                 f"Expecting computation_expr to be SubroutineCall but get {type(computation_expr)}"
             )
->>>>>>> c72a7eff
         self.computation = computation_expr
 
     def produced_type_spec(self) -> TypeSpec:
@@ -207,9 +203,6 @@
             raise TealInputError(
                 f"expected type_spec {self.produced_type_spec()} but get {output.type_spec()}"
             )
-<<<<<<< HEAD
-        return output.stored_value.store(self.computation)
-=======
 
         declaration = self.computation.subroutine.get_declaration()
 
@@ -223,7 +216,6 @@
                 f"but has type {declaration.deferred_expr.type_of()}."
             )
         return output.stored_value.slot.store(self.computation)
->>>>>>> c72a7eff
 
 
 ReturnedValue.__module__ = "pyteal"