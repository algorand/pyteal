from typing import (
    List,
    Sequence,
    Dict,
    Generic,
    TypeVar,
    cast,
    overload,
    Any,
)

from pyteal.types import TealType
from pyteal.errors import TealInputError
from pyteal.ast.expr import Expr
from pyteal.ast.seq import Seq
from pyteal.ast.int import Int
from pyteal.ast.bytes import Bytes
from pyteal.ast.unaryexpr import Len
from pyteal.ast.binaryexpr import ExtractUint16
from pyteal.ast.naryexpr import Concat
from pyteal.ast.scratchvar import ScratchVar

from pyteal.ast.abi.type import TypeSpec, BaseType, ComputedValue
from pyteal.ast.abi.bool import (
    Bool,
    BoolTypeSpec,
    _consecutive_bool_instance_num,
    _consecutive_bool_type_spec_num,
    _bool_sequence_length,
    _encode_bool_sequence,
    _bool_aware_static_byte_length,
)
from pyteal.ast.abi.uint import NUM_BITS_IN_BYTE, Uint16
from pyteal.ast.abi.util import substring_for_decoding


def _encode_tuple(values: Sequence[BaseType]) -> Expr:
    heads: List[Expr] = []
    head_length_static: int = 0

    dynamicValueIndexToHeadIndex: Dict[int, int] = dict()
    ignoreNext = 0
    for i, elem in enumerate(values):
        if ignoreNext > 0:
            ignoreNext -= 1
            continue

        elemType = elem.type_spec()

        if elemType == BoolTypeSpec():
            numBools = _consecutive_bool_instance_num(values, i)
            ignoreNext = numBools - 1
            head_length_static += _bool_sequence_length(numBools)
            heads.append(
                _encode_bool_sequence(cast(Sequence[Bool], values[i : i + numBools]))
            )
            continue

        if elemType.is_dynamic():
            head_length_static += 2
            dynamicValueIndexToHeadIndex[i] = len(heads)
            heads.append(Seq())  # a placeholder
            continue

        head_length_static += elemType.byte_length_static()
        heads.append(elem.encode())

    tail_offset = Uint16()
    tail_offset_accumulator = Uint16()
    tail_holder = ScratchVar(TealType.bytes)
    encoded_tail = ScratchVar(TealType.bytes)

    firstDynamicTail = True
    for i, elem in enumerate(values):
        if elem.type_spec().is_dynamic():
            if firstDynamicTail:
                firstDynamicTail = False
                updateVars = Seq(
                    tail_holder.store(encoded_tail.load()),
                    tail_offset.set(head_length_static),
                )
            else:
                updateVars = Seq(
                    tail_holder.store(Concat(tail_holder.load(), encoded_tail.load())),
                    tail_offset.set(tail_offset_accumulator),
                )

            notLastDynamicValue = any(
                [nextValue.type_spec().is_dynamic() for nextValue in values[i + 1 :]]
            )
            if notLastDynamicValue:
                updateAccumulator = tail_offset_accumulator.set(
                    tail_offset.get() + Len(encoded_tail.load())
                )
            else:
                updateAccumulator = Seq()

            heads[dynamicValueIndexToHeadIndex[i]] = Seq(
                encoded_tail.store(elem.encode()),
                updateVars,
                updateAccumulator,
                tail_offset.encode(),
            )

    toConcat = heads
    if not firstDynamicTail:
        toConcat.append(tail_holder.load())

    if len(toConcat) == 0:
        return Bytes("")

    return Concat(*toConcat)


def _index_tuple(
    value_types: Sequence[TypeSpec], encoded: Expr, index: int, output: BaseType
) -> Expr:
    if not (0 <= index < len(value_types)):
        raise ValueError("Index outside of range")

    offset = 0
    ignoreNext = 0
    lastBoolStart = 0
    lastBoolLength = 0
    for i, typeBefore in enumerate(value_types[:index]):
        if ignoreNext > 0:
            ignoreNext -= 1
            continue

        if typeBefore == BoolTypeSpec():
            lastBoolStart = offset
<<<<<<< HEAD
            lastBoolLength = consecutiveBoolTypeSpecNum(value_types, i)
            offset += boolSequenceLength(lastBoolLength)
=======
            lastBoolLength = _consecutive_bool_type_spec_num(valueTypes, i)
            offset += _bool_sequence_length(lastBoolLength)
>>>>>>> 5cc65418
            ignoreNext = lastBoolLength - 1
            continue

        if typeBefore.is_dynamic():
            offset += 2
            continue

        offset += typeBefore.byte_length_static()

    valueType = value_types[index]
    if output.type_spec() != valueType:
        raise TypeError("Output type does not match value type")

    if type(output) is Bool:
        if ignoreNext > 0:
            # value is in the middle of a bool sequence
            bitOffsetInBoolSeq = lastBoolLength - ignoreNext
            bitOffsetInEncoded = lastBoolStart * NUM_BITS_IN_BYTE + bitOffsetInBoolSeq
        else:
            # value is the beginning of a bool sequence (or a single bool)
            bitOffsetInEncoded = offset * NUM_BITS_IN_BYTE
        return output.decode_bit(encoded, Int(bitOffsetInEncoded))

    if valueType.is_dynamic():
        hasNextDynamicValue = False
        nextDynamicValueOffset = offset + 2
        ignoreNext = 0
        for i, typeAfter in enumerate(value_types[index + 1 :], start=index + 1):
            if ignoreNext > 0:
                ignoreNext -= 1
                continue

            if type(typeAfter) is BoolTypeSpec:
<<<<<<< HEAD
                boolLength = consecutiveBoolTypeSpecNum(value_types, i)
                nextDynamicValueOffset += boolSequenceLength(boolLength)
=======
                boolLength = _consecutive_bool_type_spec_num(valueTypes, i)
                nextDynamicValueOffset += _bool_sequence_length(boolLength)
>>>>>>> 5cc65418
                ignoreNext = boolLength - 1
                continue

            if typeAfter.is_dynamic():
                hasNextDynamicValue = True
                break

            nextDynamicValueOffset += typeAfter.byte_length_static()

        start_index = ExtractUint16(encoded, Int(offset))
        if not hasNextDynamicValue:
            # This is the final dynamic value, so decode the substring from start_index to the end of
            # encoded
            return output.decode(encoded, start_index=start_index)

        # There is a dynamic value after this one, and end_index is where its tail starts, so decode
        # the substring from start_index to end_index
        end_index = ExtractUint16(encoded, Int(nextDynamicValueOffset))
        return output.decode(encoded, start_index=start_index, end_index=end_index)

    start_index = Int(offset)
    length = Int(valueType.byte_length_static())

    if index + 1 == len(value_types):
        if offset == 0:
            # This is the first and only value in the tuple, so decode all of encoded
            return output.decode(encoded)
        # This is the last value in the tuple, so decode the substring from start_index to the end of
        # encoded
        return output.decode(encoded, start_index=start_index)

    if offset == 0:
        # This is the first value in the tuple, so decode the substring from 0 with length length
        return output.decode(encoded, length=length)

    # This is not the first or last value, so decode the substring from start_index with length length
    return output.decode(encoded, start_index=start_index, length=length)


class TupleTypeSpec(TypeSpec):
    def __init__(self, *value_type_specs: TypeSpec) -> None:
        super().__init__()
        self.value_specs = list(value_type_specs)

    def value_type_specs(self) -> List[TypeSpec]:
        """Get the TypeSpecs for the values of this tuple."""
        return self.value_specs

    def length_static(self) -> int:
        """Get the number of values this tuple holds."""
        return len(self.value_specs)

    def new_instance(self) -> "Tuple":
        return Tuple(self)

    def annotation_type(self) -> "type[Tuple]":
        vtses = self.value_type_specs()

        def annotater():
            return [x.annotation_type() for x in vtses]

        match len(vtses):
            case 0:
                return Tuple0
            case 1:
                v0 = annotater()[0]
                return Tuple1[v0]  # type: ignore[valid-type]
            case 2:
                v0, v1 = annotater()
                return Tuple2[v0, v1]  # type: ignore[valid-type]
            case 3:
                v0, v1, v2 = annotater()
                return Tuple3[v0, v1, v2]  # type: ignore[valid-type]
            case 4:
                v0, v1, v2, v3 = annotater()
                return Tuple4[v0, v1, v2, v3]  # type: ignore[valid-type]
            case 5:
                v0, v1, v2, v3, v4 = annotater()
                return Tuple5[v0, v1, v2, v3, v4]  # type: ignore[valid-type]

        raise TypeError(f"Cannot annotate tuple of length {len(vtses)}")

    def is_dynamic(self) -> bool:
        return any(type_spec.is_dynamic() for type_spec in self.value_type_specs())

    def byte_length_static(self) -> int:
        if self.is_dynamic():
            raise ValueError("Type is dynamic")
        return _bool_aware_static_byte_length(self.value_type_specs())

    def storage_type(self) -> TealType:
        return TealType.bytes

    def __eq__(self, other: object) -> bool:
        return (
            isinstance(other, TupleTypeSpec)
            and self.value_type_specs() == other.value_type_specs()
        )

    def __str__(self) -> str:
        return "({})".format(",".join(map(str, self.value_type_specs())))


TupleTypeSpec.__module__ = "pyteal.abi"


class Tuple(BaseType):
    def __init__(self, tuple_type_spec: TupleTypeSpec) -> None:
        super().__init__(tuple_type_spec)

    def type_spec(self) -> TupleTypeSpec:
        return cast(TupleTypeSpec, super().type_spec())

    def decode(
        self,
        encoded: Expr,
        *,
        start_index: Expr = None,
        end_index: Expr = None,
        length: Expr = None,
    ) -> Expr:
        extracted = substring_for_decoding(
            encoded, start_index=start_index, end_index=end_index, length=length
        )
        return self.stored_value.store(extracted)

    @overload
    def set(self, *values: BaseType) -> Expr:
        pass

    @overload
    def set(self, values: ComputedValue["Tuple"]) -> Expr:
        # TODO: should support values as a Tuple as well
        pass

    def set(self, *values):
        """
        set(*values: BaseType) -> Expr
        set(values: ComputedValue[Tuple]) -> Expr

        Set the elements of this Tuple to the input values.

        The behavior of this method depends on the input argument type:

            * Variable number of :code:`BaseType` arguments: set the elements of this Tuple to the arguments to this method. A compiler error will occur if any argument does not match this Tuple's element type at the same index, or if the total argument count does not equal this Tuple's length.
            * :code:`ComputedValue[Tuple]`: copy the elements from a Tuple produced by a ComputedValue. The element types and length produced by the ComputedValue must exactly match this Tuple's element types and length, otherwise an error will occur.

        Args:
            values: The new elements this Tuple should have. This must follow the above constraints.

        Returns:
            An expression which stores the given value into this Tuple.
        """
        if len(values) == 1 and isinstance(values[0], ComputedValue):
            return self._set_with_computed_type(values[0])

        for value in values:
            if not isinstance(value, BaseType):
                raise TealInputError(f"Expected BaseType, got {value}")

        myTypes = self.type_spec().value_type_specs()
        if len(myTypes) != len(values):
            raise TealInputError(
                f"Incorrect length for values. Expected {len(myTypes)}, got {len(values)}"
            )
        if not all(myTypes[i] == values[i].type_spec() for i in range(len(myTypes))):
            raise TealInputError("Input values do not match type")
        return self.stored_value.store(_encode_tuple(values))

    def encode(self) -> Expr:
        return self.stored_value.load()

    def length(self) -> Expr:
        """Get the number of values this tuple holds as an Expr."""
        return Int(self.type_spec().length_static())

    def __getitem__(self, index: int) -> "TupleElement[Any]":
        """Retrieve an element by its index in this Tuple.

        Indexes start at 0.

        Args:
            index: a Python integer containing the index to access. This function will raise an error
                if its value is negative or if the index is equal to or greater than the length of
                this Tuple.

        Returns:
            A TupleElement that corresponds to the element at the given index. This type is a
            ComputedValue. Due to Python type limitations, the parameterized type of the
            TupleElement is Any.
        """
        if not (0 <= index < self.type_spec().length_static()):
            raise TealInputError(f"Index out of bounds: {index}")
        return TupleElement(self, index)


Tuple.__module__ = "pyteal.abi"

T = TypeVar("T", bound=BaseType)


class TupleElement(ComputedValue[T]):
    """Represents the extraction of a specific element from a Tuple."""

    def __init__(self, tuple: Tuple, index: int) -> None:
        super().__init__()
        self.tuple = tuple
        self.index = index

    def produced_type_spec(self) -> TypeSpec:
        return self.tuple.type_spec().value_type_specs()[self.index]

    def store_into(self, output: T) -> Expr:
        return _index_tuple(
            self.tuple.type_spec().value_type_specs(),
            self.tuple.encode(),
            self.index,
            output,
        )


TupleElement.__module__ = "pyteal.abi"

# Until Python 3.11 is released with support for PEP 646 -- Variadic Generics, it's not possible for
# the Tuple class to take an arbitrary number of template parameters. As a workaround, we define the
# following classes for specifically sized Tuples. If needed, more classes can be added for larger
# sizes.


def _tuple_raise_arg_mismatch(expected: int, typespec: TupleTypeSpec):
    if len(typespec.value_specs) != expected:
        raise TealInputError(
            f"Expected TupleTypeSpec with {expected} elements, Got {len(typespec.value_specs)}"
        )


class Tuple0(Tuple):
    """A Tuple with 0 values."""

    def __init__(self) -> None:
        super().__init__(TupleTypeSpec())


Tuple0.__module__ = "pyteal.abi"

T1 = TypeVar("T1", bound=BaseType)


class Tuple1(Tuple, Generic[T1]):
    """A Tuple with 1 value."""

    def __init__(self, value_type_spec: TupleTypeSpec) -> None:
        _tuple_raise_arg_mismatch(1, value_type_spec)
        super().__init__(value_type_spec)


Tuple1.__module__ = "pyteal.abi"

T2 = TypeVar("T2", bound=BaseType)


class Tuple2(Tuple, Generic[T1, T2]):
    """A Tuple with 2 values."""

    def __init__(self, value_type_spec: TupleTypeSpec) -> None:
        _tuple_raise_arg_mismatch(2, value_type_spec)
        super().__init__(value_type_spec)


Tuple2.__module__ = "pyteal.abi"

T3 = TypeVar("T3", bound=BaseType)


class Tuple3(Tuple, Generic[T1, T2, T3]):
    """A Tuple with 3 values."""

    def __init__(
        self,
        value_type_spec: TupleTypeSpec,
    ) -> None:
        _tuple_raise_arg_mismatch(3, value_type_spec)
        super().__init__(value_type_spec)


Tuple3.__module__ = "pyteal.abi"

T4 = TypeVar("T4", bound=BaseType)


class Tuple4(Tuple, Generic[T1, T2, T3, T4]):
    """A Tuple with 4 values."""

    def __init__(
        self,
        value_type_spec: TupleTypeSpec,
    ) -> None:
        _tuple_raise_arg_mismatch(4, value_type_spec)
        super().__init__(value_type_spec)


Tuple4.__module__ = "pyteal.abi"

T5 = TypeVar("T5", bound=BaseType)


class Tuple5(Tuple, Generic[T1, T2, T3, T4, T5]):
    """A Tuple with 5 values."""

    def __init__(
        self,
        value_type_spec: TupleTypeSpec,
    ) -> None:
        _tuple_raise_arg_mismatch(5, value_type_spec)
        super().__init__(value_type_spec)


Tuple5.__module__ = "pyteal.abi"<|MERGE_RESOLUTION|>--- conflicted
+++ resolved
@@ -129,13 +129,8 @@
 
         if typeBefore == BoolTypeSpec():
             lastBoolStart = offset
-<<<<<<< HEAD
-            lastBoolLength = consecutiveBoolTypeSpecNum(value_types, i)
-            offset += boolSequenceLength(lastBoolLength)
-=======
-            lastBoolLength = _consecutive_bool_type_spec_num(valueTypes, i)
+            lastBoolLength = _consecutive_bool_type_spec_num(value_types, i)
             offset += _bool_sequence_length(lastBoolLength)
->>>>>>> 5cc65418
             ignoreNext = lastBoolLength - 1
             continue
 
@@ -169,13 +164,8 @@
                 continue
 
             if type(typeAfter) is BoolTypeSpec:
-<<<<<<< HEAD
-                boolLength = consecutiveBoolTypeSpecNum(value_types, i)
-                nextDynamicValueOffset += boolSequenceLength(boolLength)
-=======
-                boolLength = _consecutive_bool_type_spec_num(valueTypes, i)
+                boolLength = _consecutive_bool_type_spec_num(value_types, i)
                 nextDynamicValueOffset += _bool_sequence_length(boolLength)
->>>>>>> 5cc65418
                 ignoreNext = boolLength - 1
                 continue
 
