--- conflicted
+++ resolved
@@ -1,15 +1,9 @@
-<<<<<<< HEAD
 import pytest
-
-import pyteal as pt
-from pyteal import abi
-from .util import substringForDecoding
-
-=======
 import pyteal as pt
 from pyteal import abi
 
->>>>>>> 3265a07c
+from .util import substringForDecoding
+
 options = pt.CompileOptions(version=5)
 
 
@@ -54,7 +48,6 @@
 
 
 def test_Address_decode():
-<<<<<<< HEAD
     address = bytes([0] * abi.ADDRESS_LENGTH)
     encoded = pt.Bytes(address)
 
@@ -94,29 +87,6 @@
 
                 with pt.TealComponent.Context.ignoreExprEquality():
                     assert actual == expected
-=======
-    from os import urandom
-
-    value = abi.Address()
-    for value_to_set in [urandom(abi.ADDRESS_LENGTH) for x in range(10)]:
-        expr = value.decode(pt.Bytes(value_to_set))
-
-        assert expr.type_of() == pt.TealType.none
-        assert expr.has_return() is False
-
-        expected = pt.TealSimpleBlock(
-            [
-                pt.TealOp(None, pt.Op.byte, f"0x{value_to_set.hex()}"),
-                pt.TealOp(None, pt.Op.store, value.stored_value.slot),
-            ]
-        )
-        actual, _ = expr.__teal__(options)
-        actual.addIncoming()
-        actual = pt.TealBlock.NormalizeBlocks(actual)
-
-        with pt.TealComponent.Context.ignoreExprEquality():
-            assert actual == expected
->>>>>>> 3265a07c
 
 
 def test_Address_get():
