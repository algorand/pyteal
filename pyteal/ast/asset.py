--- conflicted
+++ resolved
@@ -8,10 +8,8 @@
 
 
 class AssetHolding:
-<<<<<<< HEAD
-
-=======
->>>>>>> 7362a6bc
+
+
     @classmethod
     def balance(cls, account: Expr, asset: Expr) -> MaybeValue:
         """Get the amount of an asset held by an account.
@@ -25,16 +23,12 @@
         """
         require_type(account.type_of(), TealType.anytype)
         require_type(asset.type_of(), TealType.uint64)
-<<<<<<< HEAD
-        return MaybeValue(Op.asset_holding_get, TealType.uint64, immediate_args=["AssetBalance"], args=[account, asset])
-=======
         return MaybeValue(
             Op.asset_holding_get,
             TealType.uint64,
             immediate_args=["AssetBalance"],
             args=[account, asset],
         )
->>>>>>> 7362a6bc
 
     @classmethod
     def frozen(cls, account: Expr, asset: Expr) -> MaybeValue:
@@ -73,16 +67,12 @@
                 Txn.ForeignAssets).
         """
         require_type(asset.type_of(), TealType.uint64)
-<<<<<<< HEAD
-        return MaybeValue(Op.asset_params_get, TealType.uint64, immediate_args=["AssetTotal"], args=[asset])
-=======
         return MaybeValue(
             Op.asset_params_get,
             TealType.uint64,
             immediate_args=["AssetTotal"],
             args=[asset],
         )
->>>>>>> 7362a6bc
 
     @classmethod
     def decimals(cls, asset: Expr) -> MaybeValue:
@@ -94,16 +84,12 @@
                 Txn.ForeignAssets).
         """
         require_type(asset.type_of(), TealType.uint64)
-<<<<<<< HEAD
-        return MaybeValue(Op.asset_params_get, TealType.uint64, immediate_args=["AssetDecimals"], args=[asset])
-=======
         return MaybeValue(
             Op.asset_params_get,
             TealType.uint64,
             immediate_args=["AssetDecimals"],
             args=[asset],
         )
->>>>>>> 7362a6bc
 
     @classmethod
     def defaultFrozen(cls, asset: Expr) -> MaybeValue:
@@ -115,16 +101,12 @@
                 Txn.ForeignAssets).
         """
         require_type(asset.type_of(), TealType.uint64)
-<<<<<<< HEAD
-        return MaybeValue(Op.asset_params_get, TealType.uint64, immediate_args=["AssetDefaultFrozen"], args=[asset])
-=======
         return MaybeValue(
             Op.asset_params_get,
             TealType.uint64,
             immediate_args=["AssetDefaultFrozen"],
             args=[asset],
         )
->>>>>>> 7362a6bc
 
     @classmethod
     def unitName(cls, asset: Expr) -> MaybeValue:
@@ -136,16 +118,12 @@
                 Txn.ForeignAssets).
         """
         require_type(asset.type_of(), TealType.uint64)
-<<<<<<< HEAD
-        return MaybeValue(Op.asset_params_get, TealType.bytes, immediate_args=["AssetUnitName"], args=[asset])
-=======
         return MaybeValue(
             Op.asset_params_get,
             TealType.bytes,
             immediate_args=["AssetUnitName"],
             args=[asset],
         )
->>>>>>> 7362a6bc
 
     @classmethod
     def name(cls, asset: Expr) -> MaybeValue:
@@ -157,16 +135,12 @@
                 Txn.ForeignAssets).
         """
         require_type(asset.type_of(), TealType.uint64)
-<<<<<<< HEAD
-        return MaybeValue(Op.asset_params_get, TealType.bytes, immediate_args=["AssetName"], args=[asset])
-=======
         return MaybeValue(
             Op.asset_params_get,
             TealType.bytes,
             immediate_args=["AssetName"],
             args=[asset],
         )
->>>>>>> 7362a6bc
 
     @classmethod
     def url(cls, asset: Expr) -> MaybeValue:
@@ -178,16 +152,12 @@
                 Txn.ForeignAssets).
         """
         require_type(asset.type_of(), TealType.uint64)
-<<<<<<< HEAD
-        return MaybeValue(Op.asset_params_get, TealType.bytes, immediate_args=["AssetURL"], args=[asset])
-=======
         return MaybeValue(
             Op.asset_params_get,
             TealType.bytes,
             immediate_args=["AssetURL"],
             args=[asset],
         )
->>>>>>> 7362a6bc
 
     @classmethod
     def metadataHash(cls, asset: Expr) -> MaybeValue:
@@ -201,16 +171,12 @@
                 Txn.ForeignAssets).
         """
         require_type(asset.type_of(), TealType.uint64)
-<<<<<<< HEAD
-        return MaybeValue(Op.asset_params_get, TealType.bytes, immediate_args=["AssetMetadataHash"], args=[asset])
-=======
         return MaybeValue(
             Op.asset_params_get,
             TealType.bytes,
             immediate_args=["AssetMetadataHash"],
             args=[asset],
         )
->>>>>>> 7362a6bc
 
     @classmethod
     def manager(cls, asset: Expr) -> MaybeValue:
@@ -222,16 +188,12 @@
                 Txn.ForeignAssets).
         """
         require_type(asset.type_of(), TealType.uint64)
-<<<<<<< HEAD
-        return MaybeValue(Op.asset_params_get, TealType.bytes, immediate_args=["AssetManager"], args=[asset])
-=======
         return MaybeValue(
             Op.asset_params_get,
             TealType.bytes,
             immediate_args=["AssetManager"],
             args=[asset],
         )
->>>>>>> 7362a6bc
 
     @classmethod
     def reserve(cls, asset: Expr) -> MaybeValue:
@@ -243,16 +205,12 @@
                 Txn.ForeignAssets).
         """
         require_type(asset.type_of(), TealType.uint64)
-<<<<<<< HEAD
-        return MaybeValue(Op.asset_params_get, TealType.bytes, immediate_args=["AssetReserve"], args=[asset])
-=======
         return MaybeValue(
             Op.asset_params_get,
             TealType.bytes,
             immediate_args=["AssetReserve"],
             args=[asset],
         )
->>>>>>> 7362a6bc
 
     @classmethod
     def freeze(cls, asset: Expr) -> MaybeValue:
@@ -264,16 +222,12 @@
                 Txn.ForeignAssets).
         """
         require_type(asset.type_of(), TealType.uint64)
-<<<<<<< HEAD
-        return MaybeValue(Op.asset_params_get, TealType.bytes, immediate_args=["AssetFreeze"], args=[asset])
-=======
         return MaybeValue(
             Op.asset_params_get,
             TealType.bytes,
             immediate_args=["AssetFreeze"],
             args=[asset],
         )
->>>>>>> 7362a6bc
 
     @classmethod
     def clawback(cls, asset: Expr) -> MaybeValue:
