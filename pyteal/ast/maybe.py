from typing import Callable, List, Optional, Union, TYPE_CHECKING

from pyteal.errors import verifyProgramVersion
from pyteal.types import TealType
from pyteal.ir import Op

from pyteal.ast.expr import Expr
from pyteal.ast.scratch import ScratchLoad, ScratchSlot
from pyteal.ast.multi import MultiValue

if TYPE_CHECKING:
    from pyteal.compiler import CompileOptions


class MaybeValue(MultiValue):
    """Represents a get operation returning a value that may not exist."""

    def __init__(
        self,
        op: Op,
        type: TealType,
        *,
<<<<<<< HEAD
        immediate_args: Optional[List[Union[int, str]]] = None,
        args: Optional[List[Expr]] = None,
        compile_check: Optional[Callable[["CompileOptions"], None]] = None,
        root_expr: Optional[Expr] = None,
=======
        immediate_args: List[Union[int, str]] | None = None,
        args: List[Expr] | None = None,
        compile_check: Callable[["CompileOptions"], None] | None = None,
>>>>>>> 52a6faf8
    ):
        """Create a new MaybeValue.

        Args:
            op: The operation that returns values.
            type: The type of the returned value.
            immediate_args (optional): Immediate arguments for the op. Defaults to None.
            args (optional): Stack arguments for the op. Defaults to None.
            compile_check (optional): Callable compile check. Defaults to program version check.
                This parameter overwrites the default program version check.
        """

        # Default compile check if one is not given
        def local_version_check(options: "CompileOptions"):
            verifyProgramVersion(
                minVersion=op.min_version,
                version=options.version,
                msg=f"{op.value} unavailable",
            )

        types = [type, TealType.uint64]
        super().__init__(
            op,
            types,
            immediate_args=immediate_args,
            args=args,
            compile_check=(
                local_version_check if compile_check is None else compile_check
            ),
            root_expr=root_expr or self,
        )

    def hasValue(self) -> ScratchLoad:
        """Check if the value exists.

        This will return 1 if the value exists, otherwise 0.
        """
        return self.output_slots[1].load(self.types[1])

    def value(self) -> ScratchLoad:
        """Get the value.

        If the value exists, it will be returned. Otherwise, the zero value for this type will be
        returned (i.e. either 0 or an empty byte string, depending on the type).
        """
        return self.output_slots[0].load(self.types[0])

    @property
    def slotOk(self) -> ScratchSlot:
        """Get the scratch slot that stores hasValue.

        Note: This is mainly added for backwards compatibility and normally shouldn't be used
        directly in pyteal code.
        """
        return self.output_slots[1]

    @property
    def slotValue(self) -> ScratchSlot:
        """Get the scratch slot that stores the value or the zero value for the type if the value
        doesn't exist.

        Note: This is mainly added for backwards compatibility and normally shouldn't be used
        directly in pyteal code.
        """
        return self.output_slots[0]


MaybeValue.__module__ = "pyteal"<|MERGE_RESOLUTION|>--- conflicted
+++ resolved
@@ -20,16 +20,10 @@
         op: Op,
         type: TealType,
         *,
-<<<<<<< HEAD
-        immediate_args: Optional[List[Union[int, str]]] = None,
-        args: Optional[List[Expr]] = None,
-        compile_check: Optional[Callable[["CompileOptions"], None]] = None,
-        root_expr: Optional[Expr] = None,
-=======
         immediate_args: List[Union[int, str]] | None = None,
         args: List[Expr] | None = None,
         compile_check: Callable[["CompileOptions"], None] | None = None,
->>>>>>> 52a6faf8
+        root_expr: Expr | None = None,
     ):
         """Create a new MaybeValue.
 
