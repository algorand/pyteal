from pyteal.errors import TealInputError
from pyteal.types import TealType, require_type, types_match

from pyteal.ast.abstractvar import AbstractVar
from pyteal.ast.expr import Expr
from pyteal.ast.scratch import ScratchSlot, ScratchLoad, ScratchStore


class ScratchVar(AbstractVar):
    """
    Interface around Scratch space, similar to get/put local/global state

    Example:
        .. code-block:: python

            myvar = ScratchVar(TealType.uint64)
            Seq([
                myvar.store(Int(5)),
                Assert(myvar.load() == Int(5))
            ])
    """

    def __init__(self, type: TealType = TealType.anytype, slotId: int = None):
        """Create a new ScratchVar with an optional type.

        Args:
            type (optional): The type that this variable can hold. An error will be thrown if an
                expression with an incompatible type is stored in this variable. Defaults to
                TealType.anytype.
            slotId (optional): A scratch slot id that the compiler must store the value.
                This id may be a Python int in the range [0-256).
        """
        self.slot = ScratchSlot(requestedSlotId=slotId)
        self.type = type

    def storage_type(self) -> TealType:
        """Get the type of expressions that can be stored in this ScratchVar."""
        return self.type

    def store(self, value: Expr, validate_types: bool = True) -> Expr:
        """Store value in Scratch Space

        Args:
            value: The value to store. Must conform to this ScratchVar's type.
        """
<<<<<<< HEAD
        if validate_types:
            require_type(value, self.type)
=======
        from pyteal.ast.subroutine import SubroutineCall

        if not isinstance(value, SubroutineCall) or not value.output_kwarg:
            require_type(value, self.type)
        else:
            assert types_match(value.output_kwarg.abi_type.storage_type(), self.type)
>>>>>>> bca1868e
        return self.slot.store(value)

    def load(self) -> ScratchLoad:
        """Load value from Scratch Space"""
        return self.slot.load(self.type)

    def index(self) -> Expr:
        return self.slot.index()


ScratchVar.__module__ = "pyteal"


class DynamicScratchVar(ScratchVar):
    """
    Example of Dynamic Scratch space whereby the slot index is picked up from the stack:
        .. code-block:: python

            player_score = DynamicScratchVar(TealType.uint64)

            wilt = ScratchVar(TealType.uint64, 129)
            kobe = ScratchVar(TealType.uint64)
            dt = ScratchVar(TealType.uint64, 131)

            seq = Seq(
                player_score.set_index(wilt),
                player_score.store(Int(100)),
                player_score.set_index(kobe),
                player_score.store(Int(81)),
                player_score.set_index(dt),
                player_score.store(Int(73)),
                Assert(player_score.load() == Int(73)),
                Assert(player_score.index() == Int(131)),
                player_score.set_index(wilt),
                Assert(player_score.load() == Int(100)),
                Assert(player_score.index() == Int(129)),
                Int(100),
            )
    """

    def __init__(self, ttype: TealType = TealType.anytype):
        """Create a new DynamicScratchVar which references other ScratchVar's

        Args:
            ttype (optional): The type that this variable can hold. Defaults to TealType.anytype.
        """
        super().__init__(TealType.uint64)
        self.dynamic_type = ttype  # differentiates from ScratchVar.type

    def set_index(self, index_var: ScratchVar) -> Expr:
        """Set this DynamicScratchVar to reference the provided `index_var`.
        Followup `store`, `load` and `index` operations will use the provided `index_var` until
        `set_index()` is called again to reset the referenced ScratchVar.
        """
        # Explanatory comment per Issue #242: Preliminary evidence shows that letting users
        # pass in any ScratchVar subtype (i.e. DynamicScratchVar) may in fact work.
        # However, we are leaving this guard in place pending further investigation.
        # TODO: gain confidence that DynamicScratchVar can be used here and
        # modify the below strict type equality to `isinstance(index_var, ScratchVar)`
        if type(index_var) is not ScratchVar:
            raise TealInputError(
                "Only allowed to use ScratchVar objects for setting indices, but was given a {}".format(
                    type(index_var)
                )
            )

        return super().store(index_var.index())

    def storage_type(self) -> TealType:
        """Get the type of expressions that can be stored in this ScratchVar."""
        return self.dynamic_type

    def store(self, value: Expr) -> Expr:
        """Store the value in the referenced ScratchVar."""
        require_type(value, self.dynamic_type)
        return ScratchStore(slot=None, value=value, index_expression=self.index())

    def load(self) -> ScratchLoad:
        """Load the current value from the referenced ScratchVar."""
        return ScratchLoad(
            slot=None, type=self.dynamic_type, index_expression=self.index()
        )

    def index(self) -> Expr:
        """Get the index of the referenced ScratchVar."""
        return super().load()

    def internal_index(self) -> Expr:
        """Get the index of _this_ DynamicScratchVar, as opposed to that of the referenced ScratchVar."""
        return super().index()


DynamicScratchVar.__module__ = "pyteal"<|MERGE_RESOLUTION|>--- conflicted
+++ resolved
@@ -43,17 +43,8 @@
         Args:
             value: The value to store. Must conform to this ScratchVar's type.
         """
-<<<<<<< HEAD
         if validate_types:
             require_type(value, self.type)
-=======
-        from pyteal.ast.subroutine import SubroutineCall
-
-        if not isinstance(value, SubroutineCall) or not value.output_kwarg:
-            require_type(value, self.type)
-        else:
-            assert types_match(value.output_kwarg.abi_type.storage_type(), self.type)
->>>>>>> bca1868e
         return self.slot.store(value)
 
     def load(self) -> ScratchLoad:
