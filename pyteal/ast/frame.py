--- conflicted
+++ resolved
@@ -102,7 +102,6 @@
 FrameBury.__module__ = "pyteal"
 
 
-<<<<<<< HEAD
 class FrameVar(AbstractVar):
     def __init__(self, storage_type: TealType, stack_depth: int) -> None:
         super().__init__()
@@ -126,39 +125,6 @@
 FrameVar.__module__ = "pyteal"
 
 
-class Bury(Expr):
-    def __init__(self, value: Expr, depth: int):
-        super().__init__()
-        require_type(value, TealType.anytype)
-        if depth <= 0:
-            raise TealInputError("bury depth should be strictly positive")
-        self.value = value
-        self.depth = depth
-
-    def __teal__(self, options: "CompileOptions") -> tuple[TealBlock, TealSimpleBlock]:
-        verifyProgramVersion(
-            Op.bury.min_version,
-            options.version,
-            "Program version too low to use op bury",
-        )
-        op = TealOp(self, Op.bury, self.depth)
-        return TealBlock.FromOp(options, op, self.value)
-
-    def __str__(self) -> str:
-        return f"(bury (depth = {self.depth}) ({self.value}))"
-
-    def type_of(self) -> TealType:
-        return TealType.none
-
-    def has_return(self) -> bool:
-        return False
-
-
-Bury.__module__ = "pyteal"
-
-
-=======
->>>>>>> 0924d94d
 class DupN(Expr):
     def __init__(self, value: Expr, repetition: int):
         super().__init__()
