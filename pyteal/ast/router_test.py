import pyteal as pt
from pyteal.ast.router import ASTBuilder
import pytest
import typing
import algosdk.abi as sdk_abi


options = pt.CompileOptions(version=5)


@pt.ABIReturnSubroutine
def add(a: pt.abi.Uint64, b: pt.abi.Uint64, *, output: pt.abi.Uint64) -> pt.Expr:
    """add takes 2 integers a,b and adds them, returning the sum"""
    return output.set(a.get() + b.get())


@pt.ABIReturnSubroutine
def sub(a: pt.abi.Uint64, b: pt.abi.Uint64, *, output: pt.abi.Uint64) -> pt.Expr:
    """replace me"""
    return output.set(a.get() - b.get())


@pt.ABIReturnSubroutine
def mul(a: pt.abi.Uint64, b: pt.abi.Uint64, *, output: pt.abi.Uint64) -> pt.Expr:
    return output.set(a.get() * b.get())


@pt.ABIReturnSubroutine
def div(a: pt.abi.Uint64, b: pt.abi.Uint64, *, output: pt.abi.Uint64) -> pt.Expr:
    return output.set(a.get() / b.get())


@pt.ABIReturnSubroutine
def mod(a: pt.abi.Uint64, b: pt.abi.Uint64, *, output: pt.abi.Uint64) -> pt.Expr:
    return output.set(a.get() % b.get())


@pt.ABIReturnSubroutine
def qrem(
    a: pt.abi.Uint64,
    b: pt.abi.Uint64,
    *,
    output: pt.abi.Tuple2[pt.abi.Uint64, pt.abi.Uint64],
) -> pt.Expr:
    return pt.Seq(
        (q := pt.abi.Uint64()).set(a.get() / b.get()),
        (rem := pt.abi.Uint64()).set(a.get() % b.get()),
        output.set(q, rem),
    )


@pt.ABIReturnSubroutine
def reverse(a: pt.abi.String, *, output: pt.abi.String) -> pt.Expr:
    idx = pt.ScratchVar()
    buff = pt.ScratchVar()

    init = idx.store(pt.Int(0))
    cond = idx.load() < a.length()
    _iter = idx.store(idx.load() + pt.Int(1))
    return pt.Seq(
        buff.store(pt.Bytes("")),
        pt.For(init, cond, _iter).Do(
            a[idx.load()].use(lambda v: buff.store(pt.Concat(v.encode(), buff.load())))
        ),
        output.set(buff.load()),
    )


@pt.ABIReturnSubroutine
def concat_strings(
    b: pt.abi.DynamicArray[pt.abi.String], *, output: pt.abi.String
) -> pt.Expr:
    idx = pt.ScratchVar()
    buff = pt.ScratchVar()

    init = idx.store(pt.Int(0))
    cond = idx.load() < b.length()
    _iter = idx.store(idx.load() + pt.Int(1))
    return pt.Seq(
        buff.store(pt.Bytes("")),
        pt.For(init, cond, _iter).Do(
            b[idx.load()].use(lambda s: buff.store(pt.Concat(buff.load(), s.get())))
        ),
        output.set(buff.load()),
    )


@pt.ABIReturnSubroutine
def many_args(
    _a: pt.abi.Uint64,
    _b: pt.abi.Uint64,
    _c: pt.abi.Uint64,
    _d: pt.abi.Uint64,
    _e: pt.abi.Uint64,
    _f: pt.abi.Uint64,
    _g: pt.abi.Uint64,
    _h: pt.abi.Uint64,
    _i: pt.abi.Uint64,
    _j: pt.abi.Uint64,
    _k: pt.abi.Uint64,
    _l: pt.abi.Uint64,
    _m: pt.abi.Uint64,
    _n: pt.abi.Uint64,
    _o: pt.abi.Uint64,
    _p: pt.abi.Uint64,
    _q: pt.abi.Uint64,
    _r: pt.abi.Uint64,
    _s: pt.abi.Uint64,
    _t: pt.abi.Uint64,
    *,
    output: pt.abi.Uint64,
) -> pt.Expr:
    return output.set(_t.get())


@pt.Subroutine(pt.TealType.none)
def safe_clear_state_delete():
    return (
        pt.If(pt.Txn.sender() == pt.Global.creator_address())
        .Then(pt.Approve())
        .Else(pt.Reject())
    )


@pt.ABIReturnSubroutine
def dummy_doing_nothing():
    return pt.Seq(pt.Log(pt.Bytes("a message")))


@pt.Subroutine(pt.TealType.uint64)
def returning_u64():
    return pt.Int(1)


@pt.Subroutine(pt.TealType.none)
def mult_over_u64_and_log(a: pt.Expr, b: pt.Expr):
    return pt.Log(pt.Itob(a * b))


@pt.ABIReturnSubroutine
def eine_constant(*, output: pt.abi.Uint64):
    return output.set(1)


@pt.ABIReturnSubroutine
def take_abi_and_log(tb_logged: pt.abi.String):
    return pt.Log(tb_logged.get())


@pt.ABIReturnSubroutine
def not_registrable(lhs: pt.abi.Uint64, rhs: pt.Expr, *, output: pt.abi.Uint64):
    return output.set(lhs.get() * rhs)


@pt.ABIReturnSubroutine
def txn_amount(t: pt.abi.PaymentTransaction, *, output: pt.abi.Uint64):
    return output.set(t.get().amount())


@pt.ABIReturnSubroutine
def multiple_txn(
    appl: pt.abi.ApplicationCallTransaction,
    axfer: pt.abi.AssetTransferTransaction,
    pay: pt.abi.PaymentTransaction,
    *,
    output: pt.abi.Uint64,
):
    return output.set(appl.get().fee() + axfer.get().fee() + pay.get().fee())


GOOD_SUBROUTINE_CASES: list[pt.ABIReturnSubroutine | pt.SubroutineFnWrapper] = [
    add,
    sub,
    mul,
    div,
    mod,
    qrem,
    reverse,
    concat_strings,
    many_args,
    safe_clear_state_delete,
    dummy_doing_nothing,
    eine_constant,
    take_abi_and_log,
    txn_amount,
    multiple_txn,
]

ON_COMPLETE_CASES: list[pt.EnumInt] = [
    pt.OnComplete.NoOp,
    pt.OnComplete.OptIn,
    pt.OnComplete.ClearState,
    pt.OnComplete.CloseOut,
    pt.OnComplete.UpdateApplication,
    pt.OnComplete.DeleteApplication,
]


def power_set(no_dup_list: list, length_override: int = None):
    """
    This function serves as a generator for all possible elements in power_set
    over `non_dup_list`, which is a list of non-duplicated elements (matches property of a set).

    The cardinality of a powerset is 2^|non_dup_list|, so we can iterate from 0 to 2^|non_dup_list| - 1
    to index each element in such power_set.
    By binary representation of each index, we can see it as an allowance over each element in `no_dup_list`,
    and generate a unique subset of `non_dup_list`, which yields as an element of power_set of `no_dup_list`.

    Args:
        no_dup_list: a list of elements with no duplication
        length_override: a number indicating the largest size of super_set element,
            must be in range [1, len(no_dup_list)].
    """
    if length_override is None:
        length_override = len(no_dup_list)
    assert 1 <= length_override <= len(no_dup_list)
    masks = [1 << i for i in range(length_override)]
    for i in range(1 << len(no_dup_list)):
        yield [elem for mask, elem in zip(masks, no_dup_list) if i & mask]


def full_ordered_combination_gen(non_dup_list: list, perm_length: int):
    """
    This function serves as a generator for all possible vectors of length `perm_length`,
    each of whose entries are one of the elements in `non_dup_list`,
    which is a list of non-duplicated elements.

    Args:
        non_dup_list: must be a list of elements with no duplication
        perm_length: must be a non-negative number indicating resulting length of the vector
    """
    if perm_length < 0:
        raise pt.TealInputError("input permutation length must be non-negative")
    elif len(set(non_dup_list)) != len(non_dup_list):
        raise pt.TealInputError(f"input non_dup_list {non_dup_list} has duplications")
    elif perm_length == 0:
        yield []
        return
    # we can index all possible cases of vectors with an index in range
    # [0, |non_dup_list| ^ perm_length - 1]
    # by converting an index into |non_dup_list|-based number,
    # we can get the vector mapped by the index.
    for index in range(len(non_dup_list) ** perm_length):
        index_list_basis = []
        temp = index
        for _ in range(perm_length):
            index_list_basis.append(non_dup_list[temp % len(non_dup_list)])
            temp //= len(non_dup_list)
        yield index_list_basis


def oncomplete_is_in_oc_list(sth: pt.EnumInt, oc_list: list[pt.EnumInt]):
    return any(map(lambda x: str(x) == str(sth), oc_list))


def assemble_helper(what: pt.Expr) -> pt.TealBlock:
    assembled, _ = what.__teal__(options)
    assembled.addIncoming()
    assembled = pt.TealBlock.NormalizeBlocks(assembled)
    return assembled


def camel_to_snake(name: str) -> str:
    return "".join(["_" + c.lower() if c.isupper() else c for c in name]).lstrip("_")


def test_call_config():
    for cc in pt.CallConfig:
        approval_cond_on_cc: pt.Expr | int = cc.approval_condition_under_config()
        match approval_cond_on_cc:
            case pt.Expr():
                expected_cc = (
                    (pt.Txn.application_id() == pt.Int(0))
                    if cc == pt.CallConfig.CREATE
                    else (pt.Txn.application_id() != pt.Int(0))
                )
                with pt.TealComponent.Context.ignoreExprEquality():
                    assert assemble_helper(approval_cond_on_cc) == assemble_helper(
                        expected_cc
                    )
            case int():
                assert approval_cond_on_cc == int(cc) & 1
            case _:
                raise pt.TealInternalError(
                    f"unexpected approval_cond_on_cc {approval_cond_on_cc}"
                )

        if cc in (pt.CallConfig.CREATE, pt.CallConfig.ALL):
            with pytest.raises(
                pt.TealInputError,
                match=r"Only CallConfig.CALL or CallConfig.NEVER are valid for a clear state CallConfig, since clear state can never be invoked during creation$",
            ):
                cc.clear_state_condition_under_config()
            continue

        clear_state_cond_on_cc: int = cc.clear_state_condition_under_config()
        match clear_state_cond_on_cc:
            case 0:
                assert cc == pt.CallConfig.NEVER
            case 1:
                assert cc == pt.CallConfig.CALL
            case _:
                raise pt.TealInternalError(
                    f"unexpected clear_state_cond_on_cc {clear_state_cond_on_cc}"
                )


<<<<<<< HEAD
# def test_method_config():
#    never_mc = pt.MethodConfig(no_op=pt.CallConfig.NEVER)
#    assert never_mc.is_never()
#    assert never_mc.approval_cond() == 0
#    assert never_mc.clear_state_cond() == 0
#
#    on_complete_pow_set = power_set(ON_COMPLETE_CASES)
#    approval_check_names_n_ocs = [
#        (camel_to_snake(oc.name), oc)
#        for oc in ON_COMPLETE_CASES
#        if str(oc) != str(pt.OnComplete.ClearState)
#    ]
#    for on_complete_set in on_complete_pow_set:
#        oc_names = [camel_to_snake(oc.name) for oc in on_complete_set]
#        ordered_call_configs = full_ordered_combination_gen(
#            list(pt.CallConfig), len(on_complete_set)
#        )
#        for call_configs in ordered_call_configs:
#            mc = pt.MethodConfig(**dict(zip(oc_names, call_configs)))
#            match mc.clear_state:
#                case pt.CallConfig.NEVER:
#                    assert mc.clear_state_cond() == 0
#                case pt.CallConfig.ALL:
#                    assert mc.clear_state_cond() == 1
#                case pt.CallConfig.CALL:
#                    with pt.TealComponent.Context.ignoreExprEquality():
#                        assert assemble_helper(
#                            mc.clear_state_cond()
#                        ) == assemble_helper(pt.Txn.application_id() != pt.Int(0))
#                case pt.CallConfig.CREATE:
#                    with pt.TealComponent.Context.ignoreExprEquality():
#                        assert assemble_helper(
#                            mc.clear_state_cond()
#                        ) == assemble_helper(pt.Txn.application_id() == pt.Int(0))
#            if mc.is_never() or all(
#                getattr(mc, i) == pt.CallConfig.NEVER
#                for i, _ in approval_check_names_n_ocs
#            ):
#                assert mc.approval_cond() == 0
#                continue
#            elif all(
#                getattr(mc, i) == pt.CallConfig.ALL
#                for i, _ in approval_check_names_n_ocs
#            ):
#                assert mc.approval_cond() == 1
#                continue
#            list_of_cc = [
#                (
#                    typing.cast(pt.CallConfig, getattr(mc, i)).condition_under_config(),
#                    oc,
#                )
#                for i, oc in approval_check_names_n_ocs
#            ]
#            list_of_expressions = []
#            for expr_or_int, oc in list_of_cc:
#                match expr_or_int:
#                    case pt.Expr():
#                        list_of_expressions.append(
#                            pt.And(pt.Txn.on_completion() == oc, expr_or_int)
#                        )
#                    case 0:
#                        continue
#                    case 1:
#                        list_of_expressions.append(pt.Txn.on_completion() == oc)
#            with pt.TealComponent.Context.ignoreExprEquality():
#                assert assemble_helper(mc.approval_cond()) == assemble_helper(
#                    pt.Or(*list_of_expressions)
#                )
=======
def test_method_config():
    never_mc = pt.MethodConfig(no_op=pt.CallConfig.NEVER)
    assert never_mc.is_never()
    assert never_mc.approval_cond() == 0
    assert never_mc.clear_state_cond() == 0

    on_complete_pow_set = power_set(ON_COMPLETE_CASES)
    approval_check_names_n_ocs = [
        (camel_to_snake(oc.name), oc)
        for oc in ON_COMPLETE_CASES
        if str(oc) != str(pt.OnComplete.ClearState)
    ]
    for on_complete_set in on_complete_pow_set:
        oc_names = [camel_to_snake(oc.name) for oc in on_complete_set]
        ordered_call_configs = full_ordered_combination_gen(
            list(pt.CallConfig), len(on_complete_set)
        )
        for call_configs in ordered_call_configs:
            mc = pt.MethodConfig(**dict(zip(oc_names, call_configs)))
            match mc.clear_state:
                case pt.CallConfig.NEVER:
                    assert mc.clear_state_cond() == 0
                case pt.CallConfig.CALL:
                    assert mc.clear_state_cond() == 1
                case pt.CallConfig.CREATE | pt.CallConfig.ALL:
                    with pytest.raises(
                        pt.TealInputError,
                        match=r"Only CallConfig.CALL or CallConfig.NEVER are valid for a clear state CallConfig, since clear state can never be invoked during creation$",
                    ):
                        mc.clear_state_cond()
            if mc.is_never() or all(
                getattr(mc, i) == pt.CallConfig.NEVER
                for i, _ in approval_check_names_n_ocs
            ):
                assert mc.approval_cond() == 0
                continue
            elif all(
                getattr(mc, i) == pt.CallConfig.ALL
                for i, _ in approval_check_names_n_ocs
            ):
                assert mc.approval_cond() == 1
                continue
            list_of_cc = [
                (
                    typing.cast(
                        pt.CallConfig, getattr(mc, i)
                    ).approval_condition_under_config(),
                    oc,
                )
                for i, oc in approval_check_names_n_ocs
            ]
            list_of_expressions = []
            for expr_or_int, oc in list_of_cc:
                match expr_or_int:
                    case pt.Expr():
                        list_of_expressions.append(
                            pt.And(pt.Txn.on_completion() == oc, expr_or_int)
                        )
                    case 0:
                        continue
                    case 1:
                        list_of_expressions.append(pt.Txn.on_completion() == oc)
            with pt.TealComponent.Context.ignoreExprEquality():
                assert assemble_helper(mc.approval_cond()) == assemble_helper(
                    pt.Or(*list_of_expressions)
                )
>>>>>>> 76286968

def test_on_complete_action():
    with pytest.raises(pt.TealInputError) as contradict_err:
        pt.OnCompleteAction(action=pt.Seq(), call_config=pt.CallConfig.NEVER)
    assert "contradicts" in str(contradict_err)
    assert pt.OnCompleteAction.never().is_empty()
    assert pt.OnCompleteAction.call_only(pt.Seq()).call_config == pt.CallConfig.CALL
    assert pt.OnCompleteAction.create_only(pt.Seq()).call_config == pt.CallConfig.CREATE
    assert pt.OnCompleteAction.always(pt.Seq()).call_config == pt.CallConfig.ALL


def test_wrap_handler_bare_call():
    BARE_CALL_CASES = [
        dummy_doing_nothing,
        safe_clear_state_delete,
        pt.Approve(),
        pt.Log(pt.Bytes("message")),
    ]
    for bare_call in BARE_CALL_CASES:
        wrapped: pt.Expr = ASTBuilder.wrap_handler(False, bare_call)
        expected: pt.Expr
        match bare_call:
            case pt.Expr():
                if bare_call.has_return():
                    expected = bare_call
                else:
                    expected = pt.Seq(bare_call, pt.Approve())
            case pt.SubroutineFnWrapper() | pt.ABIReturnSubroutine():
                expected = pt.Seq(bare_call(), pt.Approve())
            case _:
                raise pt.TealInputError("how you got here?")
        wrapped_assemble = assemble_helper(wrapped)
        wrapped_helper = assemble_helper(expected)
        with pt.TealComponent.Context.ignoreExprEquality():
            assert wrapped_assemble == wrapped_helper

    ERROR_CASES = [
        (
            pt.Int(1),
            f"bare appcall handler should be TealType.none not {pt.TealType.uint64}.",
        ),
        (
            returning_u64,
            f"subroutine call should be returning TealType.none not {pt.TealType.uint64}.",
        ),
        (
            mult_over_u64_and_log,
            "subroutine call should take 0 arg for bare-app call. this subroutine takes 2.",
        ),
        (
            eine_constant,
            f"abi-returning subroutine call should be returning void not {pt.abi.Uint64TypeSpec()}.",
        ),
        (
            take_abi_and_log,
            "abi-returning subroutine call should take 0 arg for bare-app call. this abi-returning subroutine takes 1.",
        ),
        (
            1,
            "bare appcall can only accept: none type Expr, or Subroutine/ABIReturnSubroutine with none return and no arg",
        ),
    ]
    for error_case, error_msg in ERROR_CASES:
        with pytest.raises(pt.TealInputError) as bug:
            ASTBuilder.wrap_handler(False, error_case)
        assert error_msg in str(bug)


def test_wrap_handler_method_call():
    with pytest.raises(pt.TealInputError) as bug:
        ASTBuilder.wrap_handler(True, not_registrable)
    assert "method call ABIReturnSubroutine is not routable" in str(bug)

    with pytest.raises(pt.TealInputError) as bug:
        ASTBuilder.wrap_handler(True, safe_clear_state_delete)
    assert "method call should be only registering ABIReturnSubroutine" in str(bug)

    ONLY_ABI_SUBROUTINE_CASES = list(
        filter(lambda x: isinstance(x, pt.ABIReturnSubroutine), GOOD_SUBROUTINE_CASES)
    )

    for abi_subroutine in ONLY_ABI_SUBROUTINE_CASES:
        wrapped: pt.Expr = ASTBuilder.wrap_handler(True, abi_subroutine)
        actual: pt.TealBlock = assemble_helper(wrapped)

        args: list[pt.abi.BaseType] = [
            spec.new_instance()
            for spec in typing.cast(
                list[pt.abi.TypeSpec], abi_subroutine.subroutine.expected_arg_types
            )
        ]

        app_args = [
            arg for arg in args if arg.type_spec() not in pt.abi.TransactionTypeSpecs
        ]

        app_arg_cnt = len(app_args)

        txn_args = [
            arg for arg in args if arg.type_spec() in pt.abi.TransactionTypeSpecs
        ]

        loading: list[pt.Expr] = []

        if app_arg_cnt > pt.METHOD_ARG_NUM_CUTOFF:
            sdk_last_arg = pt.abi.TupleTypeSpec(
                *[arg.type_spec() for arg in app_args[pt.METHOD_ARG_NUM_CUTOFF - 1 :]]
            ).new_instance()

            loading = [
                arg.decode(pt.Txn.application_args[index + 1])
                for index, arg in enumerate(app_args[: pt.METHOD_ARG_NUM_CUTOFF - 1])
            ]

            loading.append(
                sdk_last_arg.decode(pt.Txn.application_args[pt.METHOD_ARG_NUM_CUTOFF])
            )
        else:
            loading = [
                arg.decode(pt.Txn.application_args[index + 1])
                for index, arg in enumerate(app_args)
            ]

        if len(txn_args) > 0:
            loading.extend(
                [
                    typing.cast(pt.abi.Transaction, txn_arg).set(
                        pt.Txn.group_index() - pt.Int(len(txn_args) - idx)
                    )
                    for idx, txn_arg in enumerate(txn_args)
                ]
            )

        if app_arg_cnt > pt.METHOD_ARG_NUM_CUTOFF:
            loading.extend(
                [
                    sdk_last_arg[idx].store_into(val)
                    for idx, val in enumerate(app_args[pt.METHOD_ARG_NUM_CUTOFF - 1 :])
                ]
            )

        evaluate: pt.Expr
        if abi_subroutine.type_of() != "void":
            output_temp = abi_subroutine.output_kwarg_info.abi_type.new_instance()
            evaluate = pt.Seq(
                abi_subroutine(*args).store_into(output_temp),
                pt.abi.MethodReturn(output_temp),
            )
        else:
            evaluate = abi_subroutine(*args)

        expected = assemble_helper(pt.Seq(*loading, evaluate, pt.Approve()))
        with pt.TealComponent.Context.ignoreScratchSlotEquality(), pt.TealComponent.Context.ignoreExprEquality():
            assert actual == expected

        assert pt.TealBlock.MatchScratchSlotReferences(
            pt.TealBlock.GetReferencedScratchSlots(actual),
            pt.TealBlock.GetReferencedScratchSlots(expected),
        )


def test_wrap_handler_method_txn_types():
    wrapped: pt.Expr = ASTBuilder.wrap_handler(True, multiple_txn)
    actual: pt.TealBlock = assemble_helper(wrapped)

    args: list[pt.abi.Transaction] = [
        pt.abi.ApplicationCallTransaction(),
        pt.abi.AssetTransferTransaction(),
        pt.abi.PaymentTransaction(),
    ]
    output_temp = pt.abi.Uint64()
    expected_ast = pt.Seq(
        args[0].set(pt.Txn.group_index() - pt.Int(3)),
        args[1].set(pt.Txn.group_index() - pt.Int(2)),
        args[2].set(pt.Txn.group_index() - pt.Int(1)),
        multiple_txn(*args).store_into(output_temp),
        pt.abi.MethodReturn(output_temp),
        pt.Approve(),
    )

    expected = assemble_helper(expected_ast)
    with pt.TealComponent.Context.ignoreScratchSlotEquality(), pt.TealComponent.Context.ignoreExprEquality():
        assert actual == expected

    assert pt.TealBlock.MatchScratchSlotReferences(
        pt.TealBlock.GetReferencedScratchSlots(actual),
        pt.TealBlock.GetReferencedScratchSlots(expected),
    )


def test_wrap_handler_method_call_many_args():
    wrapped: pt.Expr = ASTBuilder.wrap_handler(True, many_args)
    actual: pt.TealBlock = assemble_helper(wrapped)

    args = [pt.abi.Uint64() for _ in range(20)]
    last_arg = pt.abi.TupleTypeSpec(
        *[pt.abi.Uint64TypeSpec() for _ in range(6)]
    ).new_instance()

    output_temp = pt.abi.Uint64()
    expected_ast = pt.Seq(
        args[0].decode(pt.Txn.application_args[1]),
        args[1].decode(pt.Txn.application_args[2]),
        args[2].decode(pt.Txn.application_args[3]),
        args[3].decode(pt.Txn.application_args[4]),
        args[4].decode(pt.Txn.application_args[5]),
        args[5].decode(pt.Txn.application_args[6]),
        args[6].decode(pt.Txn.application_args[7]),
        args[7].decode(pt.Txn.application_args[8]),
        args[8].decode(pt.Txn.application_args[9]),
        args[9].decode(pt.Txn.application_args[10]),
        args[10].decode(pt.Txn.application_args[11]),
        args[11].decode(pt.Txn.application_args[12]),
        args[12].decode(pt.Txn.application_args[13]),
        args[13].decode(pt.Txn.application_args[14]),
        last_arg.decode(pt.Txn.application_args[15]),
        last_arg[0].store_into(args[14]),
        last_arg[1].store_into(args[15]),
        last_arg[2].store_into(args[16]),
        last_arg[3].store_into(args[17]),
        last_arg[4].store_into(args[18]),
        last_arg[5].store_into(args[19]),
        many_args(*args).store_into(output_temp),
        pt.abi.MethodReturn(output_temp),
        pt.Approve(),
    )
    expected = assemble_helper(expected_ast)
    with pt.TealComponent.Context.ignoreScratchSlotEquality(), pt.TealComponent.Context.ignoreExprEquality():
        assert actual == expected

    assert pt.TealBlock.MatchScratchSlotReferences(
        pt.TealBlock.GetReferencedScratchSlots(actual),
        pt.TealBlock.GetReferencedScratchSlots(expected),
    )


def test_contract_json_obj():
    abi_subroutines = list(
        filter(lambda x: isinstance(x, pt.ABIReturnSubroutine), GOOD_SUBROUTINE_CASES)
    )
    contract_name = "contract_name"
    on_complete_actions = pt.BareCallActions(
        clear_state=pt.OnCompleteAction.call_only(safe_clear_state_delete)
    )
    router = pt.Router(contract_name, on_complete_actions)
    method_list: list[sdk_abi.Method] = []
    for subroutine in abi_subroutines:

        doc = subroutine.subroutine.implementation.__doc__
        desc = None
        if doc is not None and doc.strip() == "replace me":
            desc = "dope description"

        router.add_method_handler(subroutine, description=desc)

        ms = subroutine.method_spec()

        # Manually replace it since the override is applied in the method handler
        # not attached to the ABIReturnSubroutine itself
        ms.desc = desc if desc is not None else ms.desc

        sig_method = sdk_abi.Method.from_signature(subroutine.method_signature())

        assert ms.name == sig_method.name

        for idx, arg in enumerate(ms.args):
            assert arg.type == sig_method.args[idx].type

        method_list.append(ms)

    sdk_contract = sdk_abi.Contract(contract_name, method_list)
    contract = router.contract_construct()
    assert contract == sdk_contract


def test_build_program_all_empty():
    router = pt.Router("test")

    approval, clear_state, contract = router.build_program()

    expected_empty_program = pt.TealSimpleBlock(
        [
            pt.TealOp(None, pt.Op.int, 0),
            pt.TealOp(None, pt.Op.return_),
        ]
    )

    with pt.TealComponent.Context.ignoreExprEquality():
        assert assemble_helper(approval) == expected_empty_program
        assert assemble_helper(clear_state) == expected_empty_program

    expected_contract = sdk_abi.Contract("test", [])
    assert contract == expected_contract


def test_build_program_approval_empty():
    router = pt.Router(
        "test",
        pt.BareCallActions(clear_state=pt.OnCompleteAction.call_only(pt.Approve())),
    )

    approval, clear_state, contract = router.build_program()

    expected_empty_program = pt.TealSimpleBlock(
        [
            pt.TealOp(None, pt.Op.int, 0),
            pt.TealOp(None, pt.Op.return_),
        ]
    )

    with pt.TealComponent.Context.ignoreExprEquality():
        assert assemble_helper(approval) == expected_empty_program
        assert assemble_helper(clear_state) != expected_empty_program

    expected_contract = sdk_abi.Contract("test", [])
    assert contract == expected_contract


def test_build_program_clear_state_empty():
    router = pt.Router(
        "test", pt.BareCallActions(no_op=pt.OnCompleteAction.always(pt.Approve()))
    )

    approval, clear_state, contract = router.build_program()

    expected_empty_program = pt.TealSimpleBlock(
        [
            pt.TealOp(None, pt.Op.int, 0),
            pt.TealOp(None, pt.Op.return_),
        ]
    )

    with pt.TealComponent.Context.ignoreExprEquality():
        assert assemble_helper(approval) != expected_empty_program
        assert assemble_helper(clear_state) == expected_empty_program

    expected_contract = sdk_abi.Contract("test", [])
    assert contract == expected_contract


def test_build_program_clear_state_invalid_config():
    for config in (pt.CallConfig.CREATE, pt.CallConfig.ALL):
        bareCalls = pt.BareCallActions(
            clear_state=pt.OnCompleteAction(action=pt.Approve(), call_config=config)
        )
        with pytest.raises(
            pt.TealInputError,
            match=r"Only CallConfig.CALL or CallConfig.NEVER are valid for a clear state CallConfig, since clear state can never be invoked during creation$",
        ):
            pt.Router("test", bareCalls)

        router = pt.Router("test")

        @pt.ABIReturnSubroutine
        def clear_state_method():
            return pt.Approve()

        with pytest.raises(
            pt.TealInputError,
            match=r"Only CallConfig.CALL or CallConfig.NEVER are valid for a clear state CallConfig, since clear state can never be invoked during creation$",
        ):
            router.add_method_handler(
                clear_state_method,
                method_config=pt.MethodConfig(clear_state=config),
            )


def test_build_program_clear_state_valid_config():
    action = pt.If(pt.Txn.fee() == pt.Int(4)).Then(pt.Approve()).Else(pt.Reject())
    config = pt.CallConfig.CALL

    router_with_bare_call = pt.Router(
        "test",
        pt.BareCallActions(
            clear_state=pt.OnCompleteAction(action=action, call_config=config)
        ),
    )
    _, actual_clear_state_with_bare_call, _ = router_with_bare_call.build_program()

    expected_clear_state_with_bare_call = assemble_helper(
        pt.Cond([pt.Txn.application_args.length() == pt.Int(0), action])
    )

    with pt.TealComponent.Context.ignoreExprEquality():
        assert (
            assemble_helper(actual_clear_state_with_bare_call)
            == expected_clear_state_with_bare_call
        )

    router_with_method = pt.Router("test")

    @pt.ABIReturnSubroutine
    def clear_state_method():
        return action

    router_with_method.add_method_handler(
        clear_state_method, method_config=pt.MethodConfig(clear_state=config)
    )

    _, actual_clear_state_with_method, _ = router_with_method.build_program()

    expected_clear_state_with_method = assemble_helper(
        pt.Cond(
            [
                pt.Txn.application_args[0]
                == pt.MethodSignature("clear_state_method()void"),
                pt.Seq(clear_state_method(), pt.Approve()),
            ]
        )
    )

    with pt.TealComponent.Context.ignoreExprEquality():
        assert (
            assemble_helper(actual_clear_state_with_method)
            == expected_clear_state_with_method
        )<|MERGE_RESOLUTION|>--- conflicted
+++ resolved
@@ -305,76 +305,6 @@
                 )
 
 
-<<<<<<< HEAD
-# def test_method_config():
-#    never_mc = pt.MethodConfig(no_op=pt.CallConfig.NEVER)
-#    assert never_mc.is_never()
-#    assert never_mc.approval_cond() == 0
-#    assert never_mc.clear_state_cond() == 0
-#
-#    on_complete_pow_set = power_set(ON_COMPLETE_CASES)
-#    approval_check_names_n_ocs = [
-#        (camel_to_snake(oc.name), oc)
-#        for oc in ON_COMPLETE_CASES
-#        if str(oc) != str(pt.OnComplete.ClearState)
-#    ]
-#    for on_complete_set in on_complete_pow_set:
-#        oc_names = [camel_to_snake(oc.name) for oc in on_complete_set]
-#        ordered_call_configs = full_ordered_combination_gen(
-#            list(pt.CallConfig), len(on_complete_set)
-#        )
-#        for call_configs in ordered_call_configs:
-#            mc = pt.MethodConfig(**dict(zip(oc_names, call_configs)))
-#            match mc.clear_state:
-#                case pt.CallConfig.NEVER:
-#                    assert mc.clear_state_cond() == 0
-#                case pt.CallConfig.ALL:
-#                    assert mc.clear_state_cond() == 1
-#                case pt.CallConfig.CALL:
-#                    with pt.TealComponent.Context.ignoreExprEquality():
-#                        assert assemble_helper(
-#                            mc.clear_state_cond()
-#                        ) == assemble_helper(pt.Txn.application_id() != pt.Int(0))
-#                case pt.CallConfig.CREATE:
-#                    with pt.TealComponent.Context.ignoreExprEquality():
-#                        assert assemble_helper(
-#                            mc.clear_state_cond()
-#                        ) == assemble_helper(pt.Txn.application_id() == pt.Int(0))
-#            if mc.is_never() or all(
-#                getattr(mc, i) == pt.CallConfig.NEVER
-#                for i, _ in approval_check_names_n_ocs
-#            ):
-#                assert mc.approval_cond() == 0
-#                continue
-#            elif all(
-#                getattr(mc, i) == pt.CallConfig.ALL
-#                for i, _ in approval_check_names_n_ocs
-#            ):
-#                assert mc.approval_cond() == 1
-#                continue
-#            list_of_cc = [
-#                (
-#                    typing.cast(pt.CallConfig, getattr(mc, i)).condition_under_config(),
-#                    oc,
-#                )
-#                for i, oc in approval_check_names_n_ocs
-#            ]
-#            list_of_expressions = []
-#            for expr_or_int, oc in list_of_cc:
-#                match expr_or_int:
-#                    case pt.Expr():
-#                        list_of_expressions.append(
-#                            pt.And(pt.Txn.on_completion() == oc, expr_or_int)
-#                        )
-#                    case 0:
-#                        continue
-#                    case 1:
-#                        list_of_expressions.append(pt.Txn.on_completion() == oc)
-#            with pt.TealComponent.Context.ignoreExprEquality():
-#                assert assemble_helper(mc.approval_cond()) == assemble_helper(
-#                    pt.Or(*list_of_expressions)
-#                )
-=======
 def test_method_config():
     never_mc = pt.MethodConfig(no_op=pt.CallConfig.NEVER)
     assert never_mc.is_never()
@@ -441,7 +371,6 @@
                 assert assemble_helper(mc.approval_cond()) == assemble_helper(
                     pt.Or(*list_of_expressions)
                 )
->>>>>>> 76286968
 
 def test_on_complete_action():
     with pytest.raises(pt.TealInputError) as contradict_err:
