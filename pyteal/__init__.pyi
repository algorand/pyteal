--- conflicted
+++ resolved
@@ -81,11 +81,8 @@
     "BytesSqrt",
     "BytesXor",
     "BytesZero",
-<<<<<<< HEAD
+    "CallConfig",
     "Comment",
-=======
-    "CallConfig",
->>>>>>> 5a802967
     "CompileOptions",
     "Concat",
     "Cond",
