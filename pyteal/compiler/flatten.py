--- conflicted
+++ resolved
@@ -1,10 +1,7 @@
 from typing import List, Dict, DefaultDict, Optional, cast
 from collections import defaultdict, OrderedDict
 
-<<<<<<< HEAD
 from ..ast import SubroutineDefinition
-from ..ir import Op, TealOp, TealLabel, TealComponent, TealBlock, TealSimpleBlock, TealConditionalBlock, LabelReference
-=======
 from ..ir import (
     Op,
     TealOp,
@@ -13,8 +10,8 @@
     TealBlock,
     TealSimpleBlock,
     TealConditionalBlock,
+    LabelReference,
 )
->>>>>>> 4e8ab3f7
 from ..errors import TealInternalError
 
 
@@ -28,6 +25,7 @@
     references: DefaultDict[int, int] = defaultdict(int)
 
     labelRefs: Dict[int, LabelReference] = dict()
+
     def indexToLabel(index: int) -> LabelReference:
         if index not in labelRefs:
             labelRefs[index] = LabelReference("l{}".format(index))
@@ -81,7 +79,11 @@
 
     return teal
 
-def flattenSubroutines(subroutineMapping: Dict[Optional[SubroutineDefinition], List[TealComponent]], subroutineToLabel: OrderedDict[SubroutineDefinition, str]) -> List[TealComponent]:
+
+def flattenSubroutines(
+    subroutineMapping: Dict[Optional[SubroutineDefinition], List[TealComponent]],
+    subroutineToLabel: OrderedDict[SubroutineDefinition, str],
+) -> List[TealComponent]:
     combinedOps: List[TealComponent] = []
 
     # By default all branch labels in each subroutine will start from "l0". To
@@ -106,5 +108,5 @@
 
         combinedOps.append(TealLabel(None, LabelReference(label), comment))
         combinedOps += subroutineOps
-    
+
     return combinedOps