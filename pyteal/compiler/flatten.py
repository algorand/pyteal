--- conflicted
+++ resolved
@@ -1,14 +1,7 @@
-<<<<<<< HEAD
-from typing import List, Dict, DefaultDict
-from collections import defaultdict
-
-from pyteal.ast import Expr, SubroutineDefinition
-=======
 from collections import defaultdict
 
 from pyteal.ast import Expr, SubroutineDeclaration, SubroutineDefinition
 from pyteal import compiler
->>>>>>> e2ade2f1
 from pyteal.errors import TealInternalError, TealInputError
 from pyteal.ir import (
     Op,
@@ -28,19 +21,9 @@
     Args:
         blocks: The blocks to lower.
     """
-<<<<<<< HEAD
-    codeblocks: List[List[TealOp]] = []
-    references: DefaultDict[int, int] = defaultdict(int)
-    referer: dict[int, int] = {}
-
-    def add_if_new(nextIndex, i):
-        if nextIndex not in referer:
-            referer[nextIndex] = i
-=======
     codeblocks: list[list[TealOp]] = []
     references: defaultdict[int, int] = defaultdict(int)
     referer: dict[int, int] = {}
->>>>>>> e2ade2f1
 
     def add_if_new(nextIndex, i):
         if nextIndex not in referer:
@@ -107,11 +90,7 @@
         else:
             raise TealInternalError("Unrecognized block type: {}".format(type(block)))
 
-<<<<<<< HEAD
-    teal: List[TealComponent] = []
-=======
     teal: list[TealComponent] = []
->>>>>>> e2ade2f1
     root_expr = None
     for i, code in enumerate(codeblocks):
         if references[i] != 0:
@@ -127,16 +106,10 @@
 
 
 def flattenSubroutines(
-<<<<<<< HEAD
-    subroutineMapping: Dict[SubroutineDefinition | None, List[TealComponent]],
-    subroutineToLabel: Dict[SubroutineDefinition, str],
-) -> List[TealComponent]:
-=======
     subroutineMapping: dict[SubroutineDefinition | None, list[TealComponent]],
     subroutineToLabel: dict[SubroutineDefinition, str],
     options: "compiler.CompileOptions",
 ) -> list[TealComponent]:
->>>>>>> e2ade2f1
     """Combines each subroutine's list of TealComponents into a single list of TealComponents that
     represents the entire program.
 
@@ -148,13 +121,7 @@
     Returns:
         A single list of TealComponents representing the entire program.
     """
-<<<<<<< HEAD
-    from pyteal.ast import Expr
-
-    combinedOps: List[TealComponent] = []
-=======
     combinedOps: list[TealComponent] = []
->>>>>>> e2ade2f1
 
     # By default all branch labels in each subroutine will start from "l0". To
     # make each subroutine have unique labels, we prefix "main_" to the ones
@@ -176,20 +143,12 @@
             if isinstance(stmt, TealLabel):
                 stmt.getLabelRef().addPrefix(labelPrefix)
 
-<<<<<<< HEAD
-        dexpr: Expr | None = None
-        try:
-            dexpr = subroutine.declarations.get_declaration()
-        except TealInputError:
-            pass  # NOOP - just ignoring, as only used for source mapping
-=======
         # this is needed for source map generation
         dexpr: SubroutineDeclaration | None
         try:
             dexpr = subroutine.get_declaration_by_option(options.use_frame_pointers)
         except TealInputError:
             dexpr = None
->>>>>>> e2ade2f1
 
         combinedOps.append(TealLabel(dexpr, LabelReference(label), comment))  # T2PT1
         combinedOps += subroutineOps
