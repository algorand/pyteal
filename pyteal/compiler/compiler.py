--- conflicted
+++ resolved
@@ -167,24 +167,16 @@
 
     if (
         currentSubroutine
-<<<<<<< HEAD
-        and currentSubroutine.get_declaration_by_version(options.version).deferred_expr
-=======
         and currentSubroutine.get_declaration_by_option(
             options.use_frame_pointer
         ).deferred_expr
->>>>>>> de90e93e
     ):
         # this represents code that should be inserted before each retsub op
         deferred_expr = cast(
             Expr,
-<<<<<<< HEAD
-            currentSubroutine.get_declaration_by_version(options.version).deferred_expr,
-=======
             currentSubroutine.get_declaration_by_option(
                 options.use_frame_pointer
             ).deferred_expr,
->>>>>>> de90e93e
         )
 
         for block in TealBlock.Iterate(start):
@@ -236,11 +228,7 @@
     newSubroutines = referencedSubroutines - subroutine_start_blocks.keys()
     for subroutine in sorted(newSubroutines, key=lambda subroutine: subroutine.id):
         compileSubroutine(
-<<<<<<< HEAD
-            subroutine.get_declaration_by_version(options.version),
-=======
             subroutine.get_declaration_by_option(options.use_frame_pointer),
->>>>>>> de90e93e
             options,
             subroutineGraph,
             subroutine_start_blocks,
