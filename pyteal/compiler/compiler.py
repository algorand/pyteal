--- conflicted
+++ resolved
@@ -1,4 +1,3 @@
-<<<<<<< HEAD
 from typing import List, Set, Dict, Optional, cast
 
 from ..types import TealType
@@ -10,13 +9,7 @@
     SubroutineDefinition,
     SubroutineDeclaration,
 )
-from ..ir import Mode, TealComponent, TealOp, TealBlock
-=======
-from typing import List, Set, Optional
-
-from ..ast import Expr, ScratchSlot
 from ..ir import Mode, TealComponent, TealOp, TealBlock, TealSimpleBlock
->>>>>>> 8ad44a4f
 from ..errors import TealInputError, TealInternalError
 
 from .sort import sortBlocks
@@ -44,13 +37,10 @@
     ):
         self.mode = mode
         self.version = version
-<<<<<<< HEAD
         self.currentSubroutine = currentSubroutine
-=======
         self.currentLoop: Optional[Expr] = None
         self.breakBlocks: List[TealSimpleBlock] = []
         self.continueBlocks: List[TealSimpleBlock] = []
->>>>>>> 8ad44a4f
 
 
 def verifyOpsForVersion(teal: List[TealComponent], version: int):
@@ -112,7 +102,7 @@
             ast = Return(ast)
 
     options.currentSubroutine = currentSubroutine
-    start, _ = ast.__teal__(options)
+    start, end = ast.__teal__(options)
     start.addIncoming()
     start.validateTree()
 
@@ -125,7 +115,7 @@
     #     msg = 'Encountered {} error{} during compilation'.format(len(errors), 's' if len(errors) != 1 else '')
     #     raise TealInternalError(msg) from errors[0]
 
-    order = sortBlocks(start)
+    order = sortBlocks(start, end)
     teal = flattenBlocks(order)
 
     verifyOpsForVersion(teal, options.version)
@@ -185,28 +175,11 @@
 
     options = CompileOptions(mode=mode, version=version)
 
-<<<<<<< HEAD
     subroutineMapping: Dict[
         Optional[SubroutineDefinition], List[TealComponent]
     ] = dict()
     subroutineGraph: Dict[SubroutineDefinition, Set[SubroutineDefinition]] = dict()
     compileSubroutine(ast, options, subroutineMapping, subroutineGraph)
-=======
-    start, end = ast.__teal__(options)
-    start.addIncoming()
-    start.validateTree()
-
-    start = TealBlock.NormalizeBlocks(start)
-    start.validateTree()
-
-    # errors = start.validateSlots()
-    # if len(errors) > 0:
-    #     msg = 'Encountered {} error{} during compilation'.format(len(errors), 's' if len(errors) != 1 else '')
-    #     raise TealInternalError(msg) from errors[0]
-
-    order = sortBlocks(start, end)
-    teal = flattenBlocks(order)
->>>>>>> 8ad44a4f
 
     localSlotAssignments = assignScratchSlotsToSubroutines(subroutineMapping)
 
