--- conflicted
+++ resolved
@@ -158,19 +158,6 @@
 
 
 def test_assign_scratch_slots():
-<<<<<<< HEAD
-    myScratch       = ScratchVar(TealType.uint64)
-    otherScratch    = ScratchVar(TealType.uint64, 1)
-    anotherScratch  = ScratchVar(TealType.uint64, 0)
-    lastScratch     = ScratchVar(TealType.uint64)
-    prog            = Seq([
-                        myScratch.store(Int(5)),      # Slot 2
-                        otherScratch.store(Int(0)),   # Slot 1
-                        anotherScratch.store(Int(7)), # Slot 0
-                        lastScratch.store(Int(9)),    # Slot 3
-                        Approve(),
-                      ])
-=======
     myScratch = ScratchVar(TealType.uint64)
     otherScratch = ScratchVar(TealType.uint64, 1)
     anotherScratch = ScratchVar(TealType.uint64, 0)
@@ -181,9 +168,9 @@
             otherScratch.store(Int(0)),  # Slot 1
             anotherScratch.store(Int(7)),  # Slot 0
             lastScratch.store(Int(9)),  # Slot 3
+            Approve(),
         ]
     )
->>>>>>> 4e8ab3f7
 
     expected = """
 #pragma version 4
@@ -205,15 +192,7 @@
 def test_scratchvar_double_assign_invalid():
     myvar = ScratchVar(TealType.uint64, 10)
     otherVar = ScratchVar(TealType.uint64, 10)
-<<<<<<< HEAD
-    prog  = Seq([
-                myvar.store(Int(5)),
-                otherVar.store(Int(0)),
-                Approve()
-            ])
-=======
-    prog = Seq([myvar.store(Int(5)), otherVar.store(Int(0))])
->>>>>>> 4e8ab3f7
+    prog = Seq([myvar.store(Int(5)), otherVar.store(Int(0)), Approve()])
     with pytest.raises(TealInternalError):
         compileTeal(prog, mode=Mode.Signature, version=4)
 
