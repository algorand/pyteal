import pytest

import pyteal as pt


def test_compile_single():
    expr = pt.Int(1)

    expected = """
#pragma version 2
int 1
return
""".strip()
    actual_application = pt.compileTeal(expr, pt.Mode.Application)
    actual_signature = pt.compileTeal(expr, pt.Mode.Signature)

    assert actual_application == actual_signature
    assert actual_application == expected


def test_compile_sequence():
    expr = pt.Seq([pt.Pop(pt.Int(1)), pt.Pop(pt.Int(2)), pt.Int(3) + pt.Int(4)])

    expected = """
#pragma version 2
int 1
pop
int 2
pop
int 3
int 4
+
return
""".strip()
    actual_application = pt.compileTeal(expr, pt.Mode.Application)
    actual_signature = pt.compileTeal(expr, pt.Mode.Signature)

    assert actual_application == actual_signature
    assert actual_application == expected


def test_compile_branch():
    expr = pt.If(pt.Int(1)).Then(pt.Int(2)).Else(pt.Int(3))

    expected = """
#pragma version 2
int 1
bnz main_l2
int 3
b main_l3
main_l2:
int 2
main_l3:
return
""".strip()
    actual_application = pt.compileTeal(expr, pt.Mode.Application)
    actual_signature = pt.compileTeal(expr, pt.Mode.Signature)

    assert actual_application == actual_signature
    assert actual_application == expected


def test_compile_branch_multiple():
    expr = (
        pt.If(pt.Int(1))
        .Then(pt.Int(2))
        .ElseIf(pt.Int(3))
        .Then(pt.Int(4))
        .Else(pt.Int(5))
    )

    expected = """
#pragma version 2
int 1
bnz main_l4
int 3
bnz main_l3
int 5
b main_l5
main_l3:
int 4
b main_l5
main_l4:
int 2
main_l5:
return
""".strip()
    actual_application = pt.compileTeal(expr, pt.Mode.Application)
    actual_signature = pt.compileTeal(expr, pt.Mode.Signature)

    assert actual_application == actual_signature
    assert actual_application == expected


def test_empty_branch():
    program = pt.Seq(
        [
            pt.If(pt.Txn.application_id() == pt.Int(0)).Then(pt.Seq()),
            pt.Approve(),
        ]
    )

    expected = """#pragma version 5
txn ApplicationID
int 0
==
bnz main_l1
main_l1:
int 1
return
    """.strip()
    actual = pt.compileTeal(
        program, pt.Mode.Application, version=5, assembleConstants=False
    )
    assert actual == expected


def test_compile_mode():
    expr = pt.App.globalGet(pt.Bytes("key"))

    expected = """
#pragma version 2
byte "key"
app_global_get
return
""".strip()
    actual_application = pt.compileTeal(expr, pt.Mode.Application)

    assert actual_application == expected

    with pytest.raises(pt.TealInputError):
        pt.compileTeal(expr, pt.Mode.Signature)


def test_compile_version_invalid():
    expr = pt.Int(1)

    with pytest.raises(pt.TealInputError):
        pt.compileTeal(expr, pt.Mode.Signature, version=1)  # too small

    with pytest.raises(pt.TealInputError):
<<<<<<< HEAD
        pt.compileTeal(expr, pt.Mode.Signature, version=9)  # too large
=======
        pt.compileTeal(expr, pt.Mode.Signature, version=8)  # too large
>>>>>>> ba4642d7

    with pytest.raises(pt.TealInputError):
        pt.compileTeal(expr, pt.Mode.Signature, version=2.0)  # decimal


def test_compile_version_2():
    expr = pt.Int(1)

    expected = """
#pragma version 2
int 1
return
""".strip()
    actual = pt.compileTeal(expr, pt.Mode.Signature, version=2)
    assert actual == expected


def test_compile_version_default():
    expr = pt.Int(1)

    actual_default = pt.compileTeal(expr, pt.Mode.Signature)
    actual_version_2 = pt.compileTeal(expr, pt.Mode.Signature, version=2)
    assert actual_default == actual_version_2


def test_compile_version_3():
    expr = pt.Int(1)

    expected = """
#pragma version 3
int 1
return
""".strip()
    actual = pt.compileTeal(expr, pt.Mode.Signature, version=3)
    assert actual == expected


def test_compile_version_4():
    expr = pt.Int(1)

    expected = """
#pragma version 4
int 1
return
""".strip()
    actual = pt.compileTeal(expr, pt.Mode.Signature, version=4)
    assert actual == expected


def test_compile_version_5():
    expr = pt.Int(1)
    expected = """
#pragma version 5
int 1
return
""".strip()
    actual = pt.compileTeal(expr, pt.Mode.Signature, version=5)
    assert actual == expected


def test_compile_version_6():
    expr = pt.Int(1)
    expected = """
#pragma version 6
int 1
return
""".strip()
    actual = pt.compileTeal(expr, pt.Mode.Signature, version=6)
    assert actual == expected


def test_slot_load_before_store():

    program = pt.AssetHolding.balance(pt.Int(0), pt.Int(0)).value()
    with pytest.raises(pt.TealInternalError):
        pt.compileTeal(program, pt.Mode.Application, version=2)

    program = pt.AssetHolding.balance(pt.Int(0), pt.Int(0)).hasValue()
    with pytest.raises(pt.TealInternalError):
        pt.compileTeal(program, pt.Mode.Application, version=2)

    program = pt.App.globalGetEx(pt.Int(0), pt.Bytes("key")).value()
    with pytest.raises(pt.TealInternalError):
        pt.compileTeal(program, pt.Mode.Application, version=2)

    program = pt.App.globalGetEx(pt.Int(0), pt.Bytes("key")).hasValue()
    with pytest.raises(pt.TealInternalError):
        pt.compileTeal(program, pt.Mode.Application, version=2)

    program = pt.ScratchVar().load()
    with pytest.raises(pt.TealInternalError):
        pt.compileTeal(program, pt.Mode.Application, version=2)


def test_assign_scratch_slots():
    myScratch = pt.ScratchVar(pt.TealType.uint64)
    otherScratch = pt.ScratchVar(pt.TealType.uint64, 1)
    anotherScratch = pt.ScratchVar(pt.TealType.uint64, 0)
    lastScratch = pt.ScratchVar(pt.TealType.uint64)
    prog = pt.Seq(
        [
            myScratch.store(pt.Int(5)),  # Slot 2
            otherScratch.store(pt.Int(0)),  # Slot 1
            anotherScratch.store(pt.Int(7)),  # Slot 0
            lastScratch.store(pt.Int(9)),  # Slot 3
            pt.Approve(),
        ]
    )

    expected = """
#pragma version 4
int 5
store 2
int 0
store 1
int 7
store 0
int 9
store 3
int 1
return
""".strip()
    actual = pt.compileTeal(prog, mode=pt.Mode.Signature, version=4)
    assert actual == expected


def test_scratchvar_double_assign_invalid():
    myvar = pt.ScratchVar(pt.TealType.uint64, 10)
    otherVar = pt.ScratchVar(pt.TealType.uint64, 10)
    prog = pt.Seq([myvar.store(pt.Int(5)), otherVar.store(pt.Int(0)), pt.Approve()])
    with pytest.raises(pt.TealInternalError):
        pt.compileTeal(prog, mode=pt.Mode.Signature, version=4)


def test_assembleConstants():
    program = pt.Itob(pt.Int(1) + pt.Int(1) + pt.Tmpl.Int("TMPL_VAR")) == pt.Concat(
        pt.Bytes("test"), pt.Bytes("test"), pt.Bytes("test2")
    )

    expectedNoAssemble = """
#pragma version 3
int 1
int 1
+
int TMPL_VAR
+
itob
byte "test"
byte "test"
concat
byte "test2"
concat
==
return
""".strip()
    actualNoAssemble = pt.compileTeal(
        program, pt.Mode.Application, version=3, assembleConstants=False
    )
    assert expectedNoAssemble == actualNoAssemble

    expectedAssemble = """
#pragma version 3
intcblock 1
bytecblock 0x74657374
intc_0 // 1
intc_0 // 1
+
pushint TMPL_VAR // TMPL_VAR
+
itob
bytec_0 // "test"
bytec_0 // "test"
concat
pushbytes 0x7465737432 // "test2"
concat
==
return
""".strip()
    actualAssemble = pt.compileTeal(
        program, pt.Mode.Application, version=3, assembleConstants=True
    )
    assert expectedAssemble == actualAssemble

    with pytest.raises(pt.TealInternalError):
        pt.compileTeal(program, pt.Mode.Application, version=2, assembleConstants=True)


def test_compile_while():
    i = pt.ScratchVar()
    program = pt.Seq(
        [
            i.store(pt.Int(0)),
            pt.While(i.load() < pt.Int(2)).Do(pt.Seq([i.store(i.load() + pt.Int(1))])),
            pt.Approve(),
        ]
    )

    expected = """
    #pragma version 4
int 0
store 0
main_l1:
load 0
int 2
<
bz main_l3
load 0
int 1
+
store 0
b main_l1
main_l3:
int 1
return
    """.strip()
    actual = pt.compileTeal(
        program, pt.Mode.Application, version=4, assembleConstants=False
    )
    assert expected == actual

    # nested
    i = pt.ScratchVar()
    j = pt.ScratchVar()

    program = pt.Seq(
        [
            i.store(pt.Int(0)),
            pt.While(i.load() < pt.Int(2)).Do(
                pt.Seq(
                    [
                        j.store(pt.Int(0)),
                        pt.While(j.load() < pt.Int(5)).Do(
                            pt.Seq([j.store(j.load() + pt.Int(1))])
                        ),
                        i.store(i.load() + pt.Int(1)),
                    ]
                )
            ),
            pt.Approve(),
        ]
    )

    expected = """#pragma version 4
int 0
store 0
main_l1:
load 0
int 2
<
bz main_l6
int 0
store 1
main_l3:
load 1
int 5
<
bnz main_l5
load 0
int 1
+
store 0
b main_l1
main_l5:
load 1
int 1
+
store 1
b main_l3
main_l6:
int 1
return
    """.strip()

    actual = pt.compileTeal(
        program, pt.Mode.Application, version=4, assembleConstants=False
    )
    assert expected == actual


def test_compile_for():
    i = pt.ScratchVar()
    program = pt.Seq(
        [
            pt.For(
                i.store(pt.Int(0)), i.load() < pt.Int(10), i.store(i.load() + pt.Int(1))
            ).Do(pt.Seq([pt.App.globalPut(pt.Itob(i.load()), i.load() * pt.Int(2))])),
            pt.Approve(),
        ]
    )

    expected = """#pragma version 4
int 0
store 0
main_l1:
load 0
int 10
<
bz main_l3
load 0
itob
load 0
int 2
*
app_global_put
load 0
int 1
+
store 0
b main_l1
main_l3:
int 1
return
    """.strip()
    actual = pt.compileTeal(
        program, pt.Mode.Application, version=4, assembleConstants=False
    )
    assert expected == actual

    # nested
    i = pt.ScratchVar()
    j = pt.ScratchVar()
    program = pt.Seq(
        [
            pt.For(
                i.store(pt.Int(0)), i.load() < pt.Int(10), i.store(i.load() + pt.Int(1))
            ).Do(
                pt.Seq(
                    [
                        pt.For(
                            j.store(pt.Int(0)),
                            j.load() < pt.Int(4),
                            j.store(j.load() + pt.Int(2)),
                        ).Do(
                            pt.Seq(
                                [
                                    pt.App.globalPut(
                                        pt.Itob(j.load()), j.load() * pt.Int(2)
                                    )
                                ]
                            )
                        )
                    ]
                )
            ),
            pt.Approve(),
        ]
    )

    expected = """#pragma version 4
int 0
store 0
main_l1:
load 0
int 10
<
bz main_l6
int 0
store 1
main_l3:
load 1
int 4
<
bnz main_l5
load 0
int 1
+
store 0
b main_l1
main_l5:
load 1
itob
load 1
int 2
*
app_global_put
load 1
int 2
+
store 1
b main_l3
main_l6:
int 1
return
    """.strip()
    actual = pt.compileTeal(
        program, pt.Mode.Application, version=4, assembleConstants=False
    )
    assert expected == actual


def test_compile_break():

    # pt.While
    i = pt.ScratchVar()
    program = pt.Seq(
        [
            i.store(pt.Int(0)),
            pt.While(i.load() < pt.Int(3)).Do(
                pt.Seq(
                    [
                        pt.If(i.load() == pt.Int(2), pt.Break()),
                        i.store(i.load() + pt.Int(1)),
                    ]
                )
            ),
            pt.Approve(),
        ]
    )

    expected = """#pragma version 4
int 0
store 0
main_l1:
load 0
int 3
<
bz main_l4
load 0
int 2
==
bnz main_l4
load 0
int 1
+
store 0
b main_l1
main_l4:
int 1
return
            """.strip()
    actual = pt.compileTeal(
        program, pt.Mode.Application, version=4, assembleConstants=False
    )
    assert expected == actual

    # pt.For
    i = pt.ScratchVar()
    program = pt.Seq(
        [
            pt.For(
                i.store(pt.Int(0)), i.load() < pt.Int(10), i.store(i.load() + pt.Int(1))
            ).Do(
                pt.Seq(
                    [
                        pt.If(i.load() == pt.Int(4), pt.Break()),
                        pt.App.globalPut(pt.Itob(i.load()), i.load() * pt.Int(2)),
                    ]
                )
            ),
            pt.Approve(),
        ]
    )

    expected = """#pragma version 4
int 0
store 0
main_l1:
load 0
int 10
<
bz main_l4
load 0
int 4
==
bnz main_l4
load 0
itob
load 0
int 2
*
app_global_put
load 0
int 1
+
store 0
b main_l1
main_l4:
int 1
return
        """.strip()
    actual = pt.compileTeal(
        program, pt.Mode.Application, version=4, assembleConstants=False
    )
    assert expected == actual


def test_compile_continue():
    # pt.While
    i = pt.ScratchVar()
    program = pt.Seq(
        [
            i.store(pt.Int(0)),
            pt.While(i.load() < pt.Int(3)).Do(
                pt.Seq(
                    [
                        pt.If(i.load() == pt.Int(2), pt.Continue()),
                        i.store(i.load() + pt.Int(1)),
                    ]
                )
            ),
            pt.Approve(),
        ]
    )

    expected = """#pragma version 4
int 0
store 0
main_l1:
load 0
int 3
<
bz main_l4
load 0
int 2
==
bnz main_l1
load 0
int 1
+
store 0
b main_l1
main_l4:
int 1
return
    """.strip()
    actual = pt.compileTeal(
        program, pt.Mode.Application, version=4, assembleConstants=False
    )
    assert expected == actual

    # pt.While
    program = pt.Seq(
        i.store(pt.Int(0)),
        pt.While(i.load() < pt.Int(30)).Do(
            pt.Seq(
                i.store(i.load() + pt.Int(1)),
                pt.Continue(),
            )
        ),
        pt.Return(pt.Int(1)),
    )

    expected = """#pragma version 4
int 0
store 0
main_l1:
load 0
int 30
<
bz main_l3
load 0
int 1
+
store 0
b main_l1
main_l3:
int 1
return
    """.strip()
    actual = pt.compileTeal(
        program, pt.Mode.Application, version=4, assembleConstants=False
    )
    assert expected == actual

    # pt.For
    i = pt.ScratchVar()
    program = pt.Seq(
        [
            pt.For(
                i.store(pt.Int(0)), i.load() < pt.Int(10), i.store(i.load() + pt.Int(1))
            ).Do(
                pt.Seq(
                    [
                        pt.If(i.load() == pt.Int(4), pt.Continue()),
                        pt.App.globalPut(pt.Itob(i.load()), i.load() * pt.Int(2)),
                    ]
                )
            ),
            pt.Approve(),
        ]
    )

    expected = """#pragma version 4
int 0
store 0
main_l1:
load 0
int 10
<
bz main_l5
load 0
int 4
==
bnz main_l4
load 0
itob
load 0
int 2
*
app_global_put
main_l4:
load 0
int 1
+
store 0
b main_l1
main_l5:
int 1
return
            """.strip()
    actual = pt.compileTeal(
        program, pt.Mode.Application, version=4, assembleConstants=False
    )
    assert expected == actual


def test_compile_continue_break_nested():

    i = pt.ScratchVar()
    program = pt.Seq(
        [
            i.store(pt.Int(0)),
            pt.While(i.load() < pt.Int(10)).Do(
                pt.Seq(
                    [
                        i.store(i.load() + pt.Int(1)),
                        pt.If(i.load() < pt.Int(4), pt.Continue(), pt.Break()),
                    ]
                )
            ),
            pt.Approve(),
        ]
    )

    expected = """#pragma version 4
int 0
store 0
main_l1:
load 0
int 10
<
bz main_l3
load 0
int 1
+
store 0
load 0
int 4
<
bnz main_l1
main_l3:
int 1
return
    """.strip()
    actual = pt.compileTeal(
        program, pt.Mode.Application, version=4, assembleConstants=False
    )
    assert expected == actual

    i = pt.ScratchVar()
    program = pt.Seq(
        [
            i.store(pt.Int(0)),
            pt.While(i.load() < pt.Int(10)).Do(
                pt.Seq(
                    [
                        pt.If(i.load() == pt.Int(8), pt.Break()),
                        pt.While(i.load() < pt.Int(6)).Do(
                            pt.Seq(
                                [
                                    pt.If(i.load() == pt.Int(3), pt.Break()),
                                    i.store(i.load() + pt.Int(1)),
                                ]
                            )
                        ),
                        pt.If(i.load() < pt.Int(5), pt.Continue()),
                        i.store(i.load() + pt.Int(1)),
                    ]
                )
            ),
            pt.Approve(),
        ]
    )

    expected = """#pragma version 4
int 0
store 0
main_l1:
load 0
int 10
<
bz main_l8
load 0
int 8
==
bnz main_l8
main_l3:
load 0
int 6
<
bnz main_l6
main_l4:
load 0
int 5
<
bnz main_l1
load 0
int 1
+
store 0
b main_l1
main_l6:
load 0
int 3
==
bnz main_l4
load 0
int 1
+
store 0
b main_l3
main_l8:
int 1
return
""".strip()
    actual = pt.compileTeal(
        program, pt.Mode.Application, version=4, assembleConstants=False
    )
    assert expected == actual


def test_compile_subroutine_unsupported():
    @pt.Subroutine(pt.TealType.none)
    def storeValue(value: pt.Expr) -> pt.Expr:
        return pt.App.globalPut(pt.Bytes("key"), value)

    program = pt.Seq(
        [
            pt.If(pt.Txn.sender() == pt.Global.creator_address()).Then(
                storeValue(pt.Txn.application_args[0])
            ),
            pt.Approve(),
        ]
    )

    with pytest.raises(pt.TealInputError):
        pt.compileTeal(program, pt.Mode.Application, version=3)


def test_compile_subroutine_no_return():
    @pt.Subroutine(pt.TealType.none)
    def storeValue(value: pt.Expr) -> pt.Expr:
        return pt.App.globalPut(pt.Bytes("key"), value)

    program = pt.Seq(
        [
            pt.If(pt.Txn.sender() == pt.Global.creator_address()).Then(
                storeValue(pt.Txn.application_args[0])
            ),
            pt.Approve(),
        ]
    )

    expected = """#pragma version 4
txn Sender
global CreatorAddress
==
bz main_l2
txna ApplicationArgs 0
callsub storeValue_0
main_l2:
int 1
return

// storeValue
storeValue_0:
store 0
byte "key"
load 0
app_global_put
retsub
    """.strip()
    actual = pt.compileTeal(
        program, pt.Mode.Application, version=4, assembleConstants=False
    )
    assert actual == expected


def test_compile_subroutine_with_return():
    @pt.Subroutine(pt.TealType.none)
    def storeValue(value: pt.Expr) -> pt.Expr:
        return pt.App.globalPut(pt.Bytes("key"), value)

    @pt.Subroutine(pt.TealType.bytes)
    def getValue() -> pt.Expr:
        return pt.App.globalGet(pt.Bytes("key"))

    program = pt.Seq(
        [
            pt.If(pt.Txn.sender() == pt.Global.creator_address()).Then(
                storeValue(pt.Txn.application_args[0])
            ),
            pt.If(getValue() == pt.Bytes("fail")).Then(pt.Reject()),
            pt.Approve(),
        ]
    )

    expected = """#pragma version 4
txn Sender
global CreatorAddress
==
bnz main_l3
main_l1:
callsub getValue_1
byte "fail"
==
bz main_l4
int 0
return
main_l3:
txna ApplicationArgs 0
callsub storeValue_0
b main_l1
main_l4:
int 1
return

// storeValue
storeValue_0:
store 0
byte "key"
load 0
app_global_put
retsub

// getValue
getValue_1:
byte "key"
app_global_get
retsub
    """.strip()
    actual = pt.compileTeal(
        program, pt.Mode.Application, version=4, assembleConstants=False
    )
    assert actual == expected


def test_compile_subroutine_many_args():
    @pt.Subroutine(pt.TealType.uint64)
    def calculateSum(
        a1: pt.Expr, a2: pt.Expr, a3: pt.Expr, a4: pt.Expr, a5: pt.Expr, a6: pt.Expr
    ) -> pt.Expr:
        return a1 + a2 + a3 + a4 + a5 + a6

    program = pt.Return(
        calculateSum(pt.Int(1), pt.Int(2), pt.Int(3), pt.Int(4), pt.Int(5), pt.Int(6))
        == pt.Int(1 + 2 + 3 + 4 + 5 + 6)
    )

    expected = """#pragma version 4
int 1
int 2
int 3
int 4
int 5
int 6
callsub calculateSum_0
int 21
==
return

// calculateSum
calculateSum_0:
store 5
store 4
store 3
store 2
store 1
store 0
load 0
load 1
+
load 2
+
load 3
+
load 4
+
load 5
+
retsub
    """.strip()
    actual = pt.compileTeal(
        program, pt.Mode.Application, version=4, assembleConstants=False
    )
    assert actual == expected


def test_compile_subroutine_recursive():
    @pt.Subroutine(pt.TealType.uint64)
    def isEven(i: pt.Expr) -> pt.Expr:
        return (
            pt.If(i == pt.Int(0))
            .Then(pt.Int(1))
            .ElseIf(i == pt.Int(1))
            .Then(pt.Int(0))
            .Else(isEven(i - pt.Int(2)))
        )

    program = pt.Return(isEven(pt.Int(6)))

    expected = """#pragma version 4
int 6
callsub isEven_0
return

// isEven
isEven_0:
store 0
load 0
int 0
==
bnz isEven_0_l4
load 0
int 1
==
bnz isEven_0_l3
load 0
int 2
-
load 0
dig 1
callsub isEven_0
swap
store 0
swap
pop
b isEven_0_l5
isEven_0_l3:
int 0
b isEven_0_l5
isEven_0_l4:
int 1
isEven_0_l5:
retsub
    """.strip()
    actual = pt.compileTeal(
        program, pt.Mode.Application, version=4, assembleConstants=False
    )
    assert actual == expected


def test_compile_subroutine_recursive_5():
    @pt.Subroutine(pt.TealType.uint64)
    def isEven(i: pt.Expr) -> pt.Expr:
        return (
            pt.If(i == pt.Int(0))
            .Then(pt.Int(1))
            .ElseIf(i == pt.Int(1))
            .Then(pt.Int(0))
            .Else(isEven(i - pt.Int(2)))
        )

    program = pt.Return(isEven(pt.Int(6)))

    expected = """#pragma version 5
int 6
callsub isEven_0
return

// isEven
isEven_0:
store 0
load 0
int 0
==
bnz isEven_0_l4
load 0
int 1
==
bnz isEven_0_l3
load 0
int 2
-
load 0
swap
callsub isEven_0
swap
store 0
b isEven_0_l5
isEven_0_l3:
int 0
b isEven_0_l5
isEven_0_l4:
int 1
isEven_0_l5:
retsub
    """.strip()
    actual = pt.compileTeal(
        program, pt.Mode.Application, version=5, assembleConstants=False
    )
    assert actual == expected


def test_compile_subroutine_recursive_multiple_args():
    @pt.Subroutine(pt.TealType.uint64)
    def multiplyByAdding(a, b):
        return (
            pt.If(a == pt.Int(0))
            .Then(pt.Return(pt.Int(0)))
            .Else(pt.Return(b + multiplyByAdding(a - pt.Int(1), b)))
        )

    program = pt.Return(multiplyByAdding(pt.Int(3), pt.Int(5)))

    expected = """#pragma version 4
int 3
int 5
callsub multiplyByAdding_0
return

// multiplyByAdding
multiplyByAdding_0:
store 1
store 0
load 0
int 0
==
bnz multiplyByAdding_0_l2
load 1
load 0
int 1
-
load 1
load 0
load 1
dig 3
dig 3
callsub multiplyByAdding_0
store 0
store 1
load 0
swap
store 0
swap
pop
swap
pop
+
retsub
multiplyByAdding_0_l2:
int 0
retsub
    """.strip()
    actual = pt.compileTeal(
        program, pt.Mode.Application, version=4, assembleConstants=False
    )
    assert actual == expected


def test_compile_subroutine_recursive_multiple_args_5():
    @pt.Subroutine(pt.TealType.uint64)
    def multiplyByAdding(a, b):
        return (
            pt.If(a == pt.Int(0))
            .Then(pt.Return(pt.Int(0)))
            .Else(pt.Return(b + multiplyByAdding(a - pt.Int(1), b)))
        )

    program = pt.Return(multiplyByAdding(pt.Int(3), pt.Int(5)))

    expected = """#pragma version 5
int 3
int 5
callsub multiplyByAdding_0
return

// multiplyByAdding
multiplyByAdding_0:
store 1
store 0
load 0
int 0
==
bnz multiplyByAdding_0_l2
load 1
load 0
int 1
-
load 1
load 0
load 1
uncover 3
uncover 3
callsub multiplyByAdding_0
cover 2
store 1
store 0
+
retsub
multiplyByAdding_0_l2:
int 0
retsub
    """.strip()
    actual = pt.compileTeal(
        program, pt.Mode.Application, version=5, assembleConstants=False
    )
    assert actual == expected


def test_compile_subroutine_mutually_recursive_4():
    @pt.Subroutine(pt.TealType.uint64)
    def isEven(i: pt.Expr) -> pt.Expr:
        return pt.If(i == pt.Int(0), pt.Int(1), pt.Not(isOdd(i - pt.Int(1))))

    @pt.Subroutine(pt.TealType.uint64)
    def isOdd(i: pt.Expr) -> pt.Expr:
        return pt.If(i == pt.Int(0), pt.Int(0), pt.Not(isEven(i - pt.Int(1))))

    program = pt.Return(isEven(pt.Int(6)))

    expected = """#pragma version 4
int 6
callsub isEven_0
return

// isEven
isEven_0:
store 0
load 0
int 0
==
bnz isEven_0_l2
load 0
int 1
-
load 0
dig 1
callsub isOdd_1
swap
store 0
swap
pop
!
b isEven_0_l3
isEven_0_l2:
int 1
isEven_0_l3:
retsub

// isOdd
isOdd_1:
store 1
load 1
int 0
==
bnz isOdd_1_l2
load 1
int 1
-
load 1
dig 1
callsub isEven_0
swap
store 1
swap
pop
!
b isOdd_1_l3
isOdd_1_l2:
int 0
isOdd_1_l3:
retsub
    """.strip()
    actual = pt.compileTeal(
        program, pt.Mode.Application, version=4, assembleConstants=False
    )
    assert actual == expected


def test_compile_subroutine_mutually_recursive_5():
    @pt.Subroutine(pt.TealType.uint64)
    def isEven(i: pt.Expr) -> pt.Expr:
        return pt.If(i == pt.Int(0), pt.Int(1), pt.Not(isOdd(i - pt.Int(1))))

    @pt.Subroutine(pt.TealType.uint64)
    def isOdd(i: pt.Expr) -> pt.Expr:
        return pt.If(i == pt.Int(0), pt.Int(0), pt.Not(isEven(i - pt.Int(1))))

    program = pt.Return(isEven(pt.Int(6)))

    expected = """#pragma version 5
int 6
callsub isEven_0
return

// isEven
isEven_0:
store 0
load 0
int 0
==
bnz isEven_0_l2
load 0
int 1
-
load 0
swap
callsub isOdd_1
swap
store 0
!
b isEven_0_l3
isEven_0_l2:
int 1
isEven_0_l3:
retsub

// isOdd
isOdd_1:
store 1
load 1
int 0
==
bnz isOdd_1_l2
load 1
int 1
-
load 1
swap
callsub isEven_0
swap
store 1
!
b isOdd_1_l3
isOdd_1_l2:
int 0
isOdd_1_l3:
retsub
    """.strip()
    actual = pt.compileTeal(
        program, pt.Mode.Application, version=5, assembleConstants=False
    )
    assert actual == expected


def test_compile_subroutine_mutually_recursive_different_arg_count_4():
    @pt.Subroutine(pt.TealType.uint64)
    def factorial(i: pt.Expr) -> pt.Expr:
        return pt.If(
            i <= pt.Int(1),
            pt.Int(1),
            factorial_intermediate(i - pt.Int(1), pt.Bytes("inconsequential")) * i,
        )

    @pt.Subroutine(pt.TealType.uint64)
    def factorial_intermediate(i: pt.Expr, j: pt.Expr) -> pt.Expr:
        return pt.Seq(pt.Pop(j), factorial(i))

    program = pt.Return(factorial(pt.Int(4)) == pt.Int(24))

    expected = """#pragma version 4
int 4
callsub factorial_0
int 24
==
return

// factorial
factorial_0:
store 0
load 0
int 1
<=
bnz factorial_0_l2
load 0
int 1
-
byte "inconsequential"
load 0
dig 2
dig 2
callsub factorialintermediate_1
swap
store 0
swap
pop
swap
pop
load 0
*
b factorial_0_l3
factorial_0_l2:
int 1
factorial_0_l3:
retsub

// factorial_intermediate
factorialintermediate_1:
store 2
store 1
load 2
pop
load 1
load 1
load 2
dig 2
callsub factorial_0
store 1
store 2
load 1
swap
store 1
swap
pop
retsub
    """.strip()
    actual = pt.compileTeal(
        program, pt.Mode.Application, version=4, assembleConstants=False
    )
    assert actual == expected


def test_compile_subroutine_mutually_recursive_different_arg_count_5():
    @pt.Subroutine(pt.TealType.uint64)
    def factorial(i: pt.Expr) -> pt.Expr:
        return pt.If(
            i <= pt.Int(1),
            pt.Int(1),
            factorial_intermediate(i - pt.Int(1), pt.Bytes("inconsequential")) * i,
        )

    @pt.Subroutine(pt.TealType.uint64)
    def factorial_intermediate(i: pt.Expr, j: pt.Expr) -> pt.Expr:
        return pt.Seq(pt.Log(j), factorial(i))

    program = pt.Return(factorial(pt.Int(4)) == pt.Int(24))

    expected = """#pragma version 5
int 4
callsub factorial_0
int 24
==
return

// factorial
factorial_0:
store 0
load 0
int 1
<=
bnz factorial_0_l2
load 0
int 1
-
byte "inconsequential"
load 0
cover 2
callsub factorialintermediate_1
swap
store 0
load 0
*
b factorial_0_l3
factorial_0_l2:
int 1
factorial_0_l3:
retsub

// factorial_intermediate
factorialintermediate_1:
store 2
store 1
load 2
log
load 1
load 1
load 2
uncover 2
callsub factorial_0
cover 2
store 2
store 1
retsub
    """.strip()
    actual = pt.compileTeal(
        program, pt.Mode.Application, version=5, assembleConstants=False
    )
    assert actual == expected


def test_compile_loop_in_subroutine():
    @pt.Subroutine(pt.TealType.none)
    def setState(value: pt.Expr) -> pt.Expr:
        i = pt.ScratchVar()
        return pt.For(
            i.store(pt.Int(0)), i.load() < pt.Int(10), i.store(i.load() + pt.Int(1))
        ).Do(pt.App.globalPut(pt.Itob(i.load()), value))

    program = pt.Seq([setState(pt.Bytes("value")), pt.Approve()])

    expected = """#pragma version 4
byte "value"
callsub setState_0
int 1
return

// setState
setState_0:
store 0
int 0
store 1
setState_0_l1:
load 1
int 10
<
bz setState_0_l3
load 1
itob
load 0
app_global_put
load 1
int 1
+
store 1
b setState_0_l1
setState_0_l3:
retsub
    """.strip()
    actual = pt.compileTeal(
        program, pt.Mode.Application, version=4, assembleConstants=False
    )
    assert actual == expected


def test_compile_subroutine_invalid_name():
    def tmp() -> pt.Expr:
        return pt.Int(1)

    tmp.__name__ = "invalid-;)"

    program = pt.Subroutine(pt.TealType.uint64)(tmp)()
    expected = """#pragma version 4
callsub invalid_0
return

// invalid-;)
invalid_0:
int 1
retsub
    """.strip()
    actual = pt.compileTeal(
        program, pt.Mode.Application, version=4, assembleConstants=False
    )
    assert actual == expected


def test_compile_subroutine_assemble_constants():
    @pt.Subroutine(pt.TealType.none)
    def storeValue(key: pt.Expr, t1: pt.Expr, t2: pt.Expr, t3: pt.Expr) -> pt.Expr:
        return pt.App.globalPut(key, t1 + t2 + t3 + pt.Int(10))

    program = pt.Seq(
        [
            pt.If(pt.Txn.application_id() == pt.Int(0)).Then(
                storeValue(
                    pt.Concat(pt.Bytes("test"), pt.Bytes("test"), pt.Bytes("a")),
                    pt.Int(1),
                    pt.Int(1),
                    pt.Int(3),
                )
            ),
            pt.Approve(),
        ]
    )

    expected = """#pragma version 4
intcblock 1
bytecblock 0x74657374
txn ApplicationID
pushint 0 // 0
==
bz main_l2
bytec_0 // "test"
bytec_0 // "test"
concat
pushbytes 0x61 // "a"
concat
intc_0 // 1
intc_0 // 1
pushint 3 // 3
callsub storeValue_0
main_l2:
intc_0 // 1
return

// storeValue
storeValue_0:
store 3
store 2
store 1
store 0
load 0
load 1
load 2
+
load 3
+
pushint 10 // 10
+
app_global_put
retsub
    """.strip()
    actual = pt.compileTeal(
        program, pt.Mode.Application, version=4, assembleConstants=True
    )
    assert actual == expected


def test_compile_subroutine_deferred_expr():
    @pt.Subroutine(pt.TealType.none)
    def deferredExample(value: pt.Expr) -> pt.Expr:
        return pt.Seq(
            pt.If(value == pt.Int(0)).Then(pt.Return()),
            pt.If(value == pt.Int(1)).Then(pt.Approve()),
            pt.If(value == pt.Int(2)).Then(pt.Reject()),
            pt.If(value == pt.Int(3)).Then(pt.Err()),
        )

    program = pt.Seq(deferredExample(pt.Int(10)), pt.Approve())

    expected_no_deferred = """#pragma version 6
int 10
callsub deferredExample_0
int 1
return

// deferredExample
deferredExample_0:
store 0
load 0
int 0
==
bnz deferredExample_0_l7
load 0
int 1
==
bnz deferredExample_0_l6
load 0
int 2
==
bnz deferredExample_0_l5
load 0
int 3
==
bz deferredExample_0_l8
err
deferredExample_0_l5:
int 0
return
deferredExample_0_l6:
int 1
return
deferredExample_0_l7:
retsub
deferredExample_0_l8:
retsub
    """.strip()
    actual_no_deferred = pt.compileTeal(
        program, pt.Mode.Application, version=6, assembleConstants=False
    )
    assert actual_no_deferred == expected_no_deferred

    # manually add deferred expression to SubroutineDefinition
    declaration = deferredExample.subroutine.get_declaration()
    declaration.deferred_expr = pt.Pop(pt.Bytes("deferred"))

    expected_deferred = """#pragma version 6
int 10
callsub deferredExample_0
int 1
return

// deferredExample
deferredExample_0:
store 0
load 0
int 0
==
bnz deferredExample_0_l7
load 0
int 1
==
bnz deferredExample_0_l6
load 0
int 2
==
bnz deferredExample_0_l5
load 0
int 3
==
bz deferredExample_0_l8
err
deferredExample_0_l5:
int 0
return
deferredExample_0_l6:
int 1
return
deferredExample_0_l7:
byte "deferred"
pop
retsub
deferredExample_0_l8:
byte "deferred"
pop
retsub
    """.strip()
    actual_deferred = pt.compileTeal(
        program, pt.Mode.Application, version=6, assembleConstants=False
    )
    assert actual_deferred == expected_deferred


def test_compile_subroutine_deferred_expr_empty():
    @pt.Subroutine(pt.TealType.none)
    def empty() -> pt.Expr:
        return pt.Return()

    program = pt.Seq(empty(), pt.Approve())

    expected_no_deferred = """#pragma version 6
callsub empty_0
int 1
return

// empty
empty_0:
retsub
    """.strip()
    actual_no_deferred = pt.compileTeal(
        program, pt.Mode.Application, version=6, assembleConstants=False
    )
    assert actual_no_deferred == expected_no_deferred

    # manually add deferred expression to SubroutineDefinition
    declaration = empty.subroutine.get_declaration()
    declaration.deferred_expr = pt.Pop(pt.Bytes("deferred"))

    expected_deferred = """#pragma version 6
callsub empty_0
int 1
return

// empty
empty_0:
byte "deferred"
pop
retsub
    """.strip()
    actual_deferred = pt.compileTeal(
        program, pt.Mode.Application, version=6, assembleConstants=False
    )
    assert actual_deferred == expected_deferred


def test_compileSubroutine_deferred_block_malformed():
    class BadRetsub(pt.Expr):
        def type_of(self) -> pt.TealType:
            return pt.TealType.none

        def has_return(self) -> bool:
            return True

        def __str__(self) -> str:
            return "(BadRetsub)"

        def __teal__(
            self, options: pt.CompileOptions
        ) -> tuple[pt.TealBlock, pt.TealSimpleBlock]:
            block = pt.TealSimpleBlock(
                [
                    pt.TealOp(self, pt.Op.int, 1),
                    pt.TealOp(self, pt.Op.pop),
                    pt.TealOp(self, pt.Op.retsub),
                ]
            )

            return block, block

    @pt.Subroutine(pt.TealType.none)
    def bad() -> pt.Expr:
        return BadRetsub()

    program = pt.Seq(bad(), pt.Approve())

    # manually add deferred expression to SubroutineDefinition
    declaration = bad.subroutine.get_declaration()
    declaration.deferred_expr = pt.Pop(pt.Bytes("deferred"))

    with pytest.raises(
        pt.TealInternalError,
        match=r"^Expected retsub to be the only op in the block, but there are 3 ops$",
    ):
        pt.compileTeal(program, pt.Mode.Application, version=6, assembleConstants=False)


def test_compile_wide_ratio():
    cases = (
        (
            pt.WideRatio([pt.Int(2), pt.Int(100)], [pt.Int(5)]),
            """#pragma version 5
int 2
int 100
mulw
int 0
int 5
divmodw
pop
pop
swap
!
assert
return
""",
        ),
        (
            pt.WideRatio([pt.Int(2), pt.Int(100)], [pt.Int(10), pt.Int(5)]),
            """#pragma version 5
int 2
int 100
mulw
int 10
int 5
mulw
divmodw
pop
pop
swap
!
assert
return
""",
        ),
        (
            pt.WideRatio([pt.Int(2), pt.Int(100), pt.Int(3)], [pt.Int(10), pt.Int(5)]),
            """#pragma version 5
int 2
int 100
mulw
int 3
uncover 2
dig 1
*
cover 2
mulw
cover 2
+
swap
int 10
int 5
mulw
divmodw
pop
pop
swap
!
assert
return
""",
        ),
        (
            pt.WideRatio(
                [pt.Int(2), pt.Int(100), pt.Int(3)], [pt.Int(10), pt.Int(5), pt.Int(6)]
            ),
            """#pragma version 5
int 2
int 100
mulw
int 3
uncover 2
dig 1
*
cover 2
mulw
cover 2
+
swap
int 10
int 5
mulw
int 6
uncover 2
dig 1
*
cover 2
mulw
cover 2
+
swap
divmodw
pop
pop
swap
!
assert
return
""",
        ),
        (
            pt.WideRatio(
                [pt.Int(2), pt.Int(100), pt.Int(3), pt.Int(4)],
                [pt.Int(10), pt.Int(5), pt.Int(6)],
            ),
            """#pragma version 5
int 2
int 100
mulw
int 3
uncover 2
dig 1
*
cover 2
mulw
cover 2
+
swap
int 4
uncover 2
dig 1
*
cover 2
mulw
cover 2
+
swap
int 10
int 5
mulw
int 6
uncover 2
dig 1
*
cover 2
mulw
cover 2
+
swap
divmodw
pop
pop
swap
!
assert
return
""",
        ),
    )

    for program, expected in cases:
        actual = pt.compileTeal(
            program, pt.Mode.Application, version=5, assembleConstants=False
        )
        assert actual == expected.strip()


def test_compile_abi_subroutine_return():
    @pt.ABIReturnSubroutine
    def abi_sum(
        toSum: pt.abi.DynamicArray[pt.abi.Uint64], *, output: pt.abi.Uint64
    ) -> pt.Expr:
        i = pt.ScratchVar(pt.TealType.uint64)
        valueAtIndex = pt.abi.Uint64()
        return pt.Seq(
            output.set(0),
            pt.For(
                i.store(pt.Int(0)),
                i.load() < toSum.length(),
                i.store(i.load() + pt.Int(1)),
            ).Do(
                pt.Seq(
                    toSum[i.load()].store_into(valueAtIndex),
                    output.set(output.get() + valueAtIndex.get()),
                )
            ),
        )

    program = pt.Seq(
        (to_sum_arr := pt.abi.make(pt.abi.DynamicArray[pt.abi.Uint64])).decode(
            pt.Txn.application_args[1]
        ),
        (res := pt.abi.Uint64()).set(abi_sum(to_sum_arr)),
        pt.abi.MethodReturn(res),
        pt.Approve(),
    )

    expected_sum = """#pragma version 6
txna ApplicationArgs 1
store 0
load 0
callsub abisum_0
store 1
byte 0x151f7c75
load 1
itob
concat
log
int 1
return

// abi_sum
abisum_0:
store 2
int 0
store 3
int 0
store 4
abisum_0_l1:
load 4
load 2
int 0
extract_uint16
store 6
load 6
<
bz abisum_0_l3
load 2
int 8
load 4
*
int 2
+
extract_uint64
store 5
load 3
load 5
+
store 3
load 4
int 1
+
store 4
b abisum_0_l1
abisum_0_l3:
load 3
retsub
    """.strip()

    actual_sum = pt.compileTeal(program, pt.Mode.Application, version=6)
    assert expected_sum == actual_sum

    @pt.ABIReturnSubroutine
    def conditional_factorial(
        _factor: pt.abi.Uint64, *, output: pt.abi.Uint64
    ) -> pt.Expr:
        i = pt.ScratchVar(pt.TealType.uint64)

        return pt.Seq(
            output.set(1),
            pt.If(_factor.get() <= pt.Int(1))
            .Then(pt.Return())
            .Else(
                pt.For(
                    i.store(_factor.get()),
                    i.load() > pt.Int(1),
                    i.store(i.load() - pt.Int(1)),
                ).Do(output.set(output.get() * i.load())),
            ),
        )

    program_cond_factorial = pt.Seq(
        (factor := pt.abi.Uint64()).decode(pt.Txn.application_args[1]),
        (res := pt.abi.Uint64()).set(conditional_factorial(factor)),
        pt.abi.MethodReturn(res),
        pt.Approve(),
    )

    expected_conditional_factorial = """#pragma version 6
txna ApplicationArgs 1
btoi
store 0
load 0
callsub conditionalfactorial_0
store 1
byte 0x151f7c75
load 1
itob
concat
log
int 1
return

// conditional_factorial
conditionalfactorial_0:
store 2
int 1
store 3
load 2
int 1
<=
bnz conditionalfactorial_0_l4
load 2
store 4
conditionalfactorial_0_l2:
load 4
int 1
>
bz conditionalfactorial_0_l5
load 3
load 4
*
store 3
load 4
int 1
-
store 4
b conditionalfactorial_0_l2
conditionalfactorial_0_l4:
load 3
retsub
conditionalfactorial_0_l5:
load 3
retsub
    """.strip()

    actual_conditional_factorial = pt.compileTeal(
        program_cond_factorial, pt.Mode.Application, version=6
    )
    assert actual_conditional_factorial == expected_conditional_factorial

    @pt.ABIReturnSubroutine
    def load_b4_set(*, output: pt.abi.Bool):
        return pt.Return()

    program_load_b4_set_broken = pt.Seq(
        (_ := pt.abi.Bool()).set(load_b4_set()), pt.Approve()
    )

    with pytest.raises(pt.TealInternalError):
        pt.compileTeal(program_load_b4_set_broken, pt.Mode.Application, version=6)

    @pt.ABIReturnSubroutine
    def access_b4_store(magic_num: pt.abi.Uint64, *, output: pt.abi.Uint64):
        return pt.Seq(output.set(output.get() ^ magic_num.get()))

    program_access_b4_store_broken = pt.Seq(
        (other_party_magic := pt.abi.Uint64()).decode(pt.Txn.application_args[1]),
        (_ := pt.abi.Uint64()).set(access_b4_store(other_party_magic)),
        pt.Approve(),
    )

    with pytest.raises(pt.TealInternalError):
        pt.compileTeal(program_access_b4_store_broken, pt.Mode.Application, version=6)


def test_router_app():
    def add_methods_to_router(router: pt.Router):
        @pt.ABIReturnSubroutine
        def add(
            a: pt.abi.Uint64, b: pt.abi.Uint64, *, output: pt.abi.Uint64
        ) -> pt.Expr:
            return output.set(a.get() + b.get())

        meth = router.add_method_handler(add)
        assert meth.method_signature() == "add(uint64,uint64)uint64"

        @pt.ABIReturnSubroutine
        def sub(
            a: pt.abi.Uint64, b: pt.abi.Uint64, *, output: pt.abi.Uint64
        ) -> pt.Expr:
            return output.set(a.get() - b.get())

        meth = router.add_method_handler(sub)
        assert meth.method_signature() == "sub(uint64,uint64)uint64"

        @pt.ABIReturnSubroutine
        def mul(
            a: pt.abi.Uint64, b: pt.abi.Uint64, *, output: pt.abi.Uint64
        ) -> pt.Expr:
            return output.set(a.get() * b.get())

        meth = router.add_method_handler(mul)
        assert meth.method_signature() == "mul(uint64,uint64)uint64"

        @pt.ABIReturnSubroutine
        def div(
            a: pt.abi.Uint64, b: pt.abi.Uint64, *, output: pt.abi.Uint64
        ) -> pt.Expr:
            return output.set(a.get() / b.get())

        meth = router.add_method_handler(div)
        assert meth.method_signature() == "div(uint64,uint64)uint64"

        @pt.ABIReturnSubroutine
        def mod(
            a: pt.abi.Uint64, b: pt.abi.Uint64, *, output: pt.abi.Uint64
        ) -> pt.Expr:
            return output.set(a.get() % b.get())

        meth = router.add_method_handler(mod)
        assert meth.method_signature() == "mod(uint64,uint64)uint64"

        @pt.ABIReturnSubroutine
        def all_laid_to_args(
            _a: pt.abi.Uint64,
            _b: pt.abi.Uint64,
            _c: pt.abi.Uint64,
            _d: pt.abi.Uint64,
            _e: pt.abi.Uint64,
            _f: pt.abi.Uint64,
            _g: pt.abi.Uint64,
            _h: pt.abi.Uint64,
            _i: pt.abi.Uint64,
            _j: pt.abi.Uint64,
            _k: pt.abi.Uint64,
            _l: pt.abi.Uint64,
            _m: pt.abi.Uint64,
            _n: pt.abi.Uint64,
            _o: pt.abi.Uint64,
            _p: pt.abi.Uint64,
            *,
            output: pt.abi.Uint64,
        ):
            return output.set(
                _a.get()
                + _b.get()
                + _c.get()
                + _d.get()
                + _e.get()
                + _f.get()
                + _g.get()
                + _h.get()
                + _i.get()
                + _j.get()
                + _k.get()
                + _l.get()
                + _m.get()
                + _n.get()
                + _o.get()
                + _p.get()
            )

        meth = router.add_method_handler(all_laid_to_args)
        assert (
            meth.method_signature()
            == "all_laid_to_args(uint64,uint64,uint64,uint64,uint64,uint64,uint64,uint64,uint64,uint64,uint64,uint64,uint64,uint64,uint64,uint64)uint64"
        )

        @pt.ABIReturnSubroutine
        def empty_return_subroutine() -> pt.Expr:
            return pt.Log(pt.Bytes("appear in both approval and clear state"))

        meth = router.add_method_handler(
            empty_return_subroutine,
            method_config=pt.MethodConfig(
                no_op=pt.CallConfig.CALL,
                opt_in=pt.CallConfig.ALL,
                clear_state=pt.CallConfig.CALL,
            ),
        )
        assert meth.method_signature() == "empty_return_subroutine()void"

        @pt.ABIReturnSubroutine
        def log_1(*, output: pt.abi.Uint64) -> pt.Expr:
            return output.set(1)

        meth = router.add_method_handler(
            log_1,
            method_config=pt.MethodConfig(
                no_op=pt.CallConfig.CALL,
                opt_in=pt.CallConfig.CALL,
                clear_state=pt.CallConfig.CALL,
            ),
        )

        assert meth.method_signature() == "log_1()uint64"

        @pt.ABIReturnSubroutine
        def log_creation(*, output: pt.abi.String) -> pt.Expr:
            return output.set("logging creation")

        meth = router.add_method_handler(
            log_creation, method_config=pt.MethodConfig(no_op=pt.CallConfig.CREATE)
        )
        assert meth.method_signature() == "log_creation()string"

        @pt.ABIReturnSubroutine
        def approve_if_odd(condition_encoding: pt.abi.Uint32) -> pt.Expr:
            return (
                pt.If(condition_encoding.get() % pt.Int(2))
                .Then(pt.Approve())
                .Else(pt.Reject())
            )

        meth = router.add_method_handler(
            approve_if_odd,
            method_config=pt.MethodConfig(
                no_op=pt.CallConfig.NEVER, clear_state=pt.CallConfig.CALL
            ),
        )
        assert meth.method_signature() == "approve_if_odd(uint32)void"

    on_completion_actions = pt.BareCallActions(
        opt_in=pt.OnCompleteAction.call_only(pt.Log(pt.Bytes("optin call"))),
        clear_state=pt.OnCompleteAction.call_only(pt.Approve()),
    )

    _router_with_oc = pt.Router(
        "ASimpleQuestionablyRobustContract", on_completion_actions
    )
    add_methods_to_router(_router_with_oc)
    (
        actual_ap_with_oc_compiled,
        actual_csp_with_oc_compiled,
        _,
    ) = _router_with_oc.compile_program(version=6)

    expected_ap_with_oc = """#pragma version 6
txn NumAppArgs
int 0
==
bnz main_l20
txna ApplicationArgs 0
method "add(uint64,uint64)uint64"
==
bnz main_l19
txna ApplicationArgs 0
method "sub(uint64,uint64)uint64"
==
bnz main_l18
txna ApplicationArgs 0
method "mul(uint64,uint64)uint64"
==
bnz main_l17
txna ApplicationArgs 0
method "div(uint64,uint64)uint64"
==
bnz main_l16
txna ApplicationArgs 0
method "mod(uint64,uint64)uint64"
==
bnz main_l15
txna ApplicationArgs 0
method "all_laid_to_args(uint64,uint64,uint64,uint64,uint64,uint64,uint64,uint64,uint64,uint64,uint64,uint64,uint64,uint64,uint64,uint64)uint64"
==
bnz main_l14
txna ApplicationArgs 0
method "empty_return_subroutine()void"
==
bnz main_l13
txna ApplicationArgs 0
method "log_1()uint64"
==
bnz main_l12
txna ApplicationArgs 0
method "log_creation()string"
==
bnz main_l11
err
main_l11:
txn OnCompletion
int NoOp
==
txn ApplicationID
int 0
==
&&
assert
callsub logcreation_8
store 67
byte 0x151f7c75
load 67
concat
log
int 1
return
main_l12:
txn OnCompletion
int NoOp
==
txn ApplicationID
int 0
!=
&&
txn OnCompletion
int OptIn
==
txn ApplicationID
int 0
!=
&&
||
assert
callsub log1_7
store 65
byte 0x151f7c75
load 65
itob
concat
log
int 1
return
main_l13:
txn OnCompletion
int NoOp
==
txn ApplicationID
int 0
!=
&&
txn OnCompletion
int OptIn
==
||
assert
callsub emptyreturnsubroutine_6
int 1
return
main_l14:
txn OnCompletion
int NoOp
==
txn ApplicationID
int 0
!=
&&
assert
txna ApplicationArgs 1
btoi
store 30
txna ApplicationArgs 2
btoi
store 31
txna ApplicationArgs 3
btoi
store 32
txna ApplicationArgs 4
btoi
store 33
txna ApplicationArgs 5
btoi
store 34
txna ApplicationArgs 6
btoi
store 35
txna ApplicationArgs 7
btoi
store 36
txna ApplicationArgs 8
btoi
store 37
txna ApplicationArgs 9
btoi
store 38
txna ApplicationArgs 10
btoi
store 39
txna ApplicationArgs 11
btoi
store 40
txna ApplicationArgs 12
btoi
store 41
txna ApplicationArgs 13
btoi
store 42
txna ApplicationArgs 14
btoi
store 43
txna ApplicationArgs 15
store 46
load 46
int 0
extract_uint64
store 44
load 46
int 8
extract_uint64
store 45
load 30
load 31
load 32
load 33
load 34
load 35
load 36
load 37
load 38
load 39
load 40
load 41
load 42
load 43
load 44
load 45
callsub alllaidtoargs_5
store 47
byte 0x151f7c75
load 47
itob
concat
log
int 1
return
main_l15:
txn OnCompletion
int NoOp
==
txn ApplicationID
int 0
!=
&&
assert
txna ApplicationArgs 1
btoi
store 24
txna ApplicationArgs 2
btoi
store 25
load 24
load 25
callsub mod_4
store 26
byte 0x151f7c75
load 26
itob
concat
log
int 1
return
main_l16:
txn OnCompletion
int NoOp
==
txn ApplicationID
int 0
!=
&&
assert
txna ApplicationArgs 1
btoi
store 18
txna ApplicationArgs 2
btoi
store 19
load 18
load 19
callsub div_3
store 20
byte 0x151f7c75
load 20
itob
concat
log
int 1
return
main_l17:
txn OnCompletion
int NoOp
==
txn ApplicationID
int 0
!=
&&
assert
txna ApplicationArgs 1
btoi
store 12
txna ApplicationArgs 2
btoi
store 13
load 12
load 13
callsub mul_2
store 14
byte 0x151f7c75
load 14
itob
concat
log
int 1
return
main_l18:
txn OnCompletion
int NoOp
==
txn ApplicationID
int 0
!=
&&
assert
txna ApplicationArgs 1
btoi
store 6
txna ApplicationArgs 2
btoi
store 7
load 6
load 7
callsub sub_1
store 8
byte 0x151f7c75
load 8
itob
concat
log
int 1
return
main_l19:
txn OnCompletion
int NoOp
==
txn ApplicationID
int 0
!=
&&
assert
txna ApplicationArgs 1
btoi
store 0
txna ApplicationArgs 2
btoi
store 1
load 0
load 1
callsub add_0
store 2
byte 0x151f7c75
load 2
itob
concat
log
int 1
return
main_l20:
txn OnCompletion
int OptIn
==
bnz main_l22
err
main_l22:
txn ApplicationID
int 0
!=
assert
byte "optin call"
log
int 1
return

// add
add_0:
store 4
store 3
load 3
load 4
+
store 5
load 5
retsub

// sub
sub_1:
store 10
store 9
load 9
load 10
-
store 11
load 11
retsub

// mul
mul_2:
store 16
store 15
load 15
load 16
*
store 17
load 17
retsub

// div
div_3:
store 22
store 21
load 21
load 22
/
store 23
load 23
retsub

// mod
mod_4:
store 28
store 27
load 27
load 28
%
store 29
load 29
retsub

// all_laid_to_args
alllaidtoargs_5:
store 63
store 62
store 61
store 60
store 59
store 58
store 57
store 56
store 55
store 54
store 53
store 52
store 51
store 50
store 49
store 48
load 48
load 49
+
load 50
+
load 51
+
load 52
+
load 53
+
load 54
+
load 55
+
load 56
+
load 57
+
load 58
+
load 59
+
load 60
+
load 61
+
load 62
+
load 63
+
store 64
load 64
retsub

// empty_return_subroutine
emptyreturnsubroutine_6:
byte "appear in both approval and clear state"
log
retsub

// log_1
log1_7:
int 1
store 66
load 66
retsub

// log_creation
logcreation_8:
byte "logging creation"
len
itob
extract 6 0
byte "logging creation"
concat
store 68
load 68
retsub""".strip()

    assert expected_ap_with_oc == actual_ap_with_oc_compiled

    expected_csp_with_oc = """#pragma version 6
txn NumAppArgs
int 0
==
bnz main_l8
txna ApplicationArgs 0
method "empty_return_subroutine()void"
==
bnz main_l7
txna ApplicationArgs 0
method "log_1()uint64"
==
bnz main_l6
txna ApplicationArgs 0
method "approve_if_odd(uint32)void"
==
bnz main_l5
err
main_l5:
txna ApplicationArgs 1
int 0
extract_uint32
store 2
load 2
callsub approveifodd_2
int 1
return
main_l6:
callsub log1_1
store 1
byte 0x151f7c75
load 1
itob
concat
log
int 1
return
main_l7:
callsub emptyreturnsubroutine_0
int 1
return
main_l8:
int 1
return

// empty_return_subroutine
emptyreturnsubroutine_0:
byte "appear in both approval and clear state"
log
retsub

// log_1
log1_1:
int 1
store 0
load 0
retsub

// approve_if_odd
approveifodd_2:
store 3
load 3
int 2
%
bnz approveifodd_2_l2
int 0
return
approveifodd_2_l2:
int 1
return""".strip()
    assert expected_csp_with_oc == actual_csp_with_oc_compiled

    _router_without_oc = pt.Router("yetAnotherContractConstructedFromRouter")
    add_methods_to_router(_router_without_oc)
    (
        actual_ap_without_oc_compiled,
        actual_csp_without_oc_compiled,
        _,
    ) = _router_without_oc.compile_program(version=6)
    expected_ap_without_oc = """#pragma version 6
txna ApplicationArgs 0
method "add(uint64,uint64)uint64"
==
bnz main_l18
txna ApplicationArgs 0
method "sub(uint64,uint64)uint64"
==
bnz main_l17
txna ApplicationArgs 0
method "mul(uint64,uint64)uint64"
==
bnz main_l16
txna ApplicationArgs 0
method "div(uint64,uint64)uint64"
==
bnz main_l15
txna ApplicationArgs 0
method "mod(uint64,uint64)uint64"
==
bnz main_l14
txna ApplicationArgs 0
method "all_laid_to_args(uint64,uint64,uint64,uint64,uint64,uint64,uint64,uint64,uint64,uint64,uint64,uint64,uint64,uint64,uint64,uint64)uint64"
==
bnz main_l13
txna ApplicationArgs 0
method "empty_return_subroutine()void"
==
bnz main_l12
txna ApplicationArgs 0
method "log_1()uint64"
==
bnz main_l11
txna ApplicationArgs 0
method "log_creation()string"
==
bnz main_l10
err
main_l10:
txn OnCompletion
int NoOp
==
txn ApplicationID
int 0
==
&&
assert
callsub logcreation_8
store 67
byte 0x151f7c75
load 67
concat
log
int 1
return
main_l11:
txn OnCompletion
int NoOp
==
txn ApplicationID
int 0
!=
&&
txn OnCompletion
int OptIn
==
txn ApplicationID
int 0
!=
&&
||
assert
callsub log1_7
store 65
byte 0x151f7c75
load 65
itob
concat
log
int 1
return
main_l12:
txn OnCompletion
int NoOp
==
txn ApplicationID
int 0
!=
&&
txn OnCompletion
int OptIn
==
||
assert
callsub emptyreturnsubroutine_6
int 1
return
main_l13:
txn OnCompletion
int NoOp
==
txn ApplicationID
int 0
!=
&&
assert
txna ApplicationArgs 1
btoi
store 30
txna ApplicationArgs 2
btoi
store 31
txna ApplicationArgs 3
btoi
store 32
txna ApplicationArgs 4
btoi
store 33
txna ApplicationArgs 5
btoi
store 34
txna ApplicationArgs 6
btoi
store 35
txna ApplicationArgs 7
btoi
store 36
txna ApplicationArgs 8
btoi
store 37
txna ApplicationArgs 9
btoi
store 38
txna ApplicationArgs 10
btoi
store 39
txna ApplicationArgs 11
btoi
store 40
txna ApplicationArgs 12
btoi
store 41
txna ApplicationArgs 13
btoi
store 42
txna ApplicationArgs 14
btoi
store 43
txna ApplicationArgs 15
store 46
load 46
int 0
extract_uint64
store 44
load 46
int 8
extract_uint64
store 45
load 30
load 31
load 32
load 33
load 34
load 35
load 36
load 37
load 38
load 39
load 40
load 41
load 42
load 43
load 44
load 45
callsub alllaidtoargs_5
store 47
byte 0x151f7c75
load 47
itob
concat
log
int 1
return
main_l14:
txn OnCompletion
int NoOp
==
txn ApplicationID
int 0
!=
&&
assert
txna ApplicationArgs 1
btoi
store 24
txna ApplicationArgs 2
btoi
store 25
load 24
load 25
callsub mod_4
store 26
byte 0x151f7c75
load 26
itob
concat
log
int 1
return
main_l15:
txn OnCompletion
int NoOp
==
txn ApplicationID
int 0
!=
&&
assert
txna ApplicationArgs 1
btoi
store 18
txna ApplicationArgs 2
btoi
store 19
load 18
load 19
callsub div_3
store 20
byte 0x151f7c75
load 20
itob
concat
log
int 1
return
main_l16:
txn OnCompletion
int NoOp
==
txn ApplicationID
int 0
!=
&&
assert
txna ApplicationArgs 1
btoi
store 12
txna ApplicationArgs 2
btoi
store 13
load 12
load 13
callsub mul_2
store 14
byte 0x151f7c75
load 14
itob
concat
log
int 1
return
main_l17:
txn OnCompletion
int NoOp
==
txn ApplicationID
int 0
!=
&&
assert
txna ApplicationArgs 1
btoi
store 6
txna ApplicationArgs 2
btoi
store 7
load 6
load 7
callsub sub_1
store 8
byte 0x151f7c75
load 8
itob
concat
log
int 1
return
main_l18:
txn OnCompletion
int NoOp
==
txn ApplicationID
int 0
!=
&&
assert
txna ApplicationArgs 1
btoi
store 0
txna ApplicationArgs 2
btoi
store 1
load 0
load 1
callsub add_0
store 2
byte 0x151f7c75
load 2
itob
concat
log
int 1
return

// add
add_0:
store 4
store 3
load 3
load 4
+
store 5
load 5
retsub

// sub
sub_1:
store 10
store 9
load 9
load 10
-
store 11
load 11
retsub

// mul
mul_2:
store 16
store 15
load 15
load 16
*
store 17
load 17
retsub

// div
div_3:
store 22
store 21
load 21
load 22
/
store 23
load 23
retsub

// mod
mod_4:
store 28
store 27
load 27
load 28
%
store 29
load 29
retsub

// all_laid_to_args
alllaidtoargs_5:
store 63
store 62
store 61
store 60
store 59
store 58
store 57
store 56
store 55
store 54
store 53
store 52
store 51
store 50
store 49
store 48
load 48
load 49
+
load 50
+
load 51
+
load 52
+
load 53
+
load 54
+
load 55
+
load 56
+
load 57
+
load 58
+
load 59
+
load 60
+
load 61
+
load 62
+
load 63
+
store 64
load 64
retsub

// empty_return_subroutine
emptyreturnsubroutine_6:
byte "appear in both approval and clear state"
log
retsub

// log_1
log1_7:
int 1
store 66
load 66
retsub

// log_creation
logcreation_8:
byte "logging creation"
len
itob
extract 6 0
byte "logging creation"
concat
store 68
load 68
retsub""".strip()
    assert actual_ap_without_oc_compiled == expected_ap_without_oc

    expected_csp_without_oc = """#pragma version 6
txna ApplicationArgs 0
method "empty_return_subroutine()void"
==
bnz main_l6
txna ApplicationArgs 0
method "log_1()uint64"
==
bnz main_l5
txna ApplicationArgs 0
method "approve_if_odd(uint32)void"
==
bnz main_l4
err
main_l4:
txna ApplicationArgs 1
int 0
extract_uint32
store 2
load 2
callsub approveifodd_2
int 1
return
main_l5:
callsub log1_1
store 1
byte 0x151f7c75
load 1
itob
concat
log
int 1
return
main_l6:
callsub emptyreturnsubroutine_0
int 1
return

// empty_return_subroutine
emptyreturnsubroutine_0:
byte "appear in both approval and clear state"
log
retsub

// log_1
log1_1:
int 1
store 0
load 0
retsub

// approve_if_odd
approveifodd_2:
store 3
load 3
int 2
%
bnz approveifodd_2_l2
int 0
return
approveifodd_2_l2:
int 1
return""".strip()
    assert actual_csp_without_oc_compiled == expected_csp_without_oc<|MERGE_RESOLUTION|>--- conflicted
+++ resolved
@@ -139,11 +139,7 @@
         pt.compileTeal(expr, pt.Mode.Signature, version=1)  # too small
 
     with pytest.raises(pt.TealInputError):
-<<<<<<< HEAD
         pt.compileTeal(expr, pt.Mode.Signature, version=9)  # too large
-=======
-        pt.compileTeal(expr, pt.Mode.Signature, version=8)  # too large
->>>>>>> ba4642d7
 
     with pytest.raises(pt.TealInputError):
         pt.compileTeal(expr, pt.Mode.Signature, version=2.0)  # decimal
