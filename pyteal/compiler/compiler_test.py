import pytest

from .. import *

# this is not necessary but mypy complains if it's not included
from ..ast import *


def test_compile_single():
    expr = Int(1)

    expected = """
#pragma version 2
int 1
return
""".strip()
    actual_application = compileTeal(expr, Mode.Application)
    actual_signature = compileTeal(expr, Mode.Signature)

    assert actual_application == actual_signature
    assert actual_application == expected


def test_compile_sequence():
    expr = Seq([Pop(Int(1)), Pop(Int(2)), Int(3) + Int(4)])

    expected = """
#pragma version 2
int 1
pop
int 2
pop
int 3
int 4
+
return
""".strip()
    actual_application = compileTeal(expr, Mode.Application)
    actual_signature = compileTeal(expr, Mode.Signature)

    assert actual_application == actual_signature
    assert actual_application == expected


def test_compile_branch():
    expr = If(Int(1), Int(2), Int(3))

    expected = """
#pragma version 2
int 1
bnz main_l2
int 3
b main_l3
main_l2:
int 2
main_l3:
return
""".strip()
    actual_application = compileTeal(expr, Mode.Application)
    actual_signature = compileTeal(expr, Mode.Signature)

    assert actual_application == actual_signature
    assert actual_application == expected


def test_compile_mode():
    expr = App.globalGet(Bytes("key"))

    expected = """
#pragma version 2
byte "key"
app_global_get
return
""".strip()
    actual_application = compileTeal(expr, Mode.Application)

    assert actual_application == expected

    with pytest.raises(TealInputError):
        compileTeal(expr, Mode.Signature)


def test_compile_version_invalid():
    expr = Int(1)

    with pytest.raises(TealInputError):
        compileTeal(expr, Mode.Signature, version=1)  # too small

    with pytest.raises(TealInputError):
<<<<<<< HEAD
        compileTeal(expr, Mode.Signature, version=6) # too large
=======
        compileTeal(expr, Mode.Signature, version=5)  # too large
>>>>>>> 7362a6bc

    with pytest.raises(TealInputError):
        compileTeal(expr, Mode.Signature, version=2.0)  # decimal


def test_compile_version_2():
    expr = Int(1)

    expected = """
#pragma version 2
int 1
return
""".strip()
    actual = compileTeal(expr, Mode.Signature, version=2)
    assert actual == expected


def test_compile_version_default():
    expr = Int(1)

    actual_default = compileTeal(expr, Mode.Signature)
    actual_version_2 = compileTeal(expr, Mode.Signature, version=2)
    assert actual_default == actual_version_2


def test_compile_version_3():
    expr = Int(1)

    expected = """
#pragma version 3
int 1
return
""".strip()
    actual = compileTeal(expr, Mode.Signature, version=3)
    assert actual == expected


def test_compile_version_4():
    expr = Int(1)

    expected = """
#pragma version 4
int 1
return
""".strip()
    actual = compileTeal(expr, Mode.Signature, version=4)
    assert actual == expected

<<<<<<< HEAD
def test_compile_version_5():
    expr = Int(1)
    expected = """
#pragma version 5
int 1    
""".strip()
    actual = compileTeal(expr, Mode.Signature, version=5)
    assert actual == expected
=======
>>>>>>> 7362a6bc

def test_slot_load_before_store():

    program = AssetHolding.balance(Int(0), Int(0)).value()
    with pytest.raises(TealInternalError):
        compileTeal(program, Mode.Application, version=2)

    program = AssetHolding.balance(Int(0), Int(0)).hasValue()
    with pytest.raises(TealInternalError):
        compileTeal(program, Mode.Application, version=2)

    program = App.globalGetEx(Int(0), Bytes("key")).value()
    with pytest.raises(TealInternalError):
        compileTeal(program, Mode.Application, version=2)

    program = App.globalGetEx(Int(0), Bytes("key")).hasValue()
    with pytest.raises(TealInternalError):
        compileTeal(program, Mode.Application, version=2)

    program = ScratchVar().load()
    with pytest.raises(TealInternalError):
        compileTeal(program, Mode.Application, version=2)


def test_assign_scratch_slots():
    myScratch = ScratchVar(TealType.uint64)
    otherScratch = ScratchVar(TealType.uint64, 1)
    anotherScratch = ScratchVar(TealType.uint64, 0)
    lastScratch = ScratchVar(TealType.uint64)
    prog = Seq(
        [
            myScratch.store(Int(5)),  # Slot 2
            otherScratch.store(Int(0)),  # Slot 1
            anotherScratch.store(Int(7)),  # Slot 0
            lastScratch.store(Int(9)),  # Slot 3
            Approve(),
        ]
    )

    expected = """
#pragma version 4
int 5
store 2
int 0
store 1
int 7
store 0
int 9
store 3
int 1
return
""".strip()
    actual = compileTeal(prog, mode=Mode.Signature, version=4)
    assert actual == expected


def test_scratchvar_double_assign_invalid():
    myvar = ScratchVar(TealType.uint64, 10)
    otherVar = ScratchVar(TealType.uint64, 10)
    prog = Seq([myvar.store(Int(5)), otherVar.store(Int(0)), Approve()])
    with pytest.raises(TealInternalError):
        compileTeal(prog, mode=Mode.Signature, version=4)
<<<<<<< HEAD
=======

>>>>>>> 7362a6bc

def test_assembleConstants():
    program = Itob(Int(1) + Int(1) + Tmpl.Int("TMPL_VAR")) == Concat(
        Bytes("test"), Bytes("test"), Bytes("test2")
    )

    expectedNoAssemble = """
#pragma version 3
int 1
int 1
+
int TMPL_VAR
+
itob
byte "test"
byte "test"
concat
byte "test2"
concat
==
return
""".strip()
    actualNoAssemble = compileTeal(
        program, Mode.Application, version=3, assembleConstants=False
    )
    assert expectedNoAssemble == actualNoAssemble

    expectedAssemble = """
#pragma version 3
intcblock 1
bytecblock 0x74657374
intc_0 // 1
intc_0 // 1
+
pushint TMPL_VAR // TMPL_VAR
+
itob
bytec_0 // "test"
bytec_0 // "test"
concat
pushbytes 0x7465737432 // "test2"
concat
==
return
""".strip()
    actualAssemble = compileTeal(
        program, Mode.Application, version=3, assembleConstants=True
    )
    assert expectedAssemble == actualAssemble

    with pytest.raises(TealInternalError):
        compileTeal(program, Mode.Application, version=2, assembleConstants=True)


def test_compile_while():
    i = ScratchVar()
    program = Seq(
        [
            i.store(Int(0)),
            While(i.load() < Int(2)).Do(Seq([i.store(i.load() + Int(1))])),
            Approve(),
        ]
    )

    expectedNoAssemble = """
    #pragma version 4
int 0
store 0
main_l1:
load 0
int 2
<
bz main_l3
load 0
int 1
+
store 0
b main_l1
main_l3:
int 1
return
    """.strip()
    actualNoAssemble = compileTeal(
        program, Mode.Application, version=4, assembleConstants=False
    )
    assert expectedNoAssemble == actualNoAssemble

    # nested
    i = ScratchVar()
    j = ScratchVar()

    program = Seq(
        [
            i.store(Int(0)),
            While(i.load() < Int(2)).Do(
                Seq(
                    [
                        j.store(Int(0)),
                        While(j.load() < Int(5)).Do(Seq([j.store(j.load() + Int(1))])),
                        i.store(i.load() + Int(1)),
                    ]
                )
            ),
            Approve(),
        ]
    )

    expectedNoAssemble = """#pragma version 4
int 0
store 0
main_l1:
load 0
int 2
<
bz main_l6
int 0
store 1
main_l3:
load 1
int 5
<
bnz main_l5
load 0
int 1
+
store 0
b main_l1
main_l5:
load 1
int 1
+
store 1
b main_l3
main_l6:
int 1
return
    """.strip()

    actualNoAssemble = compileTeal(
        program, Mode.Application, version=4, assembleConstants=False
    )
    assert expectedNoAssemble == actualNoAssemble


def test_compile_for():
    i = ScratchVar()
    program = Seq(
        [
            For(i.store(Int(0)), i.load() < Int(10), i.store(i.load() + Int(1))).Do(
                Seq([App.globalPut(Itob(i.load()), i.load() * Int(2))])
            ),
            Approve(),
        ]
    )

    expectedNoAssemble = """
    #pragma version 4
int 0
store 0
main_l1:
load 0
int 10
<
bz main_l3
load 0
itob
load 0
int 2
*
app_global_put
load 0
int 1
+
store 0
b main_l1
main_l3:
int 1
return
    """.strip()
    actualNoAssemble = compileTeal(
        program, Mode.Application, version=4, assembleConstants=False
    )
    assert expectedNoAssemble == actualNoAssemble

    # nested
    i = ScratchVar()
    j = ScratchVar()
    program = Seq(
        [
            For(i.store(Int(0)), i.load() < Int(10), i.store(i.load() + Int(1))).Do(
                Seq(
                    [
                        For(
                            j.store(Int(0)),
                            j.load() < Int(4),
                            j.store(j.load() + Int(2)),
                        ).Do(Seq([App.globalPut(Itob(j.load()), j.load() * Int(2))]))
                    ]
                )
            ),
            Approve(),
        ]
    )

    expectedNoAssemble = """
        #pragma version 4
int 0
store 0
main_l1:
load 0
int 10
<
bz main_l6
int 0
store 1
main_l3:
load 1
int 4
<
bnz main_l5
load 0
int 1
+
store 0
b main_l1
main_l5:
load 1
itob
load 1
int 2
*
app_global_put
load 1
int 2
+
store 1
b main_l3
main_l6:
int 1
return
        """.strip()
    actualNoAssemble = compileTeal(
        program, Mode.Application, version=4, assembleConstants=False
    )
    assert expectedNoAssemble == actualNoAssemble


def test_compile_break():

    # While
    i = ScratchVar()
    program = Seq(
        [
            i.store(Int(0)),
            While(i.load() < Int(3)).Do(
                Seq([If(i.load() == Int(2), Break()), i.store(i.load() + Int(1))])
            ),
            Approve(),
        ]
    )

    expectedNoAssemble = """#pragma version 4
int 0
store 0
main_l1:
load 0
int 3
<
bz main_l5
load 0
int 2
==
bnz main_l4
load 0
int 1
+
store 0
b main_l1
main_l4:
main_l5:
int 1
return
            """.strip()
    actualNoAssemble = compileTeal(
        program, Mode.Application, version=4, assembleConstants=False
    )
    assert expectedNoAssemble == actualNoAssemble

    # For
    i = ScratchVar()
    program = Seq(
        [
            For(i.store(Int(0)), i.load() < Int(10), i.store(i.load() + Int(1))).Do(
                Seq(
                    [
                        If(i.load() == Int(4), Break()),
                        App.globalPut(Itob(i.load()), i.load() * Int(2)),
                    ]
                )
            ),
            Approve(),
        ]
    )

    expectedNoAssemble = """#pragma version 4
int 0
store 0
main_l1:
load 0
int 10
<
bz main_l5
load 0
int 4
==
bnz main_l4
load 0
itob
load 0
int 2
*
app_global_put
load 0
int 1
+
store 0
b main_l1
main_l4:
main_l5:
int 1
return
        """.strip()
    actualNoAssemble = compileTeal(
        program, Mode.Application, version=4, assembleConstants=False
    )
    assert expectedNoAssemble == actualNoAssemble


def test_compile_continue():
    # While
    i = ScratchVar()
    program = Seq(
        [
            i.store(Int(0)),
            While(i.load() < Int(3)).Do(
                Seq([If(i.load() == Int(2), Continue()), i.store(i.load() + Int(1))])
            ),
            Approve(),
        ]
    )

    expectedNoAssemble = """#pragma version 4
int 0
store 0
main_l1:
load 0
int 3
<
bz main_l5
main_l2:
load 0
int 2
==
bnz main_l4
load 0
int 1
+
store 0
b main_l1
main_l4:
b main_l2
main_l5:
int 1
return
                """.strip()
    actualNoAssemble = compileTeal(
        program, Mode.Application, version=4, assembleConstants=False
    )
    assert expectedNoAssemble == actualNoAssemble

    # For
    i = ScratchVar()
    program = Seq(
        [
            For(i.store(Int(0)), i.load() < Int(10), i.store(i.load() + Int(1))).Do(
                Seq(
                    [
                        If(i.load() == Int(4), Continue()),
                        App.globalPut(Itob(i.load()), i.load() * Int(2)),
                    ]
                )
            ),
            Approve(),
        ]
    )

    expectedNoAssemble = """#pragma version 4
int 0
store 0
main_l1:
load 0
int 10
<
bz main_l6
load 0
int 4
==
bnz main_l5
load 0
itob
load 0
int 2
*
app_global_put
main_l4:
load 0
int 1
+
store 0
b main_l1
main_l5:
b main_l4
main_l6:
int 1
return
            """.strip()
    actualNoAssemble = compileTeal(
        program, Mode.Application, version=4, assembleConstants=False
    )
    assert expectedNoAssemble == actualNoAssemble


def test_compile_continue_break_nested():

    i = ScratchVar()
    program = Seq(
        [
            i.store(Int(0)),
            While(i.load() < Int(10)).Do(
                Seq(
                    [
                        i.store(i.load() + Int(1)),
                        If(i.load() < Int(4), Continue(), Break()),
                    ]
                )
            ),
            Approve(),
        ]
    )

    expectedNoAssemble = """#pragma version 4
int 0
store 0
load 0
int 10
<
bz main_l4
main_l1:
load 0
int 1
+
store 0
load 0
int 4
<
bnz main_l3
b main_l4
main_l3:
b main_l1
main_l4:
int 1
return
    """.strip()
    actualNoAssemble = compileTeal(
        program, Mode.Application, version=4, assembleConstants=False
    )
    assert expectedNoAssemble == actualNoAssemble

    i = ScratchVar()
    program = Seq(
        [
            i.store(Int(0)),
            While(i.load() < Int(10)).Do(
                Seq(
                    [
                        If(i.load() == Int(8), Break()),
                        While(i.load() < Int(6)).Do(
                            Seq(
                                [
                                    If(i.load() == Int(3), Break()),
                                    i.store(i.load() + Int(1)),
                                ]
                            )
                        ),
                        If(i.load() < Int(5), Continue()),
                        i.store(i.load() + Int(1)),
                    ]
                )
            ),
            Approve(),
        ]
    )

    expectedNoAssemble = """#pragma version 4
int 0
store 0
main_l1:
load 0
int 10
<
bz main_l12
main_l2:
load 0
int 8
==
bnz main_l11
main_l4:
load 0
int 6
<
bnz main_l8
main_l5:
load 0
int 5
<
bnz main_l7
load 0
int 1
+
store 0
b main_l1
main_l7:
b main_l2
main_l8:
load 0
int 3
==
bnz main_l10
load 0
int 1
+
store 0
b main_l4
main_l10:
b main_l5
main_l11:
main_l12:
int 1
return
""".strip()
    actualNoAssemble = compileTeal(
        program, Mode.Application, version=4, assembleConstants=False
    )
    assert expectedNoAssemble == actualNoAssemble


def test_compile_subroutine_unsupported():
    @Subroutine(TealType.none)
    def storeValue(value: Expr) -> Expr:
        return App.globalPut(Bytes("key"), value)

    program = Seq(
        [
            If(Txn.sender() == Global.creator_address()).Then(
                storeValue(Txn.application_args[0])
            ),
            Approve(),
        ]
    )

    with pytest.raises(TealInputError):
        compileTeal(program, Mode.Application, version=3)


def test_compile_subroutine_no_return():
    @Subroutine(TealType.none)
    def storeValue(value: Expr) -> Expr:
        return App.globalPut(Bytes("key"), value)

    program = Seq(
        [
            If(Txn.sender() == Global.creator_address()).Then(
                storeValue(Txn.application_args[0])
            ),
            Approve(),
        ]
    )

    expected = """#pragma version 4
txn Sender
global CreatorAddress
==
bz main_l2
txna ApplicationArgs 0
callsub sub0
main_l2:
int 1
return
sub0: // storeValue
store 0
byte "key"
load 0
app_global_put
retsub
    """.strip()
    actual = compileTeal(program, Mode.Application, version=4, assembleConstants=False)
    assert expected == actual


def test_compile_subroutine_with_return():
    @Subroutine(TealType.none)
    def storeValue(value: Expr) -> Expr:
        return App.globalPut(Bytes("key"), value)

    @Subroutine(TealType.bytes)
    def getValue() -> Expr:
        return App.globalGet(Bytes("key"))

    program = Seq(
        [
            If(Txn.sender() == Global.creator_address()).Then(
                storeValue(Txn.application_args[0])
            ),
            If(getValue() == Bytes("fail")).Then(Reject()),
            Approve(),
        ]
    )

    expected = """#pragma version 4
txn Sender
global CreatorAddress
==
bnz main_l3
main_l1:
callsub sub1
byte "fail"
==
bz main_l4
int 0
return
main_l3:
txna ApplicationArgs 0
callsub sub0
b main_l1
main_l4:
int 1
return
sub0: // storeValue
store 0
byte "key"
load 0
app_global_put
retsub
sub1: // getValue
byte "key"
app_global_get
retsub
    """.strip()
    actual = compileTeal(program, Mode.Application, version=4, assembleConstants=False)
    assert expected == actual


def test_compile_subroutine_many_args():
    @Subroutine(TealType.uint64)
    def calculateSum(
        a1: Expr, a2: Expr, a3: Expr, a4: Expr, a5: Expr, a6: Expr
    ) -> Expr:
        return a1 + a2 + a3 + a4 + a5 + a6

    program = Return(
        calculateSum(Int(1), Int(2), Int(3), Int(4), Int(5), Int(6))
        == Int(1 + 2 + 3 + 4 + 5 + 6)
    )

    expected = """#pragma version 4
int 1
int 2
int 3
int 4
int 5
int 6
callsub sub0
int 21
==
return
sub0: // calculateSum
store 5
store 4
store 3
store 2
store 1
store 0
load 0
load 1
+
load 2
+
load 3
+
load 4
+
load 5
+
retsub
    """.strip()
    actual = compileTeal(program, Mode.Application, version=4, assembleConstants=False)
    assert expected == actual


def test_compile_subroutine_recursive():
    @Subroutine(TealType.uint64)
    def isEven(i: Expr) -> Expr:
        return (
            If(i == Int(0))
            .Then(Int(1))
            .ElseIf(i == Int(1))
            .Then(Int(0))
            .Else(isEven(i - Int(2)))
        )

    program = Return(isEven(Int(6)))

    expected = """#pragma version 4
int 6
callsub sub0
return
sub0: // isEven
store 0
load 0
int 0
==
bnz sub0_l5
load 0
int 1
==
bnz sub0_l4
load 0
int 2
-
load 0
dig 1
callsub sub0
swap
store 0
swap
pop
sub0_l3:
b sub0_l6
sub0_l4:
int 0
b sub0_l3
sub0_l5:
int 1
sub0_l6:
retsub
    """.strip()
    actual = compileTeal(program, Mode.Application, version=4, assembleConstants=False)
    assert expected == actual


def test_compile_subroutine_mutually_recursive():
    @Subroutine(TealType.uint64)
    def isEven(i: Expr) -> Expr:
        return If(i == Int(0), Int(1), Not(isOdd(i - Int(1))))

    @Subroutine(TealType.uint64)
    def isOdd(i: Expr) -> Expr:
        return If(i == Int(0), Int(0), Not(isEven(i - Int(1))))

    program = Return(isEven(Int(6)))

    expected = """#pragma version 4
int 6
callsub sub0
return
sub0: // isEven
store 0
load 0
int 0
==
bnz sub0_l2
load 0
int 1
-
load 0
dig 1
callsub sub1
swap
store 0
swap
pop
!
b sub0_l3
sub0_l2:
int 1
sub0_l3:
retsub
sub1: // isOdd
store 1
load 1
int 0
==
bnz sub1_l2
load 1
int 1
-
load 1
dig 1
callsub sub0
swap
store 1
swap
pop
!
b sub1_l3
sub1_l2:
int 0
sub1_l3:
retsub
    """.strip()
    actual = compileTeal(program, Mode.Application, version=4, assembleConstants=False)
    assert expected == actual


def test_compile_loop_in_subroutine():
    @Subroutine(TealType.none)
    def setState(value: Expr) -> Expr:
        i = ScratchVar()
        return For(i.store(Int(0)), i.load() < Int(10), i.store(i.load() + Int(1))).Do(
            App.globalPut(Itob(i.load()), value)
        )

    program = Seq([setState(Bytes("value")), Approve()])

    expected = """#pragma version 4
byte "value"
callsub sub0
int 1
return
sub0: // setState
store 0
int 0
store 1
sub0_l1:
load 1
int 10
<
bz sub0_l3
load 1
itob
load 0
app_global_put
load 1
int 1
+
store 1
b sub0_l1
sub0_l3:
retsub
    """.strip()
    actual = compileTeal(program, Mode.Application, version=4, assembleConstants=False)
    assert expected == actual


def test_compile_subroutine_assemble_constants():
    @Subroutine(TealType.none)
    def storeValue(key: Expr, t1: Expr, t2: Expr, t3: Expr) -> Expr:
        return App.globalPut(key, t1 + t2 + t3 + Int(10))

    program = Seq(
        [
            If(Txn.application_id() == Int(0)).Then(
                storeValue(
                    Concat(Bytes("test"), Bytes("test"), Bytes("a")),
                    Int(1),
                    Int(1),
                    Int(3),
                )
            ),
            Approve(),
        ]
    )

    expected = """#pragma version 4
intcblock 1
bytecblock 0x74657374
txn ApplicationID
pushint 0 // 0
==
bz main_l2
bytec_0 // "test"
bytec_0 // "test"
concat
pushbytes 0x61 // "a"
concat
intc_0 // 1
intc_0 // 1
pushint 3 // 3
callsub sub0
main_l2:
intc_0 // 1
return
sub0: // storeValue
store 3
store 2
store 1
store 0
load 0
load 1
load 2
+
load 3
+
pushint 10 // 10
+
app_global_put
retsub
    """.strip()
    actual = compileTeal(program, Mode.Application, version=4, assembleConstants=True)
    assert expected == actual<|MERGE_RESOLUTION|>--- conflicted
+++ resolved
@@ -87,11 +87,7 @@
         compileTeal(expr, Mode.Signature, version=1)  # too small
 
     with pytest.raises(TealInputError):
-<<<<<<< HEAD
         compileTeal(expr, Mode.Signature, version=6) # too large
-=======
-        compileTeal(expr, Mode.Signature, version=5)  # too large
->>>>>>> 7362a6bc
 
     with pytest.raises(TealInputError):
         compileTeal(expr, Mode.Signature, version=2.0)  # decimal
@@ -140,7 +136,6 @@
     actual = compileTeal(expr, Mode.Signature, version=4)
     assert actual == expected
 
-<<<<<<< HEAD
 def test_compile_version_5():
     expr = Int(1)
     expected = """
@@ -149,8 +144,6 @@
 """.strip()
     actual = compileTeal(expr, Mode.Signature, version=5)
     assert actual == expected
-=======
->>>>>>> 7362a6bc
 
 def test_slot_load_before_store():
 
@@ -213,10 +206,7 @@
     prog = Seq([myvar.store(Int(5)), otherVar.store(Int(0)), Approve()])
     with pytest.raises(TealInternalError):
         compileTeal(prog, mode=Mode.Signature, version=4)
-<<<<<<< HEAD
-=======
-
->>>>>>> 7362a6bc
+
 
 def test_assembleConstants():
     program = Itob(Int(1) + Int(1) + Tmpl.Int("TMPL_VAR")) == Concat(
