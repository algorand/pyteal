--- conflicted
+++ resolved
@@ -64,8 +64,6 @@
 TealCompileError.__module__ = "pyteal"
 
 
-<<<<<<< HEAD
-=======
 class TealPragmaError(Exception):
     def __init__(self, message: str) -> None:
         self.message = message
@@ -77,7 +75,6 @@
 TealPragmaError.__module__ = "pyteal"
 
 
->>>>>>> ba4642d7
 def verifyProgramVersion(minVersion: int, version: int, msg: str):
     if minVersion > version:
         msg = "{}. Minimum version needed is {}, but current version being compiled is {}".format(
