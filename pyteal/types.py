import re
from enum import Enum

from .errors import TealTypeError, TealInputError


class TealType(Enum):
    """Teal type enum."""

    """Unsigned 64 bit integer type."""
    uint64 = 0

    """Byte string type."""
    bytes = 1

    """Any type that is not none."""
    anytype = 2

    """Represents no value."""
    none = 3


TealType.__module__ = "pyteal"

<<<<<<< HEAD
def require_type(actual: TealType, expected: TealType):
    if actual != expected and (expected == TealType.none or actual == TealType.none or (actual != TealType.anytype and expected != TealType.anytype)):
=======

def require_type(actual, expected):
    if actual != expected and (
        expected == TealType.none
        or actual == TealType.none
        or (actual != TealType.anytype and expected != TealType.anytype)
    ):
>>>>>>> 4e8ab3f7
        raise TealTypeError(actual, expected)


def types_match(type1: TealType, type2: TealType) -> bool:
    if (type1 == TealType.none or type2 == TealType.none) and type1 != type2:
        return False

    if type1 == TealType.anytype or type2 == TealType.anytype:
        return True

    return type1 == type2


def valid_address(address: str):
    """check if address is a valid address with checksum"""
    if type(address) is not str:
        raise TealInputError("An address needs to be a string")

    if len(address) != 58:
        raise TealInputError(
            "Address length is not correct. Should "
            + "be a base 32 string encoded 32 bytes public key + 4 bytes checksum"
        )

    valid_base32(address)


def valid_base32(s: str):
    """check if s is a valid base32 encoding string"""
    pattern = re.compile(
        r"^(?:[A-Z2-7]{8})*(?:([A-Z2-7]{2}([=]{6})?)|([A-Z2-7]{4}([=]{4})?)|([A-Z2-7]{5}([=]{3})?)|([A-Z2-7]{7}([=]{1})?))?"
    )

    if pattern.fullmatch(s) is None:
        raise TealInputError("{} is not a valid RFC 4648 base 32 string".format(s))


def valid_base64(s: str):
    """check if s is a valid base64 encoding string"""
    pattern = re.compile(
        r"^(?:[A-Za-z0-9+/]{4})*(?:[A-Za-z0-9+/]{2}==|[A-Za-z0-9+/]{3}=)?$"
    )

    if pattern.fullmatch(s) is None:
        raise TealInputError("{} is not a valid RFC 4648 base 64 string".format(s))


def valid_base16(s: str):
    """check if s is a valid hex encoding string"""
    pattern = re.compile(r"[0-9A-Fa-f]*")

    if pattern.fullmatch(s) is None:
        raise TealInputError("{} is not a valid RFC 4648 base 16 string".format(s))


def valid_tmpl(s: str):
    """check if s is valid template name"""
    pattern = re.compile(r"TMPL_[A-Z0-9_]+")

    if pattern.fullmatch(s) is None:
        raise TealInputError("{} is not a valid template variable".format(s))<|MERGE_RESOLUTION|>--- conflicted
+++ resolved
@@ -22,18 +22,13 @@
 
 TealType.__module__ = "pyteal"
 
-<<<<<<< HEAD
+
 def require_type(actual: TealType, expected: TealType):
-    if actual != expected and (expected == TealType.none or actual == TealType.none or (actual != TealType.anytype and expected != TealType.anytype)):
-=======
-
-def require_type(actual, expected):
     if actual != expected and (
         expected == TealType.none
         or actual == TealType.none
         or (actual != TealType.anytype and expected != TealType.anytype)
     ):
->>>>>>> 4e8ab3f7
         raise TealTypeError(actual, expected)
 
 
