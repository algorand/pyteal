from abc import ABC, abstractmethod
from typing import List, Optional, TYPE_CHECKING
from contextlib import AbstractContextManager

if TYPE_CHECKING:
    from ..ast import Expr, ScratchSlot, SubroutineDefinition


class TealComponent(ABC):
    def __init__(self, expr: Optional["Expr"]):
        self.expr = expr

    def getSlots(self) -> List["ScratchSlot"]:
        return []
<<<<<<< HEAD
    
    def assignSlot(self, slot: 'ScratchSlot', location: int) -> None:
        pass
    
    def getSubroutines(self) -> List['SubroutineDefinition']:
        return []
    
    def resolveSubroutine(self, subroutine: 'SubroutineDefinition', label: str) -> None:
        pass
=======

    def assignSlot(self, slot: "ScratchSlot", location: int):
        pass
>>>>>>> 4e8ab3f7

    @abstractmethod
    def assemble(self) -> str:
        pass

    @abstractmethod
    def __repr__(self) -> str:
        pass

    @abstractmethod
    def __hash__(self) -> int:
        pass

    @abstractmethod
    def __eq__(self, other: object) -> bool:
        pass

    class Context:

        checkExpr = True

        class EqualityContext(AbstractContextManager):
            def __enter__(self):
                TealComponent.Context.checkExpr = False
                return self

            def __exit__(self, *args):
                TealComponent.Context.checkExpr = True
                return None

        @classmethod
        def ignoreExprEquality(cls):
            return cls.EqualityContext()


TealComponent.__module__ = "pyteal"<|MERGE_RESOLUTION|>--- conflicted
+++ resolved
@@ -12,21 +12,15 @@
 
     def getSlots(self) -> List["ScratchSlot"]:
         return []
-<<<<<<< HEAD
-    
-    def assignSlot(self, slot: 'ScratchSlot', location: int) -> None:
+
+    def assignSlot(self, slot: "ScratchSlot", location: int) -> None:
         pass
-    
-    def getSubroutines(self) -> List['SubroutineDefinition']:
+
+    def getSubroutines(self) -> List["SubroutineDefinition"]:
         return []
-    
-    def resolveSubroutine(self, subroutine: 'SubroutineDefinition', label: str) -> None:
+
+    def resolveSubroutine(self, subroutine: "SubroutineDefinition", label: str) -> None:
         pass
-=======
-
-    def assignSlot(self, slot: "ScratchSlot", location: int):
-        pass
->>>>>>> 4e8ab3f7
 
     @abstractmethod
     def assemble(self) -> str:
