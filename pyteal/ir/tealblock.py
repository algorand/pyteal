from abc import ABC, abstractmethod

from typing import Dict, List, Optional, Tuple, Set, Iterator, cast, TYPE_CHECKING

from pyteal.ir.tealop import TealOp, Op
from pyteal.errors import TealCompileError

if TYPE_CHECKING:
    from pyteal.ast import Expr, ScratchSlot
    from pyteal.compiler import CompileOptions
    from pyteal.ir.tealsimpleblock import TealSimpleBlock


class TealBlock(ABC):
    """Represents a basic block of TealComponents in a graph."""

<<<<<<< HEAD
    def __init__(self, ops: List[TealOp], root_expr: Optional["Expr"] = None) -> None:
=======
    def __init__(self, ops: List[TealOp], root_expr: "Expr | None" = None) -> None:
>>>>>>> e2ade2f1
        self.ops = ops
        self.incoming: List[TealBlock] = []
        self._sframes_container = root_expr

    @abstractmethod
    def getOutgoing(self) -> List["TealBlock"]:
        """Get this block's children blocks, if any."""
        pass

    @abstractmethod
    def replaceOutgoing(self, oldBlock: "TealBlock", newBlock: "TealBlock") -> None:
        """Replace one of this block's child blocks."""
        pass

    def isTerminal(self) -> bool:
        """Check if this block ends the program."""
        for op in self.ops:
            if op.getOp() in (Op.return_, Op.retsub, Op.err):
                return True
        return len(self.getOutgoing()) == 0

    def validateTree(
        self,
        parent: "TealBlock | None" = None,
        visited: List["TealBlock"] | None = None,
    ) -> None:
        """Check that this block and its children have valid parent pointers.

        Args:
            parent (optional): The parent block to this one, if it has one. Defaults to None.
            visited (optional): Used internally to remember blocks that have been visited. Set to None.
        """
        if visited is None:
            # using a list instead of a set as TealBlock is not hashable and PyTEAL programs should be short anyway
            visited = []

        if parent is not None:
            count = 0
            for block in self.incoming:
                if parent is block:
                    count += 1
            assert count == 1

        if all(self is not b for b in visited):
            # if the block was not already visited
            visited.append(self)
            for block in self.getOutgoing():
                block.validateTree(self, visited)

    def addIncoming(
        self,
        parent: "TealBlock | None" = None,
        visited: List["TealBlock"] | None = None,
    ) -> None:
        """Calculate the parent blocks for this block and its children.

        Args:
            parent (optional): The parent block to this one, if it has one. Defaults to None.
            visited (optional): Used internally to remember blocks that have been visited. Set to None.
        """
        if visited is None:
            # using a list instead of a set as TealBlock is not hashable and PyTEAL programs should be short anyway
            visited = []

        if parent is not None and all(parent is not b for b in self.incoming):
            self.incoming.append(parent)

        if all(self is not b for b in visited):
            # if the block was not already visited
            visited.append(self)
            for b in self.getOutgoing():
                b.addIncoming(self, visited)

    def validateSlots(
        self,
        slotsInUse: Set["ScratchSlot"] | None = None,
        visited: Set[Tuple[int, ...]] | None = None,
    ) -> List[TealCompileError]:
        if visited is None:
            visited = set()

        if slotsInUse is None:
            slotsInUse = set()

        currentSlotsInUse = set(slotsInUse)
        errors = []

        for op in self.ops:
            if op.getOp() == Op.store:
                for slot in op.getSlots():
                    currentSlotsInUse.add(slot)

            if op.getOp() == Op.load:
                for slot in op.getSlots():
                    if slot not in currentSlotsInUse:
                        e = TealCompileError(
                            "Scratch slot load occurs before store", op.expr
                        )
                        errors.append(e)

        if not self.isTerminal():
            sortedSlots = sorted(slot.id for slot in currentSlotsInUse)
            for block in self.getOutgoing():
                visitedKey = (id(block), *sortedSlots)
                if visitedKey in visited:
                    continue
                visited.add(visitedKey)

                for error in block.validateSlots(currentSlotsInUse, visited):
                    if error not in errors:
                        errors.append(error)

        return errors

    @abstractmethod
    def __repr__(self) -> str:
        pass

    @abstractmethod
    def __eq__(self, other: object) -> bool:
        pass

    @classmethod
    def FromOp(
        cls, options: "CompileOptions", op: TealOp, *args: "Expr"
    ) -> Tuple["TealBlock", "TealSimpleBlock"]:
        """Create a path of blocks from a TealOp and its arguments.

        Returns:
            The starting and ending block of the path that encodes the given TealOp and arguments.
        """
        from pyteal.ir.tealsimpleblock import TealSimpleBlock

        opBlock = TealSimpleBlock([op])

        if len(args) == 0:
            return opBlock, opBlock

        start = None
        prevArgEnd = None
        for i, arg in enumerate(args):
            argStart, argEnd = arg.__teal__(options)
            if i == 0:
                start = argStart
            else:
                cast(TealSimpleBlock, prevArgEnd).setNextBlock(argStart)
            prevArgEnd = argEnd

        cast(TealSimpleBlock, prevArgEnd).setNextBlock(opBlock)

        return cast(TealBlock, start), opBlock

    @classmethod
    def Iterate(cls, start: "TealBlock") -> Iterator["TealBlock"]:
        """Perform a breadth-first search of the graph of blocks starting with start."""
        queue = [start]
        visited = list(queue)

        def is_in_visited(block):
            for v in visited:
                if block is v:
                    return True
            return False

        while len(queue) != 0:
            w = queue.pop(0)
            nextBlocks = w.getOutgoing()
            yield w
            for nextBlock in nextBlocks:
                if not is_in_visited(nextBlock):
                    visited.append(nextBlock)
                    queue.append(nextBlock)

    @classmethod
    def NormalizeBlocks(cls, start: "TealBlock") -> "TealBlock":
        """Minimize the number of blocks in the graph of blocks starting with start by combining
        sequential blocks. This operation does not alter the operations of the graph or the
        functionality of its underlying program, however it does mutate the input graph.

        Returns:
            The new starting point of the altered graph. May be the same or differant than start.
        """
        for block in TealBlock.Iterate(start):
            if len(block.incoming) == 1:
                prev = block.incoming[0]
                prevOutgoing = prev.getOutgoing()
                if len(prevOutgoing) == 1 and prevOutgoing[0] is block:
                    # combine blocks
                    block.ops = prev.ops + block.ops
                    block.incoming = prev.incoming
                    for incoming in prev.incoming:
                        incoming.replaceOutgoing(prev, block)
                    if prev is start:
                        start = block

        for block in TealBlock.Iterate(start):
            if len(block.ops) == 0:
                outgoing = block.getOutgoing()
                if len(outgoing) == 1:
                    # if block has 0 ops and 1 outgoing edge, directly connect every incoming block
                    # to the single outgoing block, thereby removing an unnecessary intermediate
                    # jump to this block
                    outgoingBlock = outgoing[0]
                    for i, incomingBlock in enumerate(outgoingBlock.incoming):
                        if block is incomingBlock:
                            # remove block from incoming of outgoing
                            outgoingBlock.incoming.pop(i)
                            break

                    for prev in block.incoming:
                        prev.replaceOutgoing(block, outgoing[0])
                        if id(prev) not in [id(b) for b in outgoingBlock.incoming]:
                            outgoingBlock.incoming.append(prev)

                    if block is start:
                        start = block

        return start

    @classmethod
    def GetReferencedScratchSlots(cls, start: "TealBlock") -> List["ScratchSlot"]:
        """Get all scratch slot references for the graph starting at this TealBlock.

        Returns:
            A list of ScratchSlots where each element represents a reference to that slot by a
            TealOp in the graph. The order of the list is consistent, and there may be duplicate
            ScratchSlots in the list if the same slot is referenced multiple times.
        """
        slots: List[ScratchSlot] = []

        for block in TealBlock.Iterate(start):
            for op in block.ops:
                slots += op.getSlots()

        return slots

    @classmethod
    def MatchScratchSlotReferences(
        cls, actual: List["ScratchSlot"], expected: List["ScratchSlot"]
    ) -> bool:
        """Determine if there is a mapping between the actual and expected lists of ScratchSlots.

        A mapping is defined as follows:
          * The actual and expected lists must have the same length.
          * For every ScratchSlot referenced by either list:

            * If the slot appears in both lists, it must appear the exact same number of times and at
              the exact same indexes in both lists.

            * If the slot appears only in one list, for each of its appearances in that list, there
              must be a ScratchSlot in the other list that appears the exact same number of times
              and at the exact same indexes.

        Returns:
            True if and only if a mapping as described above exists between actual and expected.
        """
        if len(actual) != len(expected):
            return False

        commonSlots = set(actual) & set(expected)
        mapFromActualToExpected: Dict[ScratchSlot, ScratchSlot] = {
            slot: slot for slot in commonSlots
        }

        for actualSlot, expectedSlot in zip(actual, expected):
            if actualSlot not in mapFromActualToExpected:
                if expectedSlot in mapFromActualToExpected.values():
                    # this value was already seen
                    return False
                mapFromActualToExpected[actualSlot] = expectedSlot
                continue

            if mapFromActualToExpected[actualSlot] != expectedSlot:
                return False

        return True


TealBlock.__module__ = "pyteal"<|MERGE_RESOLUTION|>--- conflicted
+++ resolved
@@ -14,11 +14,7 @@
 class TealBlock(ABC):
     """Represents a basic block of TealComponents in a graph."""
 
-<<<<<<< HEAD
-    def __init__(self, ops: List[TealOp], root_expr: Optional["Expr"] = None) -> None:
-=======
     def __init__(self, ops: List[TealOp], root_expr: "Expr | None" = None) -> None:
->>>>>>> e2ade2f1
         self.ops = ops
         self.incoming: List[TealBlock] = []
         self._sframes_container = root_expr
