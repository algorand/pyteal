from abc import ABC, abstractmethod
from typing import Optional, List, Tuple, Set, Iterator, cast, TYPE_CHECKING

from .tealop import TealOp, Op
from ..errors import TealCompileError

if TYPE_CHECKING:
    from ..ast import Expr, ScratchSlot
    from ..compiler import CompileOptions
    from .tealsimpleblock import TealSimpleBlock


class TealBlock(ABC):
    """Represents a basic block of TealComponents in a graph."""

    def __init__(self, ops: List[TealOp]) -> None:
        self.ops = ops
        self.incoming: List[TealBlock] = []

    @abstractmethod
    def getOutgoing(self) -> List["TealBlock"]:
        """Get this block's children blocks, if any."""
        pass

    @abstractmethod
    def replaceOutgoing(self, oldBlock: "TealBlock", newBlock: "TealBlock") -> None:
        """Replace one of this block's child blocks."""
        pass

    def isTerminal(self) -> bool:
        """Check if this block ends the program."""
        for op in self.ops:
            if op.getOp() in (Op.return_, Op.retsub, Op.err):
                return True
        return len(self.getOutgoing()) == 0

    def validateTree(
        self, parent: "TealBlock" = None, visited: List["TealBlock"] = None
    ) -> None:
        """Check that this block and its children have valid parent pointers.

        Args:
            parent (optional): The parent block to this one, if it has one. Defaults to None.
            visited (optional): Used internally to remember blocks that have been visited. Set to None.
        """
        if visited is None:
            # using a list instead of a set as TealBlock is not hashable and PyTEAL programs should be short anyway
            visited = []

        if parent is not None:
            count = 0
            for block in self.incoming:
                if parent is block:
                    count += 1
            assert count == 1

        if all(self is not b for b in visited):
            # if the block was not already visited
            visited.append(self)
            for block in self.getOutgoing():
                block.validateTree(self, visited)

    def addIncoming(
        self, parent: "TealBlock" = None, visited: List["TealBlock"] = None
    ) -> None:
        """Calculate the parent blocks for this block and its children.

        Args:
            parent (optional): The parent block to this one, if it has one. Defaults to None.
            visited (optional): Used internally to remember blocks that have been visited. Set to None.
        """
        if visited is None:
            # using a list instead of a set as TealBlock is not hashable and PyTEAL programs should be short anyway
            visited = []

        if parent is not None and all(parent is not b for b in self.incoming):
            self.incoming.append(parent)

        if all(self is not b for b in visited):
            # if the block was not already visited
            visited.append(self)
            for b in self.getOutgoing():
                b.addIncoming(self, visited)
<<<<<<< HEAD
    
    def validateSlots(self, slotsInUse: Set['ScratchSlot'] = None, visited: Set[Tuple[int, ...]] = None) -> List[TealCompileError]:
=======

    def validateSlots(
        self,
        slotsInUse: Set["ScratchSlot"] = None,
        visited: Set[Tuple[int, ...]] = None,
    ) -> List[TealCompileError]:
        import traceback

>>>>>>> 4e8ab3f7
        if visited is None:
            visited = set()

        if slotsInUse is None:
            slotsInUse = set()

        currentSlotsInUse = set(slotsInUse)
        errors = []

        for op in self.ops:
            if op.getOp() == Op.store:
                for slot in op.getSlots():
                    currentSlotsInUse.add(slot)

            if op.getOp() == Op.load:
                for slot in op.getSlots():
                    if slot not in currentSlotsInUse:
                        e = TealCompileError(
                            "Scratch slot load occurs before store", op.expr
                        )
                        errors.append(e)

        if not self.isTerminal():
            sortedSlots = sorted(slot.id for slot in currentSlotsInUse)
            for block in self.getOutgoing():
                visitedKey = (id(block), *sortedSlots)
                if visitedKey in visited:
                    continue
                for error in block.validateSlots(currentSlotsInUse, visited):
                    if error not in errors:
                        errors.append(error)
                visited.add(visitedKey)

        return errors

    @abstractmethod
    def __repr__(self) -> str:
        pass

    @abstractmethod
    def __eq__(self, other: object) -> bool:
        pass

    @classmethod
    def FromOp(
        cls, options: "CompileOptions", op: TealOp, *args: "Expr"
    ) -> Tuple["TealBlock", "TealSimpleBlock"]:
        """Create a path of blocks from a TealOp and its arguments.

        Returns:
            The starting and ending block of the path that encodes the given TealOp and arguments.
        """
        from .tealsimpleblock import TealSimpleBlock

        opBlock = TealSimpleBlock([op])

        if len(args) == 0:
            return opBlock, opBlock

        start = None
        prevArgEnd = None
        for i, arg in enumerate(args):
            argStart, argEnd = arg.__teal__(options)
            if i == 0:
                start = argStart
            else:
                cast(TealSimpleBlock, prevArgEnd).setNextBlock(argStart)
            prevArgEnd = argEnd

        cast(TealSimpleBlock, prevArgEnd).setNextBlock(opBlock)

        return cast(TealBlock, start), opBlock

    @classmethod
    def Iterate(cls, start: "TealBlock") -> Iterator["TealBlock"]:
        """Perform a depth-first search of the graph of blocks starting with start."""
        queue = [start]
        visited = list(queue)

        def is_in_visited(block):
            for v in visited:
                if block is v:
                    return True
            return False

        while len(queue) != 0:
            w = queue.pop(0)
            nextBlocks = w.getOutgoing()
            yield w
            for nextBlock in nextBlocks:
                if not is_in_visited(nextBlock):
                    visited.append(nextBlock)
                    queue.append(nextBlock)

    @classmethod
    def NormalizeBlocks(cls, start: "TealBlock") -> "TealBlock":
        """Minimize the number of blocks in the graph of blocks starting with start by combining
        sequential blocks. This operation does not alter the operations of the graph or the
        functionality of its underlying program, however it does mutate the input graph.

        Returns:
            The new starting point of the altered graph. May be the same or differant than start.
        """
        for block in TealBlock.Iterate(start):
            if len(block.incoming) == 1:
                prev = block.incoming[0]
                prevOutgoing = prev.getOutgoing()
                if len(prevOutgoing) == 1 and prevOutgoing[0] is block:
                    # combine blocks
                    block.ops = prev.ops + block.ops
                    block.incoming = prev.incoming
                    for incoming in prev.incoming:
                        incoming.replaceOutgoing(prev, block)
                    if prev is start:
                        start = block

        return start


TealBlock.__module__ = "pyteal"<|MERGE_RESOLUTION|>--- conflicted
+++ resolved
@@ -81,19 +81,12 @@
             visited.append(self)
             for b in self.getOutgoing():
                 b.addIncoming(self, visited)
-<<<<<<< HEAD
-    
-    def validateSlots(self, slotsInUse: Set['ScratchSlot'] = None, visited: Set[Tuple[int, ...]] = None) -> List[TealCompileError]:
-=======
 
     def validateSlots(
         self,
         slotsInUse: Set["ScratchSlot"] = None,
         visited: Set[Tuple[int, ...]] = None,
     ) -> List[TealCompileError]:
-        import traceback
-
->>>>>>> 4e8ab3f7
         if visited is None:
             visited = set()
 
