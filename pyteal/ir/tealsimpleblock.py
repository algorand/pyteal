--- conflicted
+++ resolved
@@ -1,8 +1,3 @@
-<<<<<<< HEAD
-from typing import List, Optional
-
-=======
->>>>>>> e2ade2f1
 from pyteal.ir.tealblock import TealBlock
 from pyteal.ir.tealop import TealOp
 
@@ -10,15 +5,9 @@
 class TealSimpleBlock(TealBlock):
     """Represents a basic block of TealComponents in a graph that does not contain a branch condition."""
 
-<<<<<<< HEAD
-    def __init__(self, ops: List[TealOp], root_expr: Optional["Expr"] = None) -> None:  # type: ignore
+    def __init__(self, ops: List[TealOp], root_expr: "Expr | None" = None) -> None:  # type: ignore
         super().__init__(ops, root_expr=root_expr)
-        self.nextBlock: Optional[TealBlock] = None
-=======
-    def __init__(self, ops: list[TealOp]) -> None:
-        super().__init__(ops)
         self.nextBlock: TealBlock | None = None
->>>>>>> e2ade2f1
         self.visited = False
 
     def setNextBlock(self, block: TealBlock) -> None:
