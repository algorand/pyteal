from typing import Optional, List, cast

from .tealop import TealOp
from .tealblock import TealBlock


class TealSimpleBlock(TealBlock):
    """Represents a basic block of TealComponents in a graph that does not contain a branch condition."""

    def __init__(self, ops: List[TealOp]) -> None:
        super().__init__(ops)
        self.nextBlock: Optional[TealBlock] = None
<<<<<<< HEAD
        self.blocks: List[TealBlock] = []
        self.visited = False
=======
>>>>>>> 4e8ab3f7

    def setNextBlock(self, block: TealBlock) -> None:
        """Set the block that follows this one."""
        self.nextBlock = block

    def getOutgoing(self) -> List[TealBlock]:
        if self.nextBlock is None:
            return []
        return [self.nextBlock]

    def replaceOutgoing(self, oldBlock: TealBlock, newBlock: TealBlock) -> None:
        if self.nextBlock is oldBlock:
            self.nextBlock = newBlock

    def __repr__(self) -> str:
        # check for loop
        if self.visited:
            return "TealSimpleBlock({}, next={})".format(
                repr(self.ops),
                "",
            )
        self.visited = True

        s = "TealSimpleBlock({}, next={})".format(
            repr(self.ops),
            repr(self.nextBlock),
        )

<<<<<<< HEAD
        self.visited = False
        return s
    
=======
>>>>>>> 4e8ab3f7
    def __eq__(self, other: object) -> bool:
        # check for loop
        if self.visited:
            return True
        if type(other) is not TealSimpleBlock:
            return False
        self.visited = True
        other = cast(TealSimpleBlock, other)
<<<<<<< HEAD
        equal = self.ops == other.ops and \
            self.nextBlock == other.nextBlock
        self.visited = False
        return equal

=======
        return self.ops == other.ops and self.nextBlock == other.nextBlock
>>>>>>> 4e8ab3f7


TealSimpleBlock.__module__ = "pyteal"<|MERGE_RESOLUTION|>--- conflicted
+++ resolved
@@ -10,11 +10,8 @@
     def __init__(self, ops: List[TealOp]) -> None:
         super().__init__(ops)
         self.nextBlock: Optional[TealBlock] = None
-<<<<<<< HEAD
         self.blocks: List[TealBlock] = []
         self.visited = False
-=======
->>>>>>> 4e8ab3f7
 
     def setNextBlock(self, block: TealBlock) -> None:
         """Set the block that follows this one."""
@@ -43,12 +40,9 @@
             repr(self.nextBlock),
         )
 
-<<<<<<< HEAD
         self.visited = False
         return s
-    
-=======
->>>>>>> 4e8ab3f7
+
     def __eq__(self, other: object) -> bool:
         # check for loop
         if self.visited:
@@ -57,15 +51,9 @@
             return False
         self.visited = True
         other = cast(TealSimpleBlock, other)
-<<<<<<< HEAD
-        equal = self.ops == other.ops and \
-            self.nextBlock == other.nextBlock
+        equal = self.ops == other.ops and self.nextBlock == other.nextBlock
         self.visited = False
         return equal
 
-=======
-        return self.ops == other.ops and self.nextBlock == other.nextBlock
->>>>>>> 4e8ab3f7
-
 
 TealSimpleBlock.__module__ = "pyteal"