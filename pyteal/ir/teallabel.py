from typing import TYPE_CHECKING

from pyteal.ir.tealcomponent import TealComponent
from pyteal.ir.labelref import LabelReference

if TYPE_CHECKING:
    from pyteal.ast import Expr


class TealLabel(TealComponent):
    def __init__(
<<<<<<< HEAD
        self,
        expr: Optional["Expr"],
        label: LabelReference,
        comment: Optional[str] = None,
=======
        self, expr: "Expr | None", label: LabelReference, comment: str | None = None
>>>>>>> 52a6faf8
    ) -> None:
        super().__init__(expr)
        self.label = label
        self.comment = comment

    def getLabelRef(self) -> LabelReference:
        return self.label

    def assemble(self) -> str:
        comment = "\n// {}\n".format(self.comment) if self.comment is not None else ""
        return "{}{}:".format(comment, self.label.getLabel())

    def __repr__(self) -> str:
        return "TealLabel({}, {}, {})".format(
            self.expr, repr(self.label), repr(self.comment)
        )

    def __hash__(self) -> int:
        return hash((self.label, self.comment))

    def __eq__(self, other: object) -> bool:
        if not isinstance(other, TealLabel):
            return False
        if TealComponent.Context.checkExprEquality and self.expr is not other.expr:
            return False
        return self.label == other.label and self.comment == other.comment


TealLabel.__module__ = "pyteal"<|MERGE_RESOLUTION|>--- conflicted
+++ resolved
@@ -9,14 +9,7 @@
 
 class TealLabel(TealComponent):
     def __init__(
-<<<<<<< HEAD
-        self,
-        expr: Optional["Expr"],
-        label: LabelReference,
-        comment: Optional[str] = None,
-=======
         self, expr: "Expr | None", label: LabelReference, comment: str | None = None
->>>>>>> 52a6faf8
     ) -> None:
         super().__init__(expr)
         self.label = label
