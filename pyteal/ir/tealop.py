from typing import cast, Union, List, Optional, TYPE_CHECKING

from .tealcomponent import TealComponent
from .labelref import LabelReference
from .ops import Op
from ..errors import TealInternalError

if TYPE_CHECKING:
    from ..ast import Expr, ScratchSlot, SubroutineDefinition


class TealOp(TealComponent):
<<<<<<< HEAD
    
    def __init__(self, expr: Optional['Expr'], op: Op, *args: Union[int, str, LabelReference, 'ScratchSlot', 'SubroutineDefinition']) -> None:
=======
    def __init__(
        self, expr: Optional["Expr"], op: Op, *args: Union[int, str, "ScratchSlot"]
    ) -> None:
>>>>>>> 4e8ab3f7
        super().__init__(expr)
        self.op = op
        self.args = list(args)

    def getOp(self) -> Op:
        return self.op

    def getSlots(self) -> List["ScratchSlot"]:
        from ..ast import ScratchSlot

        return [arg for arg in self.args if isinstance(arg, ScratchSlot)]
<<<<<<< HEAD
    
    def assignSlot(self, slot: 'ScratchSlot', location: int) -> None:
=======

    def assignSlot(self, slot: "ScratchSlot", location: int):
>>>>>>> 4e8ab3f7
        for i, arg in enumerate(self.args):
            if slot == arg:
                self.args[i] = location
    
    def getSubroutines(self) -> List['SubroutineDefinition']:
        from ..ast import SubroutineDefinition
        return [arg for arg in self.args if isinstance(arg, SubroutineDefinition)]
    
    def resolveSubroutine(self, subroutine: 'SubroutineDefinition', label: str) -> None:
        for i, arg in enumerate(self.args):
            if subroutine == arg:
                self.args[i] = label

    def assemble(self) -> str:
<<<<<<< HEAD
        from ..ast import ScratchSlot, SubroutineDefinition
=======
        from ..ast import ScratchSlot

>>>>>>> 4e8ab3f7
        parts = [str(self.op)]
        for arg in self.args:
            if isinstance(arg, ScratchSlot):
                raise TealInternalError("Slot not assigned: {}".format(arg))
<<<<<<< HEAD
            
            if isinstance(arg, SubroutineDefinition):
                raise TealInternalError("Subroutine not resolved: {}".format(arg))
            
=======

>>>>>>> 4e8ab3f7
            if isinstance(arg, int):
                parts.append(str(arg))
            elif isinstance(arg, LabelReference):
                parts.append(arg.getLabel())
            else:
                parts.append(arg)

        return " ".join(parts)

    def __repr__(self) -> str:
        args = [str(self.op)]
        for a in self.args:
            args.append(repr(a))

        return "TealOp({}, {})".format(self.expr, ", ".join(args))

    def __hash__(self) -> int:
        return (self.op, *self.args).__hash__()

    def __eq__(self, other: object) -> bool:
        if not isinstance(other, TealOp):
            return False
        if TealComponent.Context.checkExpr and self.expr is not other.expr:
            return False
        return self.op == other.op and self.args == other.args


TealOp.__module__ = "pyteal"<|MERGE_RESOLUTION|>--- conflicted
+++ resolved
@@ -10,14 +10,12 @@
 
 
 class TealOp(TealComponent):
-<<<<<<< HEAD
-    
-    def __init__(self, expr: Optional['Expr'], op: Op, *args: Union[int, str, LabelReference, 'ScratchSlot', 'SubroutineDefinition']) -> None:
-=======
     def __init__(
-        self, expr: Optional["Expr"], op: Op, *args: Union[int, str, "ScratchSlot"]
+        self,
+        expr: Optional["Expr"],
+        op: Op,
+        *args: Union[int, str, LabelReference, "ScratchSlot", "SubroutineDefinition"]
     ) -> None:
->>>>>>> 4e8ab3f7
         super().__init__(expr)
         self.op = op
         self.args = list(args)
@@ -29,45 +27,33 @@
         from ..ast import ScratchSlot
 
         return [arg for arg in self.args if isinstance(arg, ScratchSlot)]
-<<<<<<< HEAD
-    
-    def assignSlot(self, slot: 'ScratchSlot', location: int) -> None:
-=======
 
-    def assignSlot(self, slot: "ScratchSlot", location: int):
->>>>>>> 4e8ab3f7
+    def assignSlot(self, slot: "ScratchSlot", location: int) -> None:
         for i, arg in enumerate(self.args):
             if slot == arg:
                 self.args[i] = location
-    
-    def getSubroutines(self) -> List['SubroutineDefinition']:
+
+    def getSubroutines(self) -> List["SubroutineDefinition"]:
         from ..ast import SubroutineDefinition
+
         return [arg for arg in self.args if isinstance(arg, SubroutineDefinition)]
-    
-    def resolveSubroutine(self, subroutine: 'SubroutineDefinition', label: str) -> None:
+
+    def resolveSubroutine(self, subroutine: "SubroutineDefinition", label: str) -> None:
         for i, arg in enumerate(self.args):
             if subroutine == arg:
                 self.args[i] = label
 
     def assemble(self) -> str:
-<<<<<<< HEAD
         from ..ast import ScratchSlot, SubroutineDefinition
-=======
-        from ..ast import ScratchSlot
 
->>>>>>> 4e8ab3f7
         parts = [str(self.op)]
         for arg in self.args:
             if isinstance(arg, ScratchSlot):
                 raise TealInternalError("Slot not assigned: {}".format(arg))
-<<<<<<< HEAD
-            
+
             if isinstance(arg, SubroutineDefinition):
                 raise TealInternalError("Subroutine not resolved: {}".format(arg))
-            
-=======
 
->>>>>>> 4e8ab3f7
             if isinstance(arg, int):
                 parts.append(str(arg))
             elif isinstance(arg, LabelReference):
