<<<<<<< HEAD
from copy import deepcopy
from unittest.mock import Mock
=======
from unittest.mock import Mock, patch
>>>>>>> 402c6ed0

import pytest

from pyteal.stack_frame import NatalStackFrame, PyTealFrame, StackFrame


@pytest.mark.serial
def test_is_pyteal():
    FrameInfo = Mock()
    FrameInfo.return_value = Mock()

    FrameInfo.return_value.filename = "not_pyteal.py"
    sf = StackFrame(FrameInfo(), None, NatalStackFrame())
    assert not sf._is_pyteal()

    FrameInfo.return_value.filename = "blahblah/pyteal/ir/blah"
    sf = StackFrame(FrameInfo(), None, NatalStackFrame())
    assert sf._is_pyteal()

    FrameInfo.return_value.filename = "blahblah/pyteal/not_really..."
    sf = StackFrame(FrameInfo(), None, NatalStackFrame())
    assert not sf._is_pyteal()


<<<<<<< HEAD
def test_frame_info_is_pyteal_import_and_is_pyteal_static_and_is_user_gen():
    FrameInfo = Mock()
    FrameInfo.return_value = Mock()

    nsf = NatalStackFrame()
    nsf._frames = []

    def mock_nsf(fi):
        ret_nsf = deepcopy(nsf)
        ret_nsf._frames = [StackFrame(fi, None, ret_nsf)]
        return ret_nsf

    FrameInfo.return_value.code_context = ["something random"]
    assert not StackFrame._frame_info_is_pyteal_import(fi := FrameInfo())
    # assert not mock_nsf(fi).is_pyteal_static()

    FrameInfo.return_value.code_context = ["from pyteal import something"]
    assert StackFrame._frame_info_is_pyteal_import(fi := FrameInfo())
    # assert mock_nsf(fi).is_pyteal_static()

    FrameInfo.return_value.code_context = [
        "from pyteal import something, something_else"
    ]
    assert StackFrame._frame_info_is_pyteal_import(fi := FrameInfo())
    # assert mock_nsf(fi).is_pyteal_static()

    FrameInfo.return_value.code_context = [
        "from pyteal.something import something_else"
    ]
    assert StackFrame._frame_info_is_pyteal_import(fi := FrameInfo())
    # assert mock_nsf(fi).is_pyteal_static()

    FrameInfo.return_value.code_context = ["import pyteal.something"]
    assert StackFrame._frame_info_is_pyteal_import(fi := FrameInfo())
    # assert mock_nsf(fi).is_pyteal_static()

    FrameInfo.return_value.code_context = ["import pyteal as pt"]
    assert StackFrame._frame_info_is_pyteal_import(fi := FrameInfo())
    # assert mock_nsf(fi).is_pyteal_static()

    FrameInfo.return_value.code_context = ["foo = pyteal.Expr()"]
    assert not StackFrame._frame_info_is_pyteal_import(fi := FrameInfo())
    # assert not mock_nsf(fi).is_pyteal_static()

    FrameInfo.return_value.code_context = [
        "from pyteal import (",
        "    something",
        "    something_else",
        ")",
    ]
    assert StackFrame._frame_info_is_pyteal_import(fi := FrameInfo())  # noqa: F841
    # assert mock_nsf(fi).is_pyteal_static()


def test_not_py_crud():
    # testing StackFrame._is_py_crud:
    FrameInfo = Mock()
    FrameInfo.return_value = Mock()

    FrameInfo.return_value.code_context = ["something random"]
    FrameInfo.return_value.filename = "not_pycrud.py"
    assert StackFrame._frame_info_not_py_crud(FrameInfo())

    FrameInfo.return_value.code_context = []
    FrameInfo.return_value.filename = "not_pycrud.py"
    assert StackFrame._frame_info_not_py_crud(FrameInfo())

    FrameInfo.return_value.code_context = ["something random"]
    FrameInfo.return_value.filename = "<pycrud.py>"
    assert StackFrame._frame_info_not_py_crud(FrameInfo())

    FrameInfo.return_value.code_context = []
    FrameInfo.return_value.filename = "<pycrud.py>"
    assert not StackFrame._frame_info_not_py_crud(FrameInfo())

    FrameInfo.return_value.code_context = None
    FrameInfo.return_value.filename = "<pycrud.py>"
    assert not StackFrame._frame_info_not_py_crud(FrameInfo())
=======
@pytest.mark.serial
def test_file():
    FrameInfo = Mock()
    FrameInfo.return_value = Mock()

    FrameInfo.return_value.filename = "not_pyteal.py"
    ptf = PyTealFrame(FrameInfo(), None, NatalStackFrame(), None)
    assert ptf._file is None
    assert ptf.file() == "not_pyteal.py"
    assert ptf._file == "not_pyteal.py"

    from_root = "/Users/AMAZINGalgodev/github/algorand/beaker/beaker/"
    FrameInfo.return_value.filename = from_root + "client/application_client.py"
    ptf = PyTealFrame(FrameInfo(), None, NatalStackFrame(), None)
    assert ptf._file is None
    ending = (
        "../AMAZINGalgodev/github/algorand/beaker/beaker/client/application_client.py"
    )
    assert ptf.file().endswith(ending)
    assert ptf._file == ptf.file()

    with patch("os.path.relpath", return_value="FOOFOO"):
        FrameInfo.return_value.filename = from_root + "client/application_client.py"
        ptf = PyTealFrame(FrameInfo(), None, NatalStackFrame(), None)
        assert ptf._file is None
        assert ptf.file() == "FOOFOO"
        assert ptf._file == "FOOFOO"


def test_root():
    FrameInfo = Mock()
    FrameInfo.return_value = Mock()
    ptf = PyTealFrame(FrameInfo(), None, NatalStackFrame(), None)

    assert ptf._root is None
    with patch("os.getcwd", return_value="FOOFOO"):
        assert ptf.root() == "FOOFOO"
        assert ptf._root == "FOOFOO"
>>>>>>> 402c6ed0
<|MERGE_RESOLUTION|>--- conflicted
+++ resolved
@@ -1,9 +1,5 @@
-<<<<<<< HEAD
 from copy import deepcopy
-from unittest.mock import Mock
-=======
 from unittest.mock import Mock, patch
->>>>>>> 402c6ed0
 
 import pytest
 
@@ -28,7 +24,7 @@
     assert not sf._is_pyteal()
 
 
-<<<<<<< HEAD
+@pytest.mark.serial
 def test_frame_info_is_pyteal_import_and_is_pyteal_static_and_is_user_gen():
     FrameInfo = Mock()
     FrameInfo.return_value = Mock()
@@ -107,7 +103,8 @@
     FrameInfo.return_value.code_context = None
     FrameInfo.return_value.filename = "<pycrud.py>"
     assert not StackFrame._frame_info_not_py_crud(FrameInfo())
-=======
+
+
 @pytest.mark.serial
 def test_file():
     FrameInfo = Mock()
@@ -137,6 +134,7 @@
         assert ptf._file == "FOOFOO"
 
 
+@pytest.mark.serial
 def test_root():
     FrameInfo = Mock()
     FrameInfo.return_value = Mock()
@@ -145,5 +143,4 @@
     assert ptf._root is None
     with patch("os.getcwd", return_value="FOOFOO"):
         assert ptf.root() == "FOOFOO"
-        assert ptf._root == "FOOFOO"
->>>>>>> 402c6ed0
+        assert ptf._root == "FOOFOO"