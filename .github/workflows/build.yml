name: "Build workflow"
on:
  pull_request:
  push:
    tags:
      - v**
    branches:
      - master

jobs:
  build-test:
    runs-on: ubuntu-20.04
    container: python:${{ matrix.python }}
    strategy:
      matrix:
        python: ["3.10", "3.11"]
    steps:
      - run: python3 --version
      - name: Check out code
        uses: actions/checkout@v2
        with:
          fetch-depth: 0
      - name: Install Python dependencies, Build, and Test
        run: make setup-build-test

  run-integration-tests:
    runs-on: ubuntu-20.04
    strategy:
      matrix:
        python: ["3.10", "3.11"]
    steps:
      - name: Check out code
        uses: actions/checkout@v2
        with:
          fetch-depth: 0
      - uses: actions/setup-python@v4
        with:
          python-version: "${{ matrix.python }}"
      - name: Test Python version
        run: |
          installed="$(python --version)"
          expected="${{ matrix.python }}"
          echo $installed
          [[ $installed =~ "Python ${expected}" ]] && echo "Configured Python" || (echo "Failed to configure Python" && exit 1)
<<<<<<< HEAD
      - name: Start algod
        run: make algod-start-report
      - name: Install python dependencies
        run: make setup-development
      - name: Integration Tests Only
        run: make test-integration
      - name: Stop algod
        run: make algod-stop
=======
      - name: Integration tests using algod
        run: make algod-integration
>>>>>>> d29bbaff

  build-docset:
    runs-on: ubuntu-20.04
    strategy:
      matrix:
        python: [ "3.10" ]
    steps:
      - name: Check out code
        uses: actions/checkout@v2
        with:
          fetch-depth: 0
      - uses: actions/setup-python@v4
        with:
          python-version: "${{ matrix.python }}"
      - name: Install python dependencies
        run: make setup-docs
      - name: Make docs
        run: make bundle-docs
      - name: Archive docset
        if: ${{ !env.ACT }}
        uses: actions/upload-artifact@v2
        with:
          name: pyteal.docset
          path: docs/pyteal.docset.tar.gz

  upload-to-pypi:
    runs-on: ubuntu-20.04
    container: python:3.10
    needs: ['build-test', 'run-integration-tests', 'build-docset']
    if: ${{ github.event_name == 'push' && startsWith(github.ref, 'refs/tags') }}
    steps:
      - name: Check out code
        uses: actions/checkout@v2
        with:
          fetch-depth: 0
      - name: Install dependencies
        run: make setup-wheel
      - name: Build package
        run: make bdist-wheel
      - name: Release
        uses: pypa/gh-action-pypi-publish@release/v1
        with:
          user: __token__
          password: ${{ secrets.PYPI_API_TOKEN }}<|MERGE_RESOLUTION|>--- conflicted
+++ resolved
@@ -42,19 +42,8 @@
           expected="${{ matrix.python }}"
           echo $installed
           [[ $installed =~ "Python ${expected}" ]] && echo "Configured Python" || (echo "Failed to configure Python" && exit 1)
-<<<<<<< HEAD
-      - name: Start algod
-        run: make algod-start-report
-      - name: Install python dependencies
-        run: make setup-development
-      - name: Integration Tests Only
-        run: make test-integration
-      - name: Stop algod
-        run: make algod-stop
-=======
       - name: Integration tests using algod
         run: make algod-integration
->>>>>>> d29bbaff
 
   build-docset:
     runs-on: ubuntu-20.04
