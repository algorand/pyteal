name: "On Commit Workflow"
on:
  pull_request:
  push:
    tags:
      - v**
    branches:
      - master

jobs:
  build-test:
    runs-on: ubuntu-20.04
    container: python:${{ matrix.python }}
    strategy:
      matrix:
        python: ["3.10", "3.11"]
    steps:
      - run: python3 --version
      - name: Check out code
        uses: actions/checkout@v2
        with:
          fetch-depth: 0
<<<<<<< HEAD
      - name: Install python dependencies
        run: make setup-development
      - name: Build and Unit Tests
        run: make lint-and-test
=======
      - name: Install Python dependencies, Build, and Test
        run: make setup-build-test
>>>>>>> 224f3e28

  run-integration-tests:
    runs-on: ubuntu-20.04
    strategy:
      matrix:
        python: ["3.10", "3.11"]
    steps:
      - name: Check out code
        uses: actions/checkout@v2
        with:
          fetch-depth: 0
      - uses: actions/setup-python@v4
        with:
          python-version: "${{ matrix.python }}"
      - name: Test Python version
        run: |
          installed="$(python --version)"
          expected="${{ matrix.python }}"
          echo $installed
          [[ $installed =~ "Python ${expected}" ]] && echo "Configured Python" || (echo "Failed to configure Python" && exit 1)
<<<<<<< HEAD
      - name: Start algod
        run: make algod-start-report
      - name: Install python dependencies
        run: make setup-development
      - name: Integration Tests Only
        run: make test-integration
      - name: Stop algod
        run: make algod-stop
=======
      - name: Integration tests using algod
        run: make algod-integration
>>>>>>> 224f3e28

  build-docset:
    runs-on: ubuntu-20.04
    strategy:
      matrix:
        python: ["3.10"]
    steps:
      - name: Check out code
        uses: actions/checkout@v2
        with:
          fetch-depth: 0
      - uses: actions/setup-python@v4
        with:
          python-version: "${{ matrix.python }}"
      - name: Install python dependencies
        run: make setup-docs
      - name: Make docs
        run: make bundle-docs
      - name: Archive docset
        if: ${{ !env.ACT }}
        uses: actions/upload-artifact@v2
        with:
          name: pyteal.docset
          path: docs/pyteal.docset.tar.gz

  upload-to-pypi:
    runs-on: ubuntu-20.04
    container: python:3.10
    needs: ['build-test', 'run-integration-tests', 'build-docset']
    if: ${{ github.event_name == 'push' && startsWith(github.ref, 'refs/tags') }}
    steps:
      - name: Check out code
        uses: actions/checkout@v2
        with:
          fetch-depth: 0
      - name: Install dependencies
        run: make setup-wheel
      - name: Build package
        run: make bdist-wheel
      - name: Release
        uses: pypa/gh-action-pypi-publish@release/v1
        with:
          user: __token__
          password: ${{ secrets.PYPI_API_TOKEN }}<|MERGE_RESOLUTION|>--- conflicted
+++ resolved
@@ -20,15 +20,8 @@
         uses: actions/checkout@v2
         with:
           fetch-depth: 0
-<<<<<<< HEAD
-      - name: Install python dependencies
-        run: make setup-development
-      - name: Build and Unit Tests
-        run: make lint-and-test
-=======
       - name: Install Python dependencies, Build, and Test
         run: make setup-build-test
->>>>>>> 224f3e28
 
   run-integration-tests:
     runs-on: ubuntu-20.04
@@ -49,19 +42,8 @@
           expected="${{ matrix.python }}"
           echo $installed
           [[ $installed =~ "Python ${expected}" ]] && echo "Configured Python" || (echo "Failed to configure Python" && exit 1)
-<<<<<<< HEAD
-      - name: Start algod
-        run: make algod-start-report
-      - name: Install python dependencies
-        run: make setup-development
-      - name: Integration Tests Only
-        run: make test-integration
-      - name: Stop algod
-        run: make algod-stop
-=======
       - name: Integration tests using algod
         run: make algod-integration
->>>>>>> 224f3e28
 
   build-docset:
     runs-on: ubuntu-20.04
