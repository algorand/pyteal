--- conflicted
+++ resolved
@@ -12,11 +12,7 @@
     container: python:${{ matrix.python }}-slim
     strategy:
       matrix:
-<<<<<<< HEAD
-        python: ['3.8', '3.9', '3.10']
-=======
         python: ['3.10']
->>>>>>> 67b24e36
     steps:
       - run: python3 --version
       - name: Check out code
