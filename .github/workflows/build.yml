--- conflicted
+++ resolved
@@ -25,8 +25,6 @@
       - name: Build and Test
         run: make build-and-test
 
-<<<<<<< HEAD
-=======
   run-integration-tests:
     runs-on: ubuntu-20.04
     strategy:
@@ -70,7 +68,6 @@
       - name: Stop running images
         run: make sandbox-dev-stop
 
->>>>>>> cda0a515
   build-docset:
     runs-on: ubuntu-20.04
     strategy:
@@ -81,12 +78,9 @@
         uses: actions/checkout@v2
         with:
           fetch-depth: 0
-<<<<<<< HEAD
-=======
       - uses: actions/setup-python@v3
         with:
           python-version: "${{ matrix.python }}"
->>>>>>> cda0a515
       - name: Install python dependencies
         run: make setup-docs
       - name: Make docs
